.TH DUPLICITY 1 "$reldate" "Version $version" "User Manuals" \"  -*- nroff -*-

.SH NAME
duplicity \- Encrypted backup using rsync algorithm

.SH SYNOPSIS
.B duplicity
.BI [ options ]
.I source_directory target_url

.B duplicity
.BI [ options ]
.I source_url target_directory

.B duplicity full
.BI [ options ]
.I source_directory target_url

.B duplicity incremental
.BI [ options ]
.I source_directory target_url

.B duplicity restore
.BI [ options ]
.I source_url target_directory

.B duplicity verify
.BI [ options ]
.I source_url target_directory

.B duplicity collection-status
.BI [ options ]
.I target_url

.B duplicity list-current-files
.BI [ options ]
.I target_url

.B duplicity cleanup
.BI [ options ]
.BI [ --force ]
.I target_url

.B duplicity remove-older-than
.I time
.BI [ options ]
.BI [ --force ]
.I target_url

.B duplicity remove-all-but-n-full
.I count
.BI [ options ]
.BI [ --force ]
.I target_url

.SH DESCRIPTION
Duplicity incrementally backs up files and directory
by encrypting tar-format volumes with GnuPG and uploading them to a
remote (or local) file server.  Currently local, ftp, ssh/scp, rsync,
WebDAV, WebDAVs, HSi and Amazon S3 backends are available.
Because duplicity uses
librsync, the incremental archives are space efficient and only record
the parts of files that have changed since the last backup.  Currently
duplicity supports deleted files, full unix permissions, directories,
symbolic links, fifos, etc., but not hard links.

Duplicity will read the PASSPHRASE environment variable to find the
passphrase to give to GnuPG.  If this is not set, the user will be
prompted for the passphrase.

If you are backing up the root directory /, remember to --exclude
/proc, or else duplicity will probably crash on the weird stuff in
there.

.SH EXAMPLES
Here is an example of a backup, using scp to back up /home/me to
some_dir on the other.host machine:
.PP
.RS
duplicity /home/me scp://uid@other.host/some_dir
.PP
.RE
If the above is run repeatedly, the first will be a full backup, and
subsequent ones will be incremental.  To force a full backup, use the
.I full
action:
.PP
.RS
duplicity full /home/me scp://uid@other.host/some_dir
.PP
.RE
Now suppose we accidentally delete /home/me and want to restore it
the way it was at the time of last backup:
.PP
.RS
duplicity scp://uid@other.host/some_dir /home/me
.PP
.RE
Duplicity enters restore mode because the URL comes before the local
directory.  If we wanted to restore just the file "Mail/article" in
/home/me as it was three days ago into /home/me/restored_file:
.PP
.RS
duplicity -t 3D --file-to-restore Mail/article scp://uid@other.host/some_dir /home/me/restored_file
.PP
.RE
The following command compares the files we backed up, so see what has
changed since then:
.PP
.RS
duplicity verify scp://uid@other.host/some_dir /home/me
.PP
.RE
Finally, duplicity recognizes several include/exclude options.  For
instance, the following will backup the root directory, but exclude
/mnt, /tmp, and /proc:
.PP
.RS
duplicity --exclude /mnt --exclude /tmp --exclude /proc /
file:///usr/local/backup
.PP
.RE
Note that in this case the destination is the local directory
/usr/local/backup.  The following will backup only the /home and /etc
directories under root:
.PP
.RS
duplicity --include /home --include /etc --exclude '**' /
file:///usr/local/backup
.PP
.RE
Duplicity can also access a repository via ftp.  If a user name is
given, the environment variable FTP_PASSWORD is read to determine the
password:
.PP
.RS
FTP_PASSWORD=mypassword duplicity /local/dir ftp://user@other.host/some_dir

.SH ACTIONS

.TP
.B cleanup
Delete the extraneous duplicity files on the given backend.
Non-duplicity files, or files in complete data sets will not be
deleted.  This should only be necessary after a duplicity session
fails or is aborted prematurely.  Note that
.I --force
will be needed to delete the files rather than just list them.

.TP
.B collection-status
Summarize the status of the backup repository by printing the chains
and sets found, and the number of volumes in each.

.TP
.B full
Indicate full backup.  If this is set, perform full backup even if
signatures are available.

.TP
.BR incr
If this is requested an incremental backup will be performed.
Duplicity will abort if old signatures cannot be
found.  The default is to switch to full backup under these
conditions.

.TP
.B list-current-files
Lists the files currently backed up in the archive.  The information
will be extracted from the signature files, not the archive data
itself.  Thus the whole archive does not have to be downloaded, but on
the other hand if the archive has been deleted or corrupted, this
command may not detect it.

.TP
.BI "remove-older-than " time
Delete all backup sets older than the given time.  Old backup sets
will not be deleted if backup sets newer than
.I time
depend on them.  See the
.B TIME FORMATS
section for more information.  Note, this action cannot be combined
with backup or other actions, such as cleanup.  Note also that
.I --force
will be needed to delete the files rather than just list them.

.TP
.BI "remove-all-but-n-full " count
Delete all backups sets that are older than the count:th last full
backup (in other words, keep the last
.I count
full backups and associated incremental sets).
.I count
must be larger than zero. A value of 1 means that only the single most
recent backup chain will be kept.  Note that
.I --force
will be needed to delete the files rather than just list them.

.TP
.B verify
Enter verify mode instead of restore.  If the --file-to-restore option
is given, restrict verify to that file or directory.  duplicity will
exit with a non-zero error level if any files are different.  On
verbosity level 4 or higher, log a message for each file that has
changed.

.SH OPTIONS

.TP
.BI --allow-source-mismatch
Do not abort on attempts to use the same archive dir or remote backend
to back up different directories.  duplicity will tell you if you need
this switch.

.TP
.BI "--archive-dir " path
<<<<<<< HEAD
When backing up or restoring, specify the local archive directory.
This option is not necessary, but if hash data is found locally in
.I path
it will be used in preference to the remote hash data. Use of this
option does not imply that the archive data is no longer stored
in the backup destination, nor that the local archive directory
need be kept safe. The local archive directory is a performance
optimization only, and may safely be discarded at any time. The archive
dir may contain the special substring %DUPLICITY_ARGS_HASH% which
will be replaced by a hash of the source/destination arguments. The
default value contains such a substring, so as to keep the archive
directory for distinct backup sets apart in almost all typical use
cases without having to use this option manually.
=======
.B NOTE:
This option changed in 0.6.0.  The archive directory is now necessary
in order to manage persistence for current and future enhancements.
As such, this option is now used only to change the location of the
archive directory.  The archive directory should
.B not
be deleted.

When backing up or restoring, this option specifies that the local
archive directory is to be created in
.IR path .
If the archive directory is not specified, the default will be to
create the archive directory in
.IR ~/.duplicity .

If you make backups to multiple target directories, it is
necessary to specify the
.I --archive-dir
option and use a different archive-directory for each target directory.
For example if you backup to
.I ftp://example.com/foo
and
.I ftp://example.com/bar
then you could use
.I --archive-dir=~/.duplicity/foo
for the first target and
.I --archive-dir=~/.duplicity/bar
for the second target.  These are only suggested naming conventions.
You may use whatever location makes sense in your environment.
>>>>>>> 23e7366c

.TP
.BI "--asynchronous-upload "
(EXPERIMENTAL) Perform file uploads asynchronously in the background,
with respect to volume creation. This means that duplicity can upload
a volume while, at the same time, preparing the next volume for
upload. The intended end-result is a faster backup, because the local
CPU and your bandwidth can be more consistently utilized. Use of this
option implies additional need for disk space in the temporary storage
location; rather than needing to store only one volume at a time,
enough storage space is required to store two volumes.

.TP
.BI "--dry-run "
Calculate what would be done, but do not perform any backend actions

.TP
.BI "--encrypt-key " key
When backing up, encrypt to the given public key, instead of using
symmetric (traditional) encryption.  Can be specified multiple times.

.TP
.BI "--exclude " shell_pattern
Exclude the file or files matched by
.IR shell_pattern .
If a directory is matched, then files under that directory will also
be matched.  See the
.B FILE SELECTION
section for more information.

.TP
.B "--exclude-device-files"
Exclude all device files.  This can be useful for security/permissions
reasons or if rdiff-backup is not handling device files correctly.

.TP
.BI "--exclude-filelist " filename
Excludes the files listed in
.IR filename .
See the
.B FILE SELECTION
section for more information.

.TP
.B --exclude-filelist-stdin
Like
.B --exclude-filelist,
but the list of files will be read from standard input.  See the
.B FILE SELECTION
section for more information.

.TP
.BR "--exclude-globbing-filelist " filename
Like
.B --exclude-filelist
but each line of the filelist will be interpreted according to the
same rules as
.B --include
and
.B --exclude.

.TP
.BR "--exclude-if-present " filename
Exclude directories if filename is present. This option needs to
come before any other include or exclude options.

.TP
.B --exclude-other-filesystems
Exclude files on file systems (identified by device number) other than
the file system the root of the source directory is on.

.TP
.BI "--exclude-regexp " regexp
Exclude files matching the given regexp.  Unlike the
.B --exclude
option, this option does not match files in a directory it matches.
See the
.B FILE SELECTION
section for more information.

.TP
.BI "--file-to-restore " path
This option may be given in restore mode, causing only
.I path
to be restored instead of the entire contents of the backup archive.
.I path
should be given relative to the root of the directory backed up.

.TP
.BI "--full-if-older-than " time
Perform a full backup if an incremental backup is requested, but the
latest full backup in the collection is older than the given
.IR time .
See the
.B TIME FORMATS
section for more information.

.TP
.B --force
Proceed even if data loss might result.  Duplicity will let the user
know when this option is required.

.TP
.B --ftp-passive
Use passive (PASV) data connections.  The default is to use passive,
but to fallback to regular if the passive connection fails or times
out.

.TP
.B --ftp-regular
Use regular (PORT) data connections.

.TP
.B --gio
Use the GIO backend and interpret any URLs as GIO would.

.TP
.BI "--imap-mailbox " option
Allows you to specify a different mailbox.  The default is
"INBOX".
Other languages may require a different mailbox than the default.

.TP
.BI "--gpg-options " options
Allows you to pass options to gpg encryption.  The
.I options
list should be of the form "opt1=parm1 opt2=parm2" where the string is
quoted and the only spaces allowed are between options.

.TP
.BI "--include " shell_pattern
Similar to
.B --exclude
but include matched files instead.  Unlike
.BR --exclude ,
this option will also match parent directories of matched files
(although not necessarily their contents).  See the
.B FILE SELECTION
section for more information.

.TP
.BI "--include-filelist " filename
Like
.BR --exclude-filelist ,
but include the listed files instead.  See the
.B FILE SELECTION
section for more information.

.TP
.B --include-filelist-stdin
Like
.BR --include-filelist ,
but read the list of included files from standard input.

.TP
.BI "--include-globbing-filelist " filename
Like
.B --include-filelist
but each line of the filelist will be interpreted according to the
same rules as
.B --include
and
.B --exclude.

.TP
.BI "--include-regexp " regexp
Include files matching the regular expression
.IR regexp .
Only files explicitly matched by
.I regexp
will be included by this option.  See the
.B FILE SELECTION
section for more information.

.TP
.BI "--log-fd " number
Write specially-formatted versions of output messages to the specified file
descriptor.  The format used is designed to be easily consumable by other
programs.

.TP
.BI "--log-file " filename
Write specially-formatted versions of output messages to the specified file.
The format used is designed to be easily consumable by other programs.

.TP
.B --no-encryption
Do not use GnuPG to encrypt files on remote system.  Instead just
write gzipped volumes.

.TP
.B --no-print-statistics
By default duplicity will print statistics about the current session
after a successful backup.  This switch disables that behavior.

.TP
.B --null-separator
Use nulls (\\0) instead of newlines (\\n) as line separators, which
may help when dealing with filenames containing newlines.  This
affects the expected format of the files specified by the
--{include|exclude}-filelist[-stdin] switches as well as the format of
the directory statistics file.

.TP
.BI "--num-retries " number
Number of retries to make on errors before giving up.

.TP
.B --old-filenames
Use the old filename format (incompatible with Windows/Samba) rather than
the new filename format.

.TP
.BI "--s3-european-buckets"
When using the Amazon S3 backend, create buckets in Europe instead of
the default (requires
.B --s3-use-new-style
). Also see the
.B EUROPEAN S3 BUCKETS
section.

.TP
.BI "--s3-use-new-style"
When operating on Amazon S3 buckets, use new-style subdomain bucket
addressing. This is now the preferred method to access Amazon S3, but
is not backwards compatible if your bucket name contains upper-case
characters or other characters that are not valid in a hostname.

.TP
.BI "--scp-command " command
This option only matters when using the ssh/scp backend.  The
.I command
will be used instead of scp to send or receive files.  The default
is "scp". To list and delete existing files, the sftp command is used.  See
.BR --ssh-options
and
.BR --sftp-command .

.TP
.BI "--sftp-command " command
This option only matters when using the ssh/scp backend.  The
.I command
will be used instead of sftp for listing and deleting files.  The
default is "sftp". File transfers are done using the scp command. See
.BR --ssh-options
and
.BR --scp-command .

.TP
.BI "--sign-key " key
This option can be used when backing up or restoring.  When backing
up, all backup files will be signed with keyid
.IR key .
When restoring, duplicity will signal an error if any remote file is
not signed with the given keyid.
.I key
should be an 8 character hex string, like AA0E73D2.

.TP
.B --ssh-askpass
Tells the ssh/scp backend to use FTP_PASSWORD from the environment,
or, if that is not present, to prompt the user for the remote system
password.

.TP
.BI "--ssh-options " options
Allows you to pass options to the ssh/scp/sftp backend.  The
.I options
list should be of the form "opt1=parm1 opt2=parm2" where the option string is
quoted and the only spaces allowed are between options. The option string
will be passed verbatim to both scp and sftp, whose command line syntax
differs slightly: options passed with
.BR --ssh-options
should therefore be given in the long option format described in
.BR ssh_config(5) ,
like in this example:
.PP
.RS
duplicity --ssh-options="-oProtocol=2 -oIdentityFile=/my/backup/id" /home/me scp://uid@other.host/some_dir
.PP
.RE


.TP
.BI --short-filenames
If this option is specified, the names of the files duplicity writes
will be shorter (about 30 chars) but less understandable.  This may be
useful when backing up to MacOS or another OS or FS that doesn't
support long filenames.

.TP
.BI "--tempdir " directory
Use this existing directory for duplicity temporary files instead of
the system default, which is usually the /tmp directory. This option
supersedes any environment variable.

.TP
.BI -t time ", --time " time ", --restore-time " time
Specify the time from which to restore or list files.

.TP
.BI "--time-separator " char
Use
.IR char
as the time separator in filenames instead of colon (":").

.TP
.BI --use-agent
If this option is specified, then
.I --use-agent
is passed to the GnuPG
encryption process and it will turn off any passphrase interaction with
the user with respect to
.I --encrypt-key
or
.I --sign-key.


.TP
.BI -v verb ", --verbosity " verb
Specify verbosity level (0 is total silent, 4 is the default, and 9 is
noisiest).  Verbosity may also be one of: character
.I ewnid,
or word
.I error,
.I warning,
.I notice,
.I info,
.I debug.
The default is 4 (Notice).  The options
.I -v4,
.I -vn,
and
.I -vnotice
are functionally equivalent, as are  the mixed/upper-case versions,
.I -vN,
.I -vNotice, and
.I -vNOTICE.

.TP
.BI --version
Print duplicity's version and quit.

.TP
.BI "--volsize " number
Change the volume size to
.IR number
Mb. Default is 25Mb.


.SH URL FORMAT
Duplicity tries to maintain a standard URL format as much as possible.
The generic format for a URL is:
.PP
.RS
scheme://user[:password]@host[:port]/[/]path
.PP
.RE
It is not recommended to expose the password on the command line since
it could be revealed to anyone with permissions to do process listings,
however, it is permitted.
.PP
In protocols that support it, the path may be preceded by a single
slash, '/path', to represent a relative path to the target home directory,
or preceded by a double slash, '//path', to represent an absolute
filesystem path.
.PP
Formats of each of the URL schemes follow:
.PP
.RS
cf+http://container_name
.PP
file:///some_dir
.PP
ftp://user[:password]@other.host[:port]/some_dir
.PP
hsi://user[:password]@other.host/some_dir
.PP
imap://user[:password]@host.com[/from_address_prefix]
.PP
imaps://user[:password]@host.com[/from_address_prefix]
.PP
rsync://user[:password]@other.host[:port]::/module/some_dir
.PP
rsync://user[:password]@other.host[:port]/relative_path
.PP
rsync://user[:password]@other.host[:port]//absolute_path
.PP
s3://host/bucket_name[/prefix]
.PP
s3+http://bucket_name[/prefix]
.PP
scp://user[:password]@other.host[:port]/some_dir
.PP
ssh://user[:password]@other.host[:port]/some_dir
.PP
tahoe://alias/directory
.PP
webdav://user[:password]@other.host/some_dir
.PP
webdavs://user[:password]@other.host/some_dir

.RE

.SH TIME FORMATS
duplicity uses time strings in two places.  Firstly, many of the files
duplicity creates will have the time in their filenames in the w3
datetime format as described in a w3 note at
http://www.w3.org/TR/NOTE-datetime.  Basically they look like
"2001-07-15T04:09:38-07:00", which means what it looks like.  The
"-07:00" section means the time zone is 7 hours behind UTC.
.PP
Secondly, the
.BR -t ", " --time ", and " --restore-time
options take a time string, which can be given in any of several
formats:
.IP 1.
the string "now" (refers to the current time)
.IP 2.
a sequences of digits, like "123456890" (indicating the time in
seconds after the epoch)
.IP 3.
A string like "2002-01-25T07:00:00+02:00" in datetime format
.IP 4.
An interval, which is a number followed by one of the characters s, m,
h, D, W, M, or Y (indicating seconds, minutes, hours, days, weeks,
months, or years respectively), or a series of such pairs.  In this
case the string refers to the time that preceded the current time by
the length of the interval.  For instance, "1h78m" indicates the time
that was one hour and 78 minutes ago.  The calendar here is
unsophisticated: a month is always 30 days, a year is always 365 days,
and a day is always 86400 seconds.
.IP 5.
A date format of the form YYYY/MM/DD, YYYY-MM-DD, MM/DD/YYYY, or
MM-DD-YYYY, which indicates midnight on the day in question, relative
to the current time zone settings.  For instance, "2002/3/5",
"03-05-2002", and "2002-3-05" all mean March 5th, 2002.

.SH FILE SELECTION
duplicity accepts the same file selection options
.B rdiff-backup
does, including --exclude, --exclude-filelist-stdin, etc.

When duplicity is run, it searches through the given source
directory and backs up all the files specified by the file selection
system.  The file selection system comprises a number of file
selection conditions, which are set using one of the following command
line options:
.BR --exclude ,
.BR --exclude-device-files ,
.BR --exclude-filelist ,
.BR --exclude-filelist-stdin ,
.BR --exclude-globbing-filelist ,
.BR --exclude-regexp ,
.BR --include ,
.BR --include-filelist ,
.BR --include-filelist-stdin ,
.BR --include-globbing-filelist ,
and
.BR --include-regexp .
Each file selection condition either matches or doesn't match a given
file.  A given file is excluded by the file selection system exactly
when the first matching file selection condition specifies that the
file be excluded; otherwise the file is included.

For instance,
.PP
.RS
duplicity --include /usr --exclude /usr /usr scp://user@host/backup
.PP
.RE
is exactly the same as
.PP
.RS
duplicity /usr scp://user@host/backup
.PP
.RE
because the include and exclude directives match exactly the same
files, and the
.B --include
comes first, giving it precedence.  Similarly,
.PP
.RS
duplicity --include /usr/local/bin --exclude /usr/local /usr
scp://user@host/backup
.PP
.RE
would backup the /usr/local/bin directory (and its contents), but not
/usr/local/doc.

The
.BR include ,
.BR exclude ,
.BR include-globbing-filelist ,
and
.B exclude-globbing-filelist
options accept
.IR "extended shell globbing patterns" .
These patterns can contain the special patterns
.BR * ,
.BR ** ,
.BR ? ,
and
.BR [...] .
As in a normal shell,
.B *
can be expanded to any string of characters not containing "/",
.B ?
expands to any character except "/", and
.B [...]
expands to a single character of those characters specified (ranges
are acceptable).  The new special pattern,
.BR ** ,
expands to any string of characters whether or not it contains "/".
Furthermore, if the pattern starts with "ignorecase:" (case
insensitive), then this prefix will be removed and any character in
the string can be replaced with an upper- or lowercase version of
itself.

Remember that you may need to quote these characters when typing them
into a shell, so the shell does not interpret the globbing patterns
before duplicity sees them.

The
.BI "--exclude " pattern
option matches a file iff:

.TP
.B 1.
.I pattern
can be expanded into the file's filename, or

.TP
.B 2.
the file is inside a directory matched by the option.
.PP
.RE
Conversely,
.BI "--include " pattern
matches a file iff:

.TP
.B 1.
.I pattern
can be expanded into the file's filename,

.TP
.B 2.
the file is inside a directory matched by the option, or

.TP
.B 3.
the file is a directory which contains a file matched by the option.
.PP
.RE
For example,
.PP
.RS
.B --exclude
/usr/local
.PP
.RE
matches /usr/local, /usr/local/lib, and /usr/local/lib/netscape.  It
is the same as --exclude /usr/local --exclude '/usr/local/**'.
.PP
.RS
.B --include
/usr/local
.PP
.RE
specifies that /usr, /usr/local, /usr/local/lib, and
/usr/local/lib/netscape (but not /usr/doc) all be backed up.  Thus you
don't have to worry about including parent directories to make sure
that included subdirectories have somewhere to go.  Finally,
.PP
.RS
.B --include
ignorecase:'/usr/[a-z0-9]foo/*/**.py'
.PP
.RE
would match a file like /usR/5fOO/hello/there/world.py.  If it did
match anything, it would also match /usr.  If there is no existing
file that the given pattern can be expanded into, the option will not
match /usr.

The
.BR --include-filelist ,
.BR --exclude-filelist ,
.BR --include-filelist-stdin ,
and
.B --exclude-filelist-stdin
options also introduce file selection conditions.  They direct
duplicity to read in a file, each line of which is a file
specification, and to include or exclude the matching files.  Lines
are separated by newlines or nulls, depending on whether the
--null-separator switch was given.  Each line in a filelist is
interpreted similarly to the way
.I extended shell patterns
are, with a few exceptions:

.TP
.B 1.
Globbing patterns like
.BR * ,
.BR ** ,
.BR ? ,
and
.B [...]
are not expanded.

.TP
.B 2.
Include patterns do not match files in a directory that is included.
So /usr/local in an include file will not match /usr/local/doc.

.TP
.B 3.
Lines starting with "+ " are interpreted as include directives, even
if found in a filelist referenced by
.BR --exclude-filelist .
Similarly, lines starting with "- " exclude files even if they are
found within an include filelist.

.RE
For example, if file "list.txt" contains the lines:

.RS
/usr/local
.RE
.RS
- /usr/local/doc
.RE
.RS
/usr/local/bin
.RE
.RS
+ /var
.RE
.RS
- /var

.RE
then "--include-filelist list.txt" would include /usr, /usr/local, and
/usr/local/bin.  It would exclude /usr/local/doc,
/usr/local/doc/python, etc.  It neither excludes nor includes
/usr/local/man, leaving the fate of this directory to the next
specification condition.  Finally, it is undefined what happens with
/var.  A single file list should not contain conflicting file
specifications.

The
.B --include-globbing-filelist
and
.B --exclude-globbing-filelist
options also specify filelists, but each line in the filelist will be
interpreted as a globbing pattern the way
.B --include
and
.B --exclude
options are interpreted (although "+ " and "- " prefixing is still
allowed).  For instance, if the file "globbing-list.txt" contains the
lines:

.RE
.RS
dir/foo
.RE
.RS
+ dir/bar
.RE
.RS
- **

.RE
Then "--include-globbing-filelist globbing-list.txt" would be exactly
the same as specifying "--include dir/foo --include dir/bar --exclude **"
on the command line.

Finally, the
.B --include-regexp
and
.B --exclude-regexp
allow files to be included and excluded if their filenames match a
python regular expression.  Regular expression syntax is too
complicated to explain here, but is covered in Python's library
reference.  Unlike the
.B --include
and
.B --exclude
options, the regular expression options don't match files containing
or contained in matched files.  So for instance
.PP
.RS
--include '[0-9]{7}(?!foo)'
.PP
.RE
matches any files whose full pathnames contain 7 consecutive digits
which aren't followed by 'foo'.  However, it wouldn't match /home even
if /home/ben/1234567 existed.

.SH OPERATION AND DATA FORMATS
This section describes duplicity's basic operation and the format of
its data files.  It should not necessary to read this section to use
duplicity.

The files used by duplicity to store backup data are tarfiles in GNU
tar format.  They can be produced independently by
.BR rdiffdir (1).
For incremental backups, new files are saved normally in the tarfile.
But when a file changes, instead of storing a complete copy of the
file, only a diff is stored, as generated by
.BR rdiff (1).
If a file is deleted, a 0 length file is stored in the tar.  It is
possible to restore a duplicity archive "manually" by using
.B tar
and then
.BR cp ,
.BR rdiff ,
and
.B rm
as necessary.  These duplicity archives have the extension
.BR difftar .

Both full and incremental backup sets have the same format.  In
effect, a full backup set is an incremental one generated from an
empty signature (see below).  The files in full backup sets will start
with
.B duplicity-full
while the incremental sets start with
.BR duplicity-inc .
When restoring, duplicity applies patches in order, so deleting, for
instance, a full backup set may make related incremental backup sets
unusable.

In order to determine which files have been deleted, and to calculate
diffs for changed files, duplicity needs to process information about
previous sessions.  It stores this information in the form of tarfiles
where each entry's data contains the signature (as produced by
.BR rdiff )
of the file instead of the file's contents.  These signature sets have
the extension
.BR sigtar .

Signature files are not required to restore a backup set, but without
an up-to-date signature, duplicity cannot append an incremental backup
to an existing archive.

To save bandwidth, duplicity generates full signature sets and
incremental signature sets.  A full signature set is generated for
each full backup, and an incremental one for each incremental backup.
These start with
.B duplicity-full-signatures
and
.B duplicity-new-signatures
respectively.  If
.B --archive-dir
is used, these signatures will be stored both locally and remotely.
The remote signatures will be encrypted if encryption is enabled.
The local signatures will not be encrypted

.SH ENVIRONMENT VARIABLES

.TP
.B TMPDIR, TEMP, TMP
In decreasing order of importance, specifies the directory to use for
temporary files (inherited from Python's tempfile module).

.SH EUROPEAN S3 BUCKETS
Amazon S3 provides the ability to choose the location of a bucket upon
its creation. The purpose is to enable the user to choose a location
which is better located network topologically relative to the user,
because it may allow for faster data transfers.
.PP
duplicity will create a new bucket the first time a bucket access is
attempted. At this point, the bucket will be created in Europe if
.B --s3-european-buckets
was given. For reasons having to do with how the Amazon S3 service
works, this also requires the use of the
.B --s3-use-new-style
option. This option turns on subdomain based bucket addressing in
S3. The details are beyond the scope of this man page, but it is
important to know that your bucket must not contain upper case letters
or any other characters that are not valid parts of a
hostname. Consequently, for reasons of backwards compatibility, use of
subdomain based bucket addressing is not enabled by default.
.PP
Note that you will need to use
.B --s3-use-new-style
for all operations on European buckets; not just upon initial
creation.
.PP
You only need to use
.B --s3-european-buckets
upon initial creation, but you may may use it at all times for
consistency.
.PP
Further note that when creating a new European bucket, it can take a
while before the bucket is fully accessible. At the time of this
writing it is unclear to what extent this is an expected feature of
Amazon S3, but in practice you may experience timeouts, socket errors
or HTTP errors when trying to upload files to your newly created
bucket. Give it a few minutes and the bucket should function normally.
.SH IMAP
An Imap account can be used as a target for the upload.  The userid may
be specified and the password will be requested.
.PP
The
.B from_address_prefix
may be specified (and probably should be). The text will be used as
the "From" address in the imap server.  Then on a restore (or list) command
the
.B from_address_prefix
will distinguish between different backups.
.PP
.SH BUGS
Hard links currently unsupported (they will be treated as non-linked
regular files).

Bad signatures will be treated as empty instead of logging appropriate
error message.

.SH AUTHOR
Original Author - Ben Escoto <bescoto@stanford.edu>

Current Maintainer - Kenneth Loafman <kenneth@loafman.com>

.SH SEE ALSO
.BR rdiffdir (1),
.BR python (1),
.BR rdiff (1),
.BR rdiff-backup (1).<|MERGE_RESOLUTION|>--- conflicted
+++ resolved
@@ -214,21 +214,11 @@
 
 .TP
 .BI "--archive-dir " path
-<<<<<<< HEAD
-When backing up or restoring, specify the local archive directory.
-This option is not necessary, but if hash data is found locally in
-.I path
-it will be used in preference to the remote hash data. Use of this
-option does not imply that the archive data is no longer stored
-in the backup destination, nor that the local archive directory
-need be kept safe. The local archive directory is a performance
-optimization only, and may safely be discarded at any time. The archive
-dir may contain the special substring %DUPLICITY_ARGS_HASH% which
-will be replaced by a hash of the source/destination arguments. The
-default value contains such a substring, so as to keep the archive
-directory for distinct backup sets apart in almost all typical use
-cases without having to use this option manually.
-=======
+.B ~/.duplicity/%DUPLICITY_ARGS_HASH%
+where
+.B %DUPLICITY_ARGS_HASH%
+is a hash of the source/destination arguments.
+
 .B NOTE:
 This option changed in 0.6.0.  The archive directory is now necessary
 in order to manage persistence for current and future enhancements.
@@ -242,12 +232,17 @@
 .IR path .
 If the archive directory is not specified, the default will be to
 create the archive directory in
-.IR ~/.duplicity .
-
-If you make backups to multiple target directories, it is
-necessary to specify the
+.IR ~/.duplicity/%DUPLICITY_ARGS_HASH% ,
+where
+.B %DUPLICITY_ARGS_HASH%
+is a hash of the source/destination arguments.
+
+If you manually specify the archive directory, and if you make backups
+to multiple target destinations, it is necessary to specify a
+different value to the
 .I --archive-dir
-option and use a different archive-directory for each target directory.
+option for each target in order to keep the data apart.
+
 For example if you backup to
 .I ftp://example.com/foo
 and
@@ -258,7 +253,6 @@
 .I --archive-dir=~/.duplicity/bar
 for the second target.  These are only suggested naming conventions.
 You may use whatever location makes sense in your environment.
->>>>>>> 23e7366c
 
 .TP
 .BI "--asynchronous-upload "
