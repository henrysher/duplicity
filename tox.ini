[tox]
envlist=py27

[testenv:py27]
setenv=
    RUN_CODE_TESTS=1
deps=
    mock
    pexpect
    jottalib
    pycodestyle
    future

<<<<<<< HEAD
[testenv:lpbuildd-precise]
setenv=
    RUN_CODE_TESTS=0
deps=
    mock==0.7.2
    pexpect==2.4
    future

=======
>>>>>>> 26025202
[testenv]
commands=
    {envpython} {toxinidir}/setup.py test {posargs}

[pycodestyle]
ignore=E722,E731,E741
# E722 do not use bare except
# E731 do not assign a lambda expression, use a def
# E741 ambiguous variable name
max-line-length=120<|MERGE_RESOLUTION|>--- conflicted
+++ resolved
@@ -5,23 +5,14 @@
 setenv=
     RUN_CODE_TESTS=1
 deps=
+    future
     mock
     pexpect
     jottalib
     pycodestyle
-    future
+    pylint
+    coverage
 
-<<<<<<< HEAD
-[testenv:lpbuildd-precise]
-setenv=
-    RUN_CODE_TESTS=0
-deps=
-    mock==0.7.2
-    pexpect==2.4
-    future
-
-=======
->>>>>>> 26025202
 [testenv]
 commands=
     {envpython} {toxinidir}/setup.py test {posargs}
