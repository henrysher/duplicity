2016-07-31  Kenneth Loafman  <kenneth@loafman.com>

    * Fixed conflict in merge from Martin Wilck and applied
      - https://code.launchpad.net/~mwilck/duplicity/0.7-series/+merge/301492
      - merge fixes setsid usage in functional testing.

2016-07-28  Kenneth Loafman  <kenneth@loafman.com>

<<<<<<< HEAD
    * Merged in lp:~mwilck/duplicity/0.7-series
      - Speedup of path_matches_glob() by about 8x.  See
        https://code.launchpad.net/~mwilck/duplicity/0.7-series/+merge/301332
        for more details.
    * Remove -w from setsid in functional tests.
=======
    * Merged in lp:~mwilck/duplicity/duplicity
      - Speedup of path_matches_glob() by about 8x.  See
        https://code.launchpad.net/~mwilck/duplicity/duplicity/+merge/301268
        for more details.
>>>>>>> 0c1b338e

2016-07-24  Kenneth Loafman  <kenneth@loafman.com>

    * Merged in lp:~aaron-whitehouse/duplicity/07-fix_deja_dup_error_on_locked_files
      - Revert log.Error to log.Warn, as it was prior to the merge in rev 1224,
        as this was affecting other applications (e.g. deja dup; Bug #1605939).
<<<<<<< HEAD
    * Prep for 0.7.09
=======
>>>>>>> 0c1b338e

2016-07-20  Kenneth Loafman  <kenneth@loafman.com>

    * Fixed bug #1600692 with patch from Wolfgang Rohdewald
      - Allow symlink to have optional trailing slash during verify.

2016-07-03  Kenneth Loafman  <kenneth@loafman.com>

    * Merged in lp:~aaron-whitehouse/duplicity/remove-python26
      - Remove Python 2.6 support references and tests.

2016-07-02  Kenneth Loafman  <kenneth@loafman.com>

    * Merged in lp:~aaron-whitehouse/duplicity/PEP8_W503_fixes
      - Fix PEP8 W503 errors (line break before binary operator) and enable the
        PEP8 test for this in test_code.CodeTest.
    * Merged in lp:~aaron-whitehouse/duplicity/PEP8_line_length
      - Set line length error length to 120 (matching tox.ini) for PEP8 and
        fixed E501(line too long) errors.
    * Merged in lp:~duplicity-team/duplicity/po-updates
    * Prep for 0.7.08

2016-06-24  Kenneth Loafman  <kenneth@loafman.com>

    * Fixed bug #1594780 with patches from B. Reitsma
      - Use re.finditer() to speed processing

2016-06-13  Kenneth Loafman  <kenneth@loafman.com>

    * Fixed README-REPO to no longer mention 0.6-series
    * Merged in lp:~aaron-whitehouse/duplicity/fix_stat_errors
      - Only give an error about not being able to access possibly locked file if
        that file is supposed to be included or scanned (i.e. not excluded).
        Fixes Bug #1089131

2016-06-12  Kenneth Loafman  <kenneth@loafman.com>

    * Fixed bug #822697 ssh-options not passed in rsync over ssh
      - Added globals.ssh_options to rsync command line
    * Increased default volume size to 200M, was 25M

2016-06-11  Kenneth Loafman  <kenneth@loafman.com>

    * Merged in lp:~aaron-whitehouse/duplicity/fix_pep8
      - Fix PEP8 error in onedrivebackend.py (space before bracket)

2016-06-06  Kenneth Loafman  <kenneth@loafman.com>

    * Fixed bug #1589038 with patches from Malte Schröder
      - Added ignore_case option to selection functions
    * Merged in lp:~mstoll-de/duplicity/b2-reauth
      - Fixes bug #1588503 b2: large uploads fail due to expired auth token

2016-06-01  Kenneth Loafman  <kenneth@loafman.com>

    * Fixed bug #1586992 with patches from Dmitry Nezhevenko
      - Patch adds _delete_list to Par2Backend. And _delete_list fallbacks to
        _delete calls if wrapped backend has no _delete_list.

2016-05-30  Kenneth Loafman  <kenneth@loafman.com>

    * Merged in lp:~ghoz/duplicity/swift-prefix
      - adds the abiliy to use path in the swift backend, in order to have multiple
        backups to the same container neatly organized.
    * Fixed bug #1573957 with patches from Dmitry Nezhevenko
      - upload last chunk with files_upload_session_finish to avoid extra request
      - upload small files using non-chunked api
    * Fixed bug #1586934 with patches from Dmitry Nezhevenko
      - fixes error handling in wrapper

2016-05-12  Kenneth Loafman  <kenneth@loafman.com>

    * Merged in lp:~noizyland/duplicity/fix_azurebackend_typo
      - Fix typo in error handling code

2016-04-19  Kenneth Loafman  <kenneth@loafman.com>

    * Prep for 0.7.07.1 critical bug fixes

2016-04-18  Kenneth Loafman  <kenneth@loafman.com>

    * Fixed bug #1571134 incompatible with python-oauth2client version 2.x
      and #1558155 PyDrive backend broken, needs update to oauth2client library
      - used patch from https://bugs.debian.org/820725 but made changes
        to allow the user to continue using the old version
    * Fixed bug #1570293 duplicity is very slow due to excessive fsync
      - removed flush() after write.
      - revert to previous version

2016-04-12  Kenneth Loafman  <kenneth@loafman.com>

    * Fixed bug #1568677 duplicity fails to use existing S3 bucket in boto backend
      - bug introduced by incomplete fix of bug #1296793
      - simplified setting of bucket locations
    * Fixed bug #1569523 get_bucket unknown keyword location and my_location name error
      - bug introduced in improper fix of bug #1568677
      - gotta love those inconsistent APIs

2016-04-11  Kenneth Loafman  <kenneth@loafman.com>

    * Fixed bug 1568677 with suggestions from Florian Kruse
      - bug introduced by incomplete fix of bug 1296793

2016-04-10  Kenneth Loafman  <kenneth@loafman.com>

    * Merged in lp:~duplicity-team/duplicity/po-updates
    * Prep for 0.7.07

2016-03-07  Kenneth Loafman  <kenneth@loafman.com>

    * Fix bug reported on the mailing list from Mark Grandi (assertion error
      while backing up).  In file_naming.parse() the filename was being lower
      cased prior to parsing.  If you had used a prefix with mixed case, we
      were writing the file properly, but could not find it in the backend.

2016-03-07  Kenneth Loafman  <kenneth@loafman.com>

    * Merged in lp:~aaron-whitehouse/duplicity/split_glob_matching_from_select
      - Move glob matching code out of selection.py's Select function and
        into globmatch.py.

2016-03-05  Kenneth Loafman  <kenneth@loafman.com>

    * Merged in lp:~aaron-whitehouse/duplicity/improve_present_get_sf_man_page
      - Improve man page entry for --exclude-if-present

2016-03-04  Kenneth Loafman  <kenneth@loafman.com>

    * More fixes to dist/makedist to make it more OS agnostic.
    * Merged in lp:~ed.so/duplicity/webdav.lftp.ssl-overhaul
        duplicity.1, commandline.py, globals.py
        - added --ssl-cacert-path parameter
        backend.py
        - make sure url path component is properly url decoded,
          in case it contains special chars (eg. @ or space)
        lftpbackend.py
        - quote _all_ cmd line params
        - added missing lftp+ftpes protocol
        - fix empty list result when chdir failed silently
        - added ssl_cacert_path support
        webdavbackend.py
        - add ssl default context support for python 2.7.9+
          (using system certs eg. in /etc/ssl/certs)
        - added ssl_cacert_path support for python 2.7.9+
        - gettext wrapped all log messages
        - minor refinements
    * Applied patch from Dmitry Nezhevenko to upgrade dropbox backend:
      - update to SDK v2
      - use chunked upload

2016-02-28  Kenneth Loafman  <kenneth@loafman.com>

    * Reverted changes made in rev 1164 w.r.t. getting the source from
      VCS rather than local directory.  Fixes bug #1548080.

2016-02-15  Kenneth Loafman  <kenneth@loafman.com>

    * Added acdclibackend.py from Stefan Breunig and Malay Shah
      - renamed from amazoncloudbackend to stress use of acd_cli
    * Fixed some 2to3 and Pep8 issues that had crept in
    * Backed out changes made by patching for bug #1541314.  These
      patches should not have been applied to the 0.7 series.
    * Merged in lp:~rye/duplicity/mediafire
      - Backend for https://www.mediafire.com
      - Requires https://pypi.python.org/pypi/mediafire/ installed.

2016-02-15  Kenneth Loafman  <kenneth@loafman.com>

    * Merged in lp:~harningt/duplicity/multibackend-mirror
      - This changeset addresses multibackend handling to permit a
        mirroring option in addition to its "stripe" mode to make it
        a redundancy tool vs space-expansion tool. To do this without
        changing the configuration too much, I used the query string
        that would generally go unused for files to specify behavior
        that applies to all items inside the configuration file.

2016-02-05  Kenneth Loafman  <kenneth@loafman.com>

    * Fixed a patching error in ssh_pexpect_backend.py
    * Merged in lp:~fpytloun/duplicity/webdav-gssapi-fix
      - Make kerberos optional for webdav backend

2016-02-03  Kenneth Loafman  <kenneth@loafman.com>

    * Applied patch from kay-diam to fix error handling in ssh pexpect,
      fixes bug #1541314

2016-02-02  Kenneth Loafman  <kenneth@loafman.com>

    * Fix bug #1540279 - mistake in --help

2016-01-29  Kenneth Loafman  <kenneth@loafman.com>

    * Add more pylint ignore warnings tags
    * Adjust so test_restart.py can run on Mac as well
    * Fix for bug #1538333 - assert filecount == len(self.files_changed)
      - added flush after every write for all FileobjHooked files which
        should prevent some errors when duplicity is forcibly closed.

2016-01-28  Kenneth Loafman  <kenneth@loafman.com>

    * Merged in lp:~fpytloun/duplicity/webdav-gssapi
      - support GSSAPI authentication in webdav backend

2016-01-24  Kenneth Loafman  <kenneth@loafman.com>

    * Pep8 corrections for recently released code.
    * Fixed bug #1260666 universally by splitting the filelist for
      delete before passing to backend.
    * Fixed bug #1369243 by adjusting messages to be more readable.
    * Fixed bug #1375019 with patch from Eric Bavier (home to tmp).
    * Fixed bug #1379575 with patch from Tim Ruffing (shorten webdav response).
    * Fixed bug #1492301 with patch from askretov (manually refresh oauth).

2016-01-23  Kenneth Loafman  <kenneth@loafman.com>

    * Fixed bug #1296793 - Failed to create bucket
      - use S3Connection.lookup() to check bucket exists
      - skips Boto's Exception processing for this check
      - dupe of bug #1507109 and bug #1537185
    * Merged in lp:~mifchip/duplicity/duplicity
      - fix bug #1313964, absolute path doesn't work for FTP

2016-01-11  Kenneth Loafman  <kenneth@loafman.com>

    * Applied changes from ralle-ubuntu to fix bug 1072130.
      - duplicity does not support ftpes://

2016-01-10  Kenneth Loafman  <kenneth@loafman.com>

    * Applied patch from abeverly to fix bug #1475890
      - allow port to be specified along with hostname on S3
      - adjusted help text and man page to reflect the change
    * Undo changes to test_restart.py.  GNU tar is needed.
    * Fix minor pep8 nit in collections.py

2016-01-07  Kenneth Loafman  <kenneth@loafman.com>

    * Applied patch from shaochun to fix bug #1531154,
      - --file-changed failed when file contains spaces

2016-01-06  Kenneth Loafman  <kenneth@loafman.com>

    * Partial fix for bug #1529606 - shell code injection in lftpbackend
      - still need to fix the other backends that spawn shell commands
    * Make test_restart compatible with both GNUtar and BSDtar
    * Fix stupid issue with functional test path for duplicity

2016-01-04  Kenneth Loafman  <kenneth@loafman.com>

    Random stuff:
      - supply correct path for pydevd under Mac
      - fix some tests to run under Mac as well

2015-12-23  Kenneth Loafman  <kenneth@loafman.com>

    Random stuff:
      - remove RPM stuff from makedist
      - have makedist pull directly from VCS, not local dir
      - update po translation directory and build process
      - clean up some odd error messages
      - move Pep8 ignores to tox.ini

2015-12-11  Kenneth Loafman  <kenneth@loafman.com>

    * Merged in lp:~matthew-t-bentley/duplicity/b2
      - A couple fixes allowing multiple backups to be hosted in different
        folders in the same bucket as well as some logging for -v9.

2015-12-09  Kenneth Loafman  <kenneth@loafman.com>

    * Merged in lp:~matthew-t-bentley/duplicity/b2
      - Fix import and error typos.
      - Allow multiple backups in the same bucket.
      - Fixes bug #1523498.

2015-12-07  Kenneth Loafman  <kenneth@loafman.com>

    * Prep for 0.7.06

2015-12-04  Kenneth Loafman  <kenneth@loafman.com>

    * Merged in lp:~matthew-t-bentley/duplicity/b2
      - Adds a backed for BackBlaze's (currently beta) B2 backup service.
      - This adds backends/b2backend.py, modifies log.py to add an
        error code and modifies commandline.py to add the b2://
        example to the help text.

2015-12-03  Kenneth Loafman  <kenneth@loafman.com>

    * Merged in lp:~noizyland/duplicity/azurebackend-fixes
      - Support new version of Azure Storage SDK
      - Refactor _list method to support containers with >5000 blobs

2015-11-30  Kenneth Loafman  <kenneth@loafman.com>

    * Fix bug #1520691 - Shell Code Injection in hsi backend (2)
      - Added code to expand relative program path to full path.
      - Fix hisbackend where it expected a list not a string.

2015-11-28  Kenneth Loafman  <kenneth@loafman.com>

    * Fix bug #1520691 - Shell Code Injection in hsi backend
      - Replace use of os.popen3() with subprocess equivalent.

2015-11-25  Kenneth Loafman  <kenneth@loafman.com>

    * Merged in lp:~feraudet/duplicity/fix
      - Fix missing SWIFT_ENDPOINT_TYPE env var, bug 1519694.

2015-11-24  Kenneth Loafman  <kenneth@loafman.com>

    * Merged in lp:~michal-s/duplicity/duplicity
      - Fix azurebackend storage class import

2015-11-05  Kenneth Loafman  <kenneth@loafman.com>

    * Fixed bug #1511308 - Cannot restore no-encryption, no-compression backup
      - Corrected code to include plain file in write_multivolume()
      - Added PlainWriteFile() to gpg.py

2015-11-01  Kenneth Loafman  <kenneth@loafman.com>

    * Merged in lp:~ed.so/duplicity/tempfile.tempdir
      - make sure packages using python's tempfile create temp files in
          duplicity's temp dir

2015-10-31  Kenneth Loafman  <kenneth@loafman.com>

    * Reversed previous changes to lockfile.  Now it will take any version
      extant in the LP build repository.  (PyPi is not avail in LP build).

2015-10-27  Kenneth Loafman  <kenneth@loafman.com>

    * Cleanup issues around Launchpad build, mainly lockfile >= 0.9.
    * Merged in lp:~michal-s/duplicity/duplicity
      - WindowsAzureMissingResourceError and WindowsAzureConflictError
        changed due to SDK changes.

2015-10-26  Kenneth Loafman  <kenneth@loafman.com>

    * Applied patch from Alexander Zangerl to update to changes in lockfile
      API 0.9 and later.  Updated README to notify users.
    * Modded tox.ini to use the latest lockfile.
    * Merged in lp:~ed.so/duplicity/setup.shebang
      - Having the python interpreter searched in the PATH is much more
        flexible than the /usr/bin/python inserted into our scripts shebang
        by setuptools.  This patch prevents that. don't touch my shebang! :)

2015-10-12  Kenneth Loafman  <kenneth@loafman.com>

    * Upgrade to newest version of pep8 and pylint.   Add three ignores
      to test_pep8 and one to test_pylint to get the rest to pass.  They
      are all valid in our case.

2015-10-10  Kenneth Loafman  <kenneth@loafman.com>

    * Merged in lp:~mnjul/duplicity/s3-infreq-access
      - This adds support for AWS S3's newly announced Infrequent Access
        storage class and is intended to implement Blueprint:
        https://blueprints.launchpad.net/duplicity/+spec/aws-s3-std-ia-class .
      - A new command line option, --s3-use-ia, is added, and boto backend
        will automatically use the correct storage class value depending on
        whether --s3-use-rrs and --s3-use-ia is set. Command line parser will
        prompt error if both --s3-use-ia and --s3-use-rrs are used together,
        as they conflict with each other.
      - The manpage has been updated giving a short explanation on the new
        option. Its wording derives from Amazon's official announcement:
        https://aws.amazon.com/about-aws/whats-new/2015/09/announcing-new-\
        amazon-s3-storage-class-and-lower-glacier-prices/
    * The ptyprocess module no longer supports Python 2.6, so fix tox.ini to
      use an older version.  Make explicit environs for all tests.


2015-09-15  Kenneth Loafman  <kenneth@loafman.com>

    * Merged in lp:~duplicity-team/duplicity/po-updates
    * Prep for 0.7.05

2015-09-14  Kenneth Loafman  <kenneth@loafman.com>

    * Merged in lp:~bmerry/duplicity/pydrive-id-cache
      - This fixes the issue a number of users (including myself) have been
        having with duplicity creating files with duplicate filenames on
        Google Drive. It keeps a runtime cache of filename to object ID
        mappings, so that once it has uploaded an object it won't be fooled
        by weakly consistent directory listings.

2015-09-06  Kenneth Loafman  <kenneth@loafman.com>

    * Fix bug #1493573.  Correct option name in man page.
    * Fix bug #1494228 CygWin: TypeError: basis_file must be a (true) file
      - The problem that caused the change to tempfile.TemporaryFile was due
        to the fact that os.tmpfile always creates its file in the system
        temp directory, not in the directory specified.  The fix applied was
        to use os.tmpfile in cygwin/windows and tempfile.TemporaryFile in all
        the rest.  This means that cygwin is now broken with respect to temp
        file placement of this one file (deleted automatically on close).

2015-09-06  Kenneth Loafman  <kenneth@loafman.com>

    * Updated man pages to reflect more contributors.

2015-08-25  Kenneth Loafman  <kenneth@loafman.com>

    * Merged in lp:~germar/duplicity/par2removefix
      - After reorganisation in revision 981 and the fix for bug #1406173 the
        par2backend does not remove .par2 files anymore when removing
        duplicity-*.gpg files.
      - This banch adds an unfiltered_list() method which is used in
        delete() and delete_list()

2015-08-22  Kenneth Loafman  <kenneth@loafman.com>

    * Merged in lp:~w.baranowski/duplicity/selection_debug
      - This little patch logs debug messages concerning path selection process,
        and so allows users to debug their include/exclude configuration.

2015-08-19  Kenneth Loafman  <kenneth@loafman.com>

    * Fixed Bug 1438170 duplicity crashes on resume when using gpg-agent with
      patch from Artur Bodera (abodera).  Applied the same patch to incremental
      resumes as well.

2015-08-04  Kenneth Loafman  <kenneth@loafman.com>

    * Fixed Bug 1476019 S3 storage bucket not being automatically created
      with patch from abeverley
    * Merged in lp:~aaron-whitehouse/duplicity/launchpad_tox_profile
      - Add tox testing profile that mimics the packages installed on the
        Launchpad build server, to reduce the likelihood of tests passing
        our test suite, but failing on the build server (e.g. because of
        the out-of-date mock version).
    * Merged in lp:~aaron-whitehouse/duplicity/disable_code_tests_for_lpbuildd
      - Set RUN_CODE_TESTS to 0 for lpbuildd tox profile, reflecting its value
        on the Launchpad build server (and therefore skipping PEP8, 2to3 and
        pylint). More accurately reflects the system we are mimicking and saves
        approximately 1 minute per test run.

2015-08-03  Kenneth Loafman  <kenneth@loafman.com>

    * Merged in lp:~aaron-whitehouse/duplicity/fix_patch_error
      - Change use of mock.patch in unit tests to accommodate the obsolete
        version of python-mock on the build server.

2015-08-02  Kenneth Loafman  <kenneth@loafman.com>

    * Merged in lp:~dag-stenstad/duplicity/swift_authversion_3_support
      - Added support for Openstack Identity v3 in the Swift backend.
    * Merged in lp:~aaron-whitehouse/duplicity/fix_2to3_issues
      - Fixed 2to3 issues. Updated README-REPO with more test information. Updated pylint and
        test_diff2 descriptions to make it clear these require packages to be installed on the
        sytem to pass. All tests pass on Python 2.6 and Python 2.7 as at this revision.
    * Prep for 0.7.04

2015-07-31  Kenneth Loafman  <kenneth@loafman.com>

    * Merged in lp:~aaron-whitehouse/duplicity/trailing_slash_match_dirs
      - Made globs with trailing slashes only match directories, not files, fixing Bug #1479545.
    * Merged in lp:~aaron-whitehouse/duplicity/improve_tox_and_python2-6_testing
      - Testing improvements, particularly in relation to testing against Python version 2.6:
        * tox.ini fixed so that it is possible to run individual tests against both Python 2.6 and 2.7;
        * updated test_code.py to use unittest2 for Python versions < 2.7 (instead of failing);
        * ./run-tests now correctly runs all tests against both Python 2.6 and 2.7; and
        * improved testing directions in README-REPO.

2015-07-29  Kenneth Loafman  <kenneth@loafman.com>

    * Merged in lp:~aaron-whitehouse/duplicity/bug_884371
      - Fixed Bug #884371 - Stopped an exclude glob trumping an earlier scan glob, but also
        ensured that an exclude glob is not trumped by a later include. This fix is important,
        as without it files that are specified to be included are not being backed up as expected.
      - Fixed Bug #932482 - a trailing slash at the end of globs no longer prevents them working
        as expected.
    * Merged in lp:~aaron-whitehouse/duplicity/reenable_tests
      - Re-enable unit.test_selection tests that had been temporarily commented out.

2015-07-04  Kenneth Loafman  <kenneth@loafman.com>

    * Fixed bug 1471348 Multi back-end doesn't work with hubiC
      - added init of superclass in both cases.
    * Fixed bug 1471348 Multi back-end doesn't work with hubiC (again)
      - hubiC should reach up to duplicity.backend.__init__

2015-07-03  Kenneth Loafman  <kenneth@loafman.com>

    * Merged in lp:~aaron-whitehouse/duplicity/fix_POTFILES.in_and_run-tests
      - Fixed two filename references in po/POTFILES.in, a mistake which crept in in
        rev 1093 and caused testing/run-tests to fail with "IndexError: list index
        out of range".
    * Merged in lp:~aaron-whitehouse/duplicity/reactivate_progress_test
      - Re-enable the test of the --progress option (test_exclude_filelist_progress_option),
        which was marked as an expected failure. The issue causing this test to fail was
        fixed in revision 1095 and the test now passes.

2015-06-21  Kenneth Loafman  <kenneth@loafman.com>

    * Merged in lp:~ed.so/duplicity/gpg.binary
      - new parameter --gpg-binary allows user to point to a different gpg binary,
        not necessarily in path

2015-06-20  Kenneth Loafman  <kenneth@loafman.com>

    * Fixed bug 1466582 - reduce unnecessary syscall with --exclude-if-present - with
      patch from Kuang-che Wu to make sure resulting path is a directory.

2015-06-17  Kenneth Loafman  <kenneth@loafman.com>

    * Fixed bug 1466160 - pydrive backend is slow to remove old backup set - with
      patch from Kuang-che Wu to implement _delete_list().

2015-06-16  Kenneth Loafman  <kenneth@loafman.com>

    * Fixed bug 1465335 - pydrive still use files in trash can - with patch
      from Kuang-che Wu to ignore trashed files.
    * Fixed bug 1452263 - par2 option not working on small processors - with patch
      from Kuang-che Wu to ignore default 30 second timeout.

2015-06-14  Kenneth Loafman  <kenneth@loafman.com>

    * Fixed bug 791794 - description of --gpg-options is misleading, Simply
      needed to add the '--' before the options as in "--opt1 --opt2=parm".

2015-05-31  Kenneth Loafman  <kenneth@loafman.com>

    * Merged in lp:~bmerry/duplicity/pydrive-regular
      - This implements the proposal made by somebody else
        (http://lists.gnu.org/archive/html/duplicity-talk/2015-02/msg00037.html)
        to allow the pydrive backend to work with a normal drive account instead
        of a service account. It seems to be working for me: I was able to migrate
        seamlessly from the gdocs backend. It's set up so that a service account
        can still be used, depending on which environment variable is set.
        The man page is updated to describe how to use the new functionality.
    * Merged in lp:~ed.so/duplicity/gdocs.pydrive
      - make pydrive new gdocs default backend
      - keep gdata backend as gdata+gdocs://
    * Fix a couple of PEP8 glitches.

2015-05-27  Kenneth Loafman  <kenneth@loafman.com>

    * Merged in lp:~noizyland/duplicity/fix-progress
      - Fixes bug 1264744.  selection.filelist_globbing_get_sfs leaves the
        filelist file object's position at the end of the file. When the
        --progress option is used the filelists need to be read twice. On
        the second read nothing is read from the file because file has
        already been read and the position is EOF.  This patch calls seek(0)
        on the filelist to reset the position to BOF so that subsequent
        read() calls will return data.
    * Added pylint ignore error in webdavbackend.py.

2015-05-11  Kenneth Loafman  <kenneth@loafman.com>

    * Prep for 0.7.03

2015-05-10  Kenneth Loafman  <kenneth@loafman.com>

    * Merge in lp:~sjakthol/duplicity/onedrive-error-message
      - Add proper error message for OneDrive backend when python-requests or
        python-requests-oauthlib is not installed (bug 1453355).

2015-05-08  Kenneth Loafman  <kenneth@loafman.com>

    * Added ability to get single file status from collection-status with
      patch from jitao (bug 1044715), like so:
      $ duplicity collection-status --file-changed c1 file://./foo

2015-05-01  Kenneth Loafman  <kenneth@loafman.com>

    * Fixed bug 1448249 and bug 1449151 thanks to David Coppit.
      - When patching, close base file before renaming
      - Enable --ignore-errors flag in rdiffdir

2015-04-20  Kenneth Loafman  <kenneth@loafman.com>

    * Merge in lp:~cemsbr/duplicity/duplicity
      - Fix bug 1432229 in Copy.com backend:
        Reply header has no content-type for JSON detection. Now, we also check
        whether the content starts with '{'.
    * Fixed bug 1444404 with patch from Samu Nuutamo
      - rdiffdir patch crashes if a regular file is changed to a non-regular
        file (symlink, fifo, ...)

2015-04-12  Kenneth Loafman  <kenneth@loafman.com>

    * Merge in lp:~stynor/duplicity/multi-backend
      - A new backend that allows use of more than one backend stores (e.g. to
        combine the available space from more than one cloud provider to make
        a larger store available to duplicity).
    * Move requirements section lower in manpage.

2015-03-29  Kenneth Loafman  <kenneth@loafman.com>

    * Fix bug 1437789 with patch from pdf
      - par2backend.py incorrect syntax in get()

2015-03-22  Kenneth Loafman  <kenneth@loafman.com>

    * Fix bug 1434702 with help from Robin Nehls
      - incorrect response BackendException while downloading signatures file.

2015-03-18  Kenneth Loafman  <kenneth@loafman.com>

    * Fix bug 1432999 with hint from Antoine Afalo.
      - '/'s at end of destination cause problems with onedrivebackend.

2015-03-13  Kenneth Loafman  <kenneth@loafman.com>

    * Merged in lp:~aaron-whitehouse/duplicity/filelist_combine
      - Merged globbing and non-globbing filelists to use the same code path
        and all accept globbing characters. Added deprecation warning to the
        --exclude-globbing-filelist and include-globbing-filelist options in
        commandline.py and hid them from help output. Updated the manual
        (and unit tests) accordingly.
      - Note that this does trigger a change in behaviour for duplicity.
        Previously, include patterns in include-filelist did not match files
        in a directory that was included, so /usr/local in an include file
        would not have matched /usr/local/doc. Now, this folder would be
        included, as would occur if --include or the old
        --include-globbing-filelist was used. Additional lines will therefore
        need to be added to filelists to unambiguously exclude unwanted
        subfolders, if this is intended.
      - Mark --include-filelist-stdin and --exclude-fielist-stdin for
        deprecation and hide from --help output.

2015-03-11  Kenneth Loafman  <kenneth@loafman.com>

    * Prep for 0.7.02.

2015-03-10  Kenneth Loafman  <kenneth@loafman.com>

    * remove extraneous string format arg in previous scp fix.

2015-03-09  Kenneth Loafman  <kenneth@loafman.com>

    * Fix for --pydevd debug environment and location under Eclipse.
    * Fix for bug where scp was actually working as scp and not working with
      rsync.net because of using extraneous test command in restricted shell.
      Was trying "test -d 'foo' || mkdir -p 'foo'", now only "mkdir -p foo".

2015-02-12  Kenneth Loafman  <kenneth@loafman.com>

    * Really fix bug 1416344 based on comment #5 by Roman Tereshonkov.

2015-02-09  Kenneth Loafman  <kenneth@loafman.com>

    * Fix _librsyncmodule.c compilation, bug 1416344, thanks to Kari Hautio.

2015-02-08  Kenneth Loafman  <kenneth@loafman.com>

    * Fix spelling error in manpage, bug 1419314.

2015-02-01  Kenneth Loafman  <kenneth@loafman.com>

    * Misc fixes for the following PEP8 issues:
      - E401
      - see http://pep8.readthedocs.org

2015-01-31  Kenneth Loafman  <kenneth@loafman.com>

    * Merged in lp:~aaron-whitehouse/duplicity/bug_932482_trailing_slashes_and_wildcards_error
      - Added functional and unit tests to show Bug #932482 - that selection does
        not work correctly when excludes (in a filelist or in a commandline option)
        contain both a single or double asterisk and a trailing slash.
    * Misc fixes for the following PEP8 issues:
      - E231, E241, E251, E261, E262, E271, E272, E301, E302, E303, E502,
        E701, E702, E703, E711, E721, W291, W292, W293, W391
      - see http://pep8.readthedocs.org
    * Fixes for 2to3 issues

2015-01-29  Kenneth Loafman  <kenneth@loafman.com>

    * Ongoing pep8 corrections.
    * Merged in lp:~angusgr/duplicity/exclude-older-than
      - Add "--exclude-older-than" commandline option, that allows you to only
        back up files with a modification date newer than a particular threshold.
    * Merged in lp:~aaron-whitehouse/duplicity/bug_884371_asterisks_in_includes
      - Added tests to unit/test_selection.py and funtional/test_selection.py
        to show the behaviour reported in Bug #884371, i.e. that selection is
        incorrect when there is a * or ** on an include line of a filelist or
        commandline --include.

2015-01-22  Kenneth Loafman  <kenneth@loafman.com>

    * Fixed bug # 1414418
      - Aligned commandline.py options and help display contents.
      - Aligned commandline.py options and manpage contents.
    * Changed --s3_multipart_max_timeout to --s3-multipart-max-timeout to be
      consistent with commandline option naming conventions.
    * Applied patch from Adam Reichold to fix bug # 1413792.

2015-01-22  Kenneth Loafman  <kenneth@loafman.com>

    * Misc fixes for the following PEP8 issues:
      - E127, E128, E201, E202, E203
      - see http://pep8.readthedocs.org

2015-01-18  Kenneth Loafman  <kenneth@loafman.com>

    * Misc fixes for the following PEP8 issues:
      - E111, E121, E122, E124, E125, E126
      - see http://pep8.readthedocs.org

2015-01-17  Kenneth Loafman  <kenneth@loafman.com>

    * Remove 'gs' and 's3+http' from uses_netloc[].  Fixes Bug 1411803.

2015-01-15  Kenneth Loafman  <kenneth@loafman.com>

    * Fixed variable typo in commandline.py that was causing build fails.
    * Merged in lp:~duplicity-team/duplicity/po-updates

2015-01-13  Kenneth Loafman  <kenneth@loafman.com>

    * Merged in lp:~noizyland/duplicity/fix_azurebackend_container_names
      - Azure Backend examples have underscores in the container names.  These
        are not valid Azure container names.  The underscores have been replaced
        with hypens and a note about valid container names added to the man page.
      - Also corrects a problem where Azure Exceptions were returing unicode
        strings that were not being handled correctly.
    * Merged in lp:~user3942934/duplicity/pydrive
      - Currently duplicity uses gdocs backend for Google Drive backups.
        gdocs uses deprecated API and don't allow backups for managed Google
        accounts.  (see https://bugs.launchpad.net/duplicity/+bug/1315684)
      - Added pydrive backend that solves both of those problems. Published
        also on https://github.com/westerngateguard/duplicity-pydrive-backend.
    * Fixed some tabs/spaces problems that were causing install failures.

2015-01-13  Kenneth Loafman  <kenneth@loafman.com>

* Merged in lp:~aaron-whitehouse/duplicity/progress_option_error
  - Added test_exclude_globbing_filelist_progress_option into
    functional/test_selection.py, which shows the error reported in
    Bug #1264744 - that the --exclude-globbing-filelist does not backup
    the correct files if the --progress option is used. Test is marked as
    an expected failure so as not to cause the test suite to fail.

2015-01-12  Kenneth Loafman  <kenneth@loafman.com>

    * Fixed some recently added 2to3 and pep8 issues.
    * Merged in lp:~vincegt/duplicity/swift_regionname
      - Fixes bug #1376628
      - Add mapping of SWIFT_REGIONNAME to select region inside SWIFT when a
        provider proposes more than one region.

2015-01-11  Kenneth Loafman  <kenneth@loafman.com>

    * Merged in lp:~9-sa/duplicity/FixBug1408289
      - Fix bug #1408289
      - Wrong attribute name prevented raise of client exception, working now
    * Merged in lp:~noizyland/duplicity/azurebackend
      - Add backend for Azure Blob Storage Service
    * Prep for 0.7.01

2015-01-08  Kenneth Loafman  <kenneth@loafman.com>

    * Merged in lp:~stapelberg+ubuntu/duplicity/add-onedrive-backend
      - Add a Microsoft OneDrive backend
    * Merged in lp:~hooloovoo/duplicity/filelist_select_bug_1408411
      - Adds functional test cases that fail because of Bug #1408411 (commented
        out), to assist in fixing that bug.
    * Merged in lp:~hooloovoo/duplicity/process_filelists_for_spaces_etc
      - Process filelists to remove imperfections such as blank lines, comments
        and leading/trailing whitespace. Also correctly processes quoted folders
        containing spaces in their names. Extensive unit and functional tests to
        test these changes (and selection more generally).
      - The branch does add an additional folder to testfiles.tar.gz called
        select2. This included a folder with a trailing space, to test the quote
        test. The subfolders also have clearer names than in the "select" folder
        (eg "1sub2sub3") which makes it easier to keep track of issues in tests.

2015-01-01  Kenneth Loafman  <kenneth@loafman.com>

    * Misc fixes for the following PEP8 issues:
       - E211, E221, E222, E225, E226, E228
       - see http://pep8.readthedocs.org
    * Fixed bug 1278529 by applying patch supplied in report
      - Use get_bucket() rather than lookup() on S3 to get proper error msg.

2014-12-29  Kenneth Loafman  <kenneth@loafman.com>

    * Fixed bug 1406173 by applying patch supplied in report
      - Ignore .par2 files in remote file list
    * Removed redundant shell test testing/verify_test.sh

2014-12-28  Kenneth Loafman  <kenneth@loafman.com>

    * Merged in lp:~hooloovoo/duplicity/add-additional-verify-tests-for-corrupted-archives
      - Add tests to test_verify.py to test that verify fails if the archive
        file is corrupted. Changed file objects to use the with keyword to ensure
        that the file is properly closed.
      - Small edit to find statement in verify_test.sh to make it work as
        expected (enclose string in quotes).
    * Merged in lp:~hooloovoo/duplicity/add-else-to-badupload-try-except
      - Badupload test previously did not have an else in the try-except. The
        test passed if the except was triggered, but would also pass if the
        test did not trigger an error at all.

2014-12-18  Kenneth Loafman  <kenneth@loafman.com>

    * Merge in lp:~hooloovoo/duplicity/test-verify-improvements
      - Fix up test_verify, which was a bit of a mess:
      - Simplify test_verify.py to just do a simple backup and verify on a
        single file in each test.
      - Modify tests to correctly use --compare-data option.
      - Add tests for when the source files have atime/mtime manipulated.
    * Fix duplicity verify to ignore the file system when globals.compare_data is
      False.  This means that verify only validates the viability of the backup
      itself unless --compare-data is specified.
    * Reenable test_verify_changed_source_file test

2014-12-17  Kenneth Loafman  <kenneth@loafman.com>

    * Merge in lp:~hooloovoo/duplicity/verify-not-check-source
      - Tests to validate that duplicity does not check filesystem source during
        verify unless --compare-data is specified
    * Merge in lp:~ed.so/duplicity/move_netloc
      - move netloc usage definitions into respective backends
      - fix "[Question #259173]: rsync backend fails"
        https://answers.launchpad.net/duplicity/+question/259173
    * Make ssh an unsupported backend scheme
    * Temporarily disable RsyncBackendTest and test_verify_changed_source_file

2014-12-12  Kenneth Loafman  <kenneth@loafman.com>

    * Source formatted, using PyDev, all source files to fix some easily fixed
      PEP8 issues. Use ignore space when comparing against previous versions.
    * Merge in lp:~andol/duplicity/signkeyformat
      - Allow --sign-key to use short format, long format alt. full fingerprint.

2014-12-11  Kenneth Loafman  <kenneth@loafman.com>

    * Merged in lp:~ed.so/duplicity/paramiko.identyfile
      - fix identity file parsing of --ssh-options for paramiko
      - manpage fixes

2014-12-10  Kenneth Loafman  <kenneth@loafman.com>

    * Manually merged in lp:~m4ktub/duplicity/0.6-reliability
      - Per fix proposed in Bug #1395341.
    * Modded .bzrignore to ignore *.egg test dependencies, normalized, sorted.

2014-12-01  Kenneth Loafman  <kenneth@loafman.com>

    * Partial fix of bug 1236248 with changes by az, manpage warning about
      --extra-clean, however, recovery with missing sig files is broken.
    * Fixed bug 1255453 with changes by Gaudenz Steinlin, report backend import
      results, both normal and failed, at INFO log level.

2014-11-30  Kenneth Loafman  <kenneth@loafman.com>

    * In webdavbackend.py:
      - Fixed bug 1396106 with change by Tim Ruffing, mispelled member.
      - Added missing 'self.' before member in error message.
    * Merged in lp:~adrien-delhorme/duplicity/hubic
      - Add Hubic support through pyrax and a custom pyrax_identity module.
    * Fixed bug 1385599 with changes by Yannick Molin. SSL settings are now
      conditioned on protocol ftp or ftps.

2014-11-20  Kenneth Loafman  <kenneth@loafman.com>

    * Undid move of testing/test_code.py.  Instead I fixed it
      so that it would not run during PPA build.  It now needs
      the setting RUN_CODE_TESTS=1 in the environment which is
      supplied in the tox.ini file.

2014-11-19  Kenneth Loafman  <kenneth@loafman.com>

    * Remove valid_extension() check from file_naming.py.  It was
      causing failed tests for short filenames.  Thanks edso.
    * Moved testing/test_code.py to testing/manual/code_test.py
      so PPA builds would succeed.  Should be moved back later.

2014-11-13  Kenneth Loafman  <kenneth@loafman.com>

    * Merged in lp:~ed.so/duplicity/fix.dpbx.import
      - fix dpbx import error import lazily
    * Partial fix for PPA build failures, new backend name.

2014-11-10  Kenneth Loafman  <kenneth@loafman.com>

    * Merged in lp:~ed.so/duplicity/lftp.ncftp.and.prefixes
      - retire --ssh-backend, --use-scp parameters
      - introduce scheme prefixes for alternative backend selection
        e.g. ncftp+ftp://, see manpage
      - scp is now selected via scheme e.g. scp://
      - added lftp fish, webdav(s), sftp support
    * Merged in lp:~mterry/duplicity/missing-unicode-escape
      - Convert restore_dir to unicode before printing.
    * Merged in lp:~hooloovoo/duplicity/fix-typo-in-test-description
      - Fixed spelling mistake/typo in a description of a test.

2014-10-27  Kenneth Loafman  <kenneth@loafman.com>

    * Merged in lp:~mterry/duplicity/code-nits
      - Fix some pylint/pep8 nits that prevented the test_code.py test from passing.
    * Merged in lp:~mterry/duplicity/debian-dir
      - Add a debian/ directory to make it easier to manage the PPAs for duplicity.

2014-10-23  Kenneth Loafman  <kenneth@loafman.com>

    * Prep for 0.7.0
    * Merged in lp:~ed.so/duplicity/manpage.blocksize
      - add --max_blocksize doc
      - reorder 'a note on filename prefixes' into alphabetical order

2014-10-18  Kenneth Loafman  <kenneth@loafman.com>

    * Merged in lp:~johnleach/duplicity/1315437-swift-container-create
      - Check to see if the swift container exists before trying to create it,
        in case we don't have permissions to create containers. Fixes #1315437
    * Merged in lp:~moritzm/duplicity/duplicity
      - Use lftp for both FTP and FTPS
    * Adjust unit tests to expect single FTP backend

2014-10-16  Kenneth Loafman  <kenneth@loafman.com>

    * Merged in lp:~ed.so/duplicity/0.7-dpbx.importfix
      - fix this showstopper with the dropbox backend
        "NameError: global name 'rest' is not defined"

2014-10-12  Kenneth Loafman  <kenneth@loafman.com>

    * Merged in lp:~hooloovoo/duplicity/updated-README-REPO
      - Changes to README-REPO to reflect the restructuring of the directories.
    * Merged in lp:~jflaker/duplicity/BugFix1325215
      - The reference to "--progress_rate" in the man page as a parameter is
        incorrect. Should be "--progress-rate".

2014-09-30  Kenneth Loafman  <kenneth@loafman.com>

    * Fixed bug 1375304 with patch supplied by Aleksandar Ivanovic

2014-08-17  Kenneth Loafman  <kenneth@loafman.com>

    * Added sxbacked.py, Skylable backend.  Waiting on man page updates.
    * Merged in lp:~ed.so/duplicity/manpage.verify
      - Clarify verify's functionality as wished for by a user surprised with a big
        bandwidth bill from rackspace.
    * Merged in lp:~jeffreydavidrogers/duplicity/duplicity
      - This change fixes two small typos in the duplicity man page.

2014-06-28  Kenneth Loafman  <kenneth@loafman.com>

    * Merged in lp:~3v1n0/duplicity/copy.com-backend
      - I've added a backend for Copy.com cloud storage, this supports all the
        required operations and works as it should from my tests.
      - You can use it by calling duplicity with something like:
        copy://account@email.com:your-password@copy.com/duplicity
      - The only thing I've concerns with is the optimized support for _delete_list
        which can't be enabled here because the test_delete_list tries also to
        delete a not-existing files, and it requires the backend not to raise an
        exception in that case (is this somewhat wanted or could we do the same as
        for _delete or _query?)
    * Merged in lp:~ed.so/duplicity/webdav200fix-0.7
      - webdav backend fix "BackendException: Bad status code 200 reason OK. " when
        restarting an interrupted backup and overwriting partially uploaded volumes.
    * Merged in lp:~mterry/duplicity/webdav-fixes
      - This branch fixes two issues I saw when testing the webdav backend:
      - 1) Errors like the following: "Attempt 1 failed. BackendException: File
        /tmp/duplicity-LQ1a0i-tempdir/mktemp-u2aiyX-2 not found locally after get
        from backend".  These were caused by the _get() method not calling setdata()
        on the local path object, so the rest of the code thought it didn't exist.
      - 2) Some odd issues from stale responses/data. We have a couple places in
        webdavbackend.py where we close the connection before making a request
        because of this problem. But I've changed it to do it every time, more
        reliably, by putting a _close() call inside the request() method.
      - With this, the webdav backend seems fine to me.
    * Merged in lp:~antmak/duplicity/0.7-par2-fix
      - Useful fix for verbatim par2cmdline options (like "-t" in par2-tbb version)
    * Fixed bug 1327550: OverflowError: signed integer is greater than maximum
      - Major and minor device numbers are supposed to be one byte each.  Someone
        has crafted a special system image using OpenVZ where the major and minor
        device numbers are much larger (ploop devices).  We treat them as (0,0).

2014-05-11  Kenneth Loafman  <kenneth@loafman.com>

    * Merged in lp:~mterry/duplicity/py2.6.0
      - Support python 2.6.0.
      - Without this branch, we only support python >= 2.6.5 because that's when
        python's urlparse.py module became its more modern incarnation. (I won't
        get into the wisdom of them making such a change in the middle of the
        2.6 lifecycle.)
      - Also, the version of lockfile that I have (0.8) doesn't work with python
        2.6.0 or 2.6.1 due to their implementation of
        threading.current_thread().ident returning None unexpectedly. So this
        branch tells lockfile not to worry about adding the current thread's
        identifier to the lock filename (we don't need a separate lock per thread,
        since our locking is per process).
      - I've tested with 2.6.0 and 2.7.6 (both extremes of our current support).
    * Update shebang line to python2 instead of python to avoid confusion.

2014-05-07  Kenneth Loafman  <kenneth@loafman.com>

    * Applied expat fix from edso.  See answer #12 in
      https://answers.launchpad.net/duplicity/+question/248020

2014-04-30  Kenneth Loafman  <kenneth@loafman.com>

    * Merged in lp:~mterry/duplicity/encode-exceptions
      - Because exceptions often contain file paths, they have the same problem
        with Python 2.x's implicit decoding using the 'ascii' encoding that we've
        experienced before.  So I added a new util.uexc() method that uses the
        util.ufn() method to convert an exception to a unicode string and used it
        around the place.
      - Bugs fixed: 1289288, 1311176, 1313966

2014-04-29  Kenneth Loafman  <kenneth@loafman.com>

    * Merged in lp:~mterry/duplicity/backend-unification
      - Reorganize and simplify backend code.  Specifically:
        - Formalize the expected API between backends and duplicity.  See the new
          file duplicity/backends/README for the instructions I've given authors.
        - Add some tests for our backend wrapper class as well as some tests for
          individual backends.  For several backends that have some commands do all
          the heavy lifting (hsi, tahoe, ftp), I've added fake little mock commands
          so that we can test them locally.  This doesn't truly test our integration
          with those commands, but at least lets us test the backend glue code.
        - Removed a lot of duplicate and unused code which backends were using (or
          not using).  This branch drops 700 lines of code (~20%)
          in duplicity/backends!
        - Simplified expectations of backends.  Our wrapper code now does all the
          retrying, and all the exception handling.  Backends can 'fire and forget'
          trusting our wrappers to give the user a reasonable error message.
          Obviously, backends can also add more details and make nicer error
          messages.  But they don't *have* to.
        - Separate out the backend classes from our wrapper class.  Now there is no
          possibility of namespace collision.  All our API methods use one
          underscore.  Anything else (zero or two underscores) are for the backend
          class's use.
        - Added the concept of a 'backend prefix' which is used by par2 and gio
          backends to provide generic support for "schema+" in urls -- like par2+
          or gio+.  I've since marked the '--gio' flag as deprecated, in favor of
          'gio+'.  Now you can even nest such backends like
          par2+gio+file://blah/blah.
        - The switch to control which cloudfiles backend had a typo.  I fixed this,
          but I'm not sure I should have?  If we haven't had complaints, maybe we
          can just drop the old backend.
        - I manually tested all the backends we have (except hsi and tahoe -- but
          those are simple wrappers around commands and I did test those via mocks
          per above).  I also added a bunch more manual backend tests to
          ./testing/manual/backendtest.py, which can now be run like the above to
          test all the files you have configured in config.py or you can pass it a
          URL which it will use for testing (useful for backend authors).

2014-04-26  Kenneth Loafman  <kenneth@loafman.com>

    * Merged in lp:~mterry/duplicity/py3-map-filter
      - In py3, map and filter return iterable objects, not lists. So in each case
        we use them, I've either imported the future version or switched to a list
        comprehension if we really wanted a list.

2014-04-25  Kenneth Loafman  <kenneth@loafman.com>

    * Fixed bug #1312328 WebDAV backend can't understand 200 OK response to DELETE
      - Allow both 200 and 204 as valid response to delete

2014-04-20  Kenneth Loafman  <kenneth@loafman.com>

    * Merged in lp:~mterry/duplicity/more-test-reorg
      - Here's another test reorganization / modernization branch. It does the
        following things:
        - Drop duplicity/misc.py. It is confusing to have both misc.py and util.py,
          and most of the code in misc.py was no longer used. I moved the one
          function that was still used into util.py.
        - Consolidated the various ways to run tests into just one. I made tox runs
          go through ./setup.py test, rather than nosetests. And I made the
          ./testing/run-tests scripts just call tox. Now we no longer need nosetests
          as a test dependency (although you can still use it if you want).
        - Added two more code quality automated tests: a pep8 one and a pylint one.
          I disabled almost all checks in each program that gave a warning. These
          tests just establish a baseline for future improvement.
        - Moved the test helper code into TestCase subclasses that all tests can
          use. And used more code sharing and setUp/tearDown cleverness to remove
          duplicated code.
        - Reorganized the tests in ./testing/tests into ./testing/functional and
          ./testing/unit -- for whether they drive duplicity as a subprocess or
          whether they import and test code directly. Each dir can have specialized
          TestCase subclasses now.
        - Renamed the files in ./testing/unit to more clearly indicate which file
          in ./duplicity they are unit testing.
        - Added some helper methods for tests to set environment and globals.*
          parameters more safely (i.e. without affecting other tests) by
          automatically cleaning up any such changes during test tearDown.
        - Removed test_unicode.py, since it is kind of dumb. It used to be more
          useful, but now with py2.6, we are just testing that one line of code
          in it is actually there.

2014-04-19  Kenneth Loafman  <kenneth@loafman.com>

    * Merged in lp:~mterry/duplicity/2.6isms
      - Here's a whole stack of minor syntax modernizations that will become
        necessary in python3. They all work in python2.6.
      - I've added a new test to keep us honest and prevent backsliding on these
        modernizations. It runs 2to3 and will fail the test if 2to3 finds anything
        that needs fixing (with a specific set of exceptions carved out).
      - This branch has most of the easy 2to3 fixes, the ones with obvious and
        safe syntax changes.
      - We could just let 2to3 do them for us, but ideally we use 2to3 as little
        as possible, since it doesn't always know how to solve a given problem.
        I will propose a branch later that actually does use 2to3 to generate
        python3 versions of duplicity if they are requested. But this is a first
        step to clean up the code base.
    * Merged in lp:~mterry/duplicity/drop-static
      - Drop static.py.
      - This is some of the oldest code in duplicity! A bzr blame says it is
        unmodified (except for whitespace / comment changes) since revision 1.
      - But it's not needed anymore. Not really even since we updated to python2.4,
        which introduced the @staticmethod decorator. So this branch drops it and
        its test file.
    * Merged in lp:~mterry/duplicity/encode-for-print
      - Encode translated strings before passing them to 'print'.
      - The print command can only apparently handle bytes. So when we pass it
        unicode, it freaks out. There were only four instances I saw where we used
        print, so I figured it was easiest to just convert them to use the log
        framework too.
      - That way all user-visible strings go through that framework and are subject
        to the same encoding rules.

2014-04-17  Kenneth Loafman  <kenneth@loafman.com>

    * Merged in lp:~fredrik-loch/duplicity/duplicity-S3-SSE
      - Adds support for server side encryption as requested in Bug #996660
    * Merged in lp:~mterry/duplicity/consolidate-tests
      - Consolidate all the duplicity-running code in the test framework.
      - This takes the four test files [1] that run duplicity itself (i.e. the
        high-level functional test files) and consolidates their code. Before, it
        was madness. Each one had its own run_duplicity method, with its own
        slightly tweaked features. This should reduce a lot of duplication.
      - [1] cleanuptest.py, finaltest.py, restarttest.py, and badupload.py
    * Merged in lp:~mterry/duplicity/modern-testing
      - Enable/use more modern testing tools like nosetests and tox as well as more
        common setup.py hooks like test and sdist.
      - Specifically:
        * move setup.py to toplevel where most tools and users expect it
        * Move and adjust test files to work when running "nosetests" in toplevel
          directory. Specifically, do a lot more of the test setup in
          tests/__init__.py rather than the run-tests scripts
        * Add small tox.ini file for using tox, which is a wrapper for using
          virtualenv. Only enable for py26 and py27 right now, since modern
          setuptools dropped support for <2.6 (and tox 1.7 recently dropped <2.6)
        * Add setup.py hooks for test and sdist which are both standard targets
          (sdist just outsources to dist/makedist right now)
    * Merged in lp:~mterry/duplicity/require-2.6
      - Require at least Python 2.6.
      - Our code base already requires 2.6, because 2.6-isms have crept in. Usually
        because we or a contributor didn't think to test with 2.4. And frankly,
        I'm not even sure how to test with 2.4 on a modern system.
    * Merged in lp:~mterry/duplicity/drop-u1
      - Ubuntu One is closing shop. So no need to support a u1 backend anymore.
    * Merged in lp:~mterry/duplicity/fix-drop-u1
      - Looks like when the drop-u1 branch got merged, its conflict got resolved
        badly. Here is the right version of backend.py to use (and also drops
        u1backend.py from POTFILES).
    * Merged in lp:~mterry/duplicity/drop-pexpect
      - Drop our local copy of pexpect in favor of a system version.
      - It's only used by the pexpect ssh backend (and if you're opting into that,
        you probably can expect that you will need pexpect) and the tests.
      - I've done a quick smoketest (backed up and restored using
        --ssh-backend=pexpect) and it seemed to work fine with a modern version
        of pexpect.

2014-03-10  Kenneth Loafman  <kenneth@loafman.com>

     * Merged in lp:~germer/duplicity/par2
      - This branch adds Par2 recovery files to duplicity. It is a wrapper backend
        which will create the recovery files and upload them all together with the
        wrapped backend. Corrupt archives will be detected and repaired (if
        possible) on the fly during restore.
      - It can be used with url-string par2+webdavs://USER@HOST/PATH
      - Fixes https://bugs.launchpad.net/duplicity/+bug/426282

2014-03-06  Kenneth Loafman  <kenneth@loafman.com>

    * Merged in lp:~ed.so/duplicity/fix.dpbx
      - Fix dpbx backend "NameError: global name 'rest' is not defined"
    * Merged in lp:~prateek/duplicity/botoimportfix
      - Switches the boto backend back to using lazy imports so there are no
        complaints during the importing of backends.

2014-02-26  Kenneth Loafman  <kenneth@loafman.com>

    * Merged in lp:~prateek/duplicity/s3-glacier
      - Fixes https://bugs.launchpad.net/duplicity/+bug/1039511
        - Adds support to detect when a file is on Glacier and initiates a restore
          to S3. Also merges overlapping code in the boto backends
      - Fixes https://bugs.launchpad.net/duplicity/+bug/1243246
        - Adds a --s3_multipart_max_timeout input option to limit the max execution
          time of a chunked upload to S3. Also adds debug message to calculate
          upload speed.

2014-02-24  Kenneth Loafman  <kenneth@loafman.com>

    * Merged in lp:~mterry/duplicity/pexpect-fix
      - duplicity has its own copy of pexpect. Use that instead of requiring one
        from the system.

2014-02-05  Kenneth Loafman  <kenneth@loafman.com>

    * Merged in lp:~mterry/duplicity/gpg-encode
      - getpass.getpass(prompt) eventually calls str(prompt). Which is a no go,
        if the prompt contains unicode. Here's a patch to always pass getpass() a
        byte string.
      - Our tests didn't catch this because they always set PASSPHRASE. I've added
        a test that passes the passphrase via stdin.

2014-01-31  Kenneth Loafman  <kenneth@loafman.com>

    * Applied two patches from mailing list message at:
      https://lists.nongnu.org/archive/html/duplicity-talk/2014-01/msg00030.html
      "Added command line options to use different prefixes for manifest/sig/archive files"
      This resolves https://bugs.launchpad.net/duplicity/+bug/1170161 and provides
      a workaround for https://bugs.launchpad.net/duplicity/+bug/1170113

2014-01-24  Kenneth Loafman  <kenneth@loafman.com>

    * Prep for 0.6.23 release.

2014-01-17  Kenneth Loafman  <kenneth@loafman.com>

    * Merged in lp:~louis-bouchard/duplicity/add-allow-concurrency
      - Implement locking mechanism to avoid concurrent execution under the same
        cache directory. This is the default behavior.
      - Also implement --alllow-concurrency option to disable the locking
        if required.
      - This functionality adds a dependency to python-lockfile

2014-01-13  Kenneth Loafman  <kenneth@loafman.com>

    * Restored patch of gdocsbackend.py from original author (thanks ede)
    * Applied patch from bug 1266753: Boto backend removes local cache if
      connection cannot be made

2014-01-02  Kenneth Loafman  <kenneth@loafman.com>

    * Restored missing line from patch of gdocsbackend.py
    * Reverted changes to gdocsbackend.py

2013-12-30  Kenneth Loafman  <kenneth@loafman.com>

    * Merged in lp:~mterry/duplicity/encoding
      - This branch hopefully fixes two filename encoding issues:
      - Users in bug 989496 were noticing a UnicodeEncodeError exception which
        happens (as far as I can tell) because some backends (like webdav) are
        returning unicode filenames from list(). When these filenames are combined
        with the utf8 translations of log messages, either (A) the default ascii
        encoding can't handle promoting the utf8 bytes or -- if there aren't any
        utf8 bytes in the translation -- (B) the resulting unicode string raises
        an error later when log.py tries to upgrade the string again to unicode
        for printing.
      - This fix is largely implemented by adding a wrapper for backend list()
        implementations. This wrapper ensures that duplicity internals always see
        a byte string. (I'd like to eventually use this same wrapping strategy to
        implement generic retry support without backends having to add any logic,
        but that's just a thought for the future.)
      - That is, the fix for issue #1 is completely inside backend.py and the
        changes to backends/*.py.
      - The rest of the invasive changes deal with filenames that may not be valid
        utf8. This is much rarer, but possible. For proper handling of this, we
        need to print using unicode, and convert filenames from the system filename
        encoding to unicode, gracefully handling conversion errors. Some of the
        filenames we print are remote names. Who knows what encoding they are in;
        it could be different than the system filename encoding. 99% of the time,
        everything will be utf8 and we're fine. If we do get conversion errors,
        the only effect should be some question mark characters in duplicity
        logging output.
      - I tried to convert as much of the actual codebase to use unicode for
        printing. But I stopped short of adding an assert in log.py to enforce
        unicode, because I didn't want to go through all the backend code and
        manually adjust those bits without being able to test each one.

2013-12-28  Kenneth Loafman  <kenneth@loafman.com>

    * Merged in lp:~verb/duplicity/boto-min-version
      - Update documentation and error messages to match the current actual version
        requirements of boto backend.
    * Merged in changes from main trunk.
    * Merged in lp:~ed.so/duplicity/debian.paramiko.log
      - upstream debian patch "paramiko logging"
        http://patch-tracker.debian.org/package/duplicity/0.6.22-2
    * Merged in lp:~ed.so/duplicity/debian.dav.mkdir
      - upstream debian patch "webdav create folder recursively"
        http://patch-tracker.debian.org/package/duplicity/0.6.22-2
    * Nuke tabs

2013-11-24  Kenneth Loafman  <kenneth@loafman.com>

    * Merged in lp:~jkrauss/duplicity/pyrax
      - Rackspace has deprecated python-cloudfiles in favor of their pyrax
        library, which consolidates all Rackspace Cloud API functionality into
        a single library.  Tested it with Duplicity 0.6.21 on both Arch Linux
        and FreeBSD 8.3.0.
    * Changed to default to pyrax backend rather than cloudfiles backend.
      To revert to the cloudfiles backend use '--cf-backend=cloudfiles'

2013-11-19  Kenneth Loafman  <kenneth@loafman.com>

    * Applied patch to fix "Access GDrive through gdocs backend failing"
      - see https://lists.nongnu.org/archive/html/duplicity-talk/2013-07/msg00007.html

2013-11-17  Kenneth Loafman  <kenneth@loafman.com>

    * Merged in lp:~verb/duplicity/bucket_root_fix
      - Fix bug that prevents backing up to the root of a bucket with boto backend.
    * Merged in lp:~gliptak/duplicity/415619
      - Better error message when chown fails
    * Merged in lp:~mterry/duplicity/log-path-type
      - Any backup browser built on top of duplicity will need to indicate which
        files in the backup are folders and which are files. The current logging
        information doesn't provide this detail. So I've added a field to the
        log.InfoCode.file_list output that includes the path type.
    * Merged in lp:~mterry/duplicity/manifest-oddities
      - We may accidentally end up with an oddly inconsistent manifest like so:
        Volume 1
        Volume 2
        Volume 3
        Volume 2
        As did get reported recently on the mailing list:
        http://lists.nongnu.org/archive/html/duplicity-talk/2013-11/msg00009.html
      - One way this can happen (the only way?) is if you back up, then duplicity
        gets interrupted between writing the manifest and uploading the volume.
        Then, when restarted, there is no longer enough data to create as many
        volumes as existed previously.
      - This situation can cause an exception when trying to restart the backup.
      - This branch fixes it by deleting any excess volume information encountered
        when loading in the manifest. We discard volume with higher numbers
        than the last one read.
    * Merged in lp:~mterry/duplicity/disappearing-source
      - When restarting a backup, we may accidentally skip the first chunk of one of
        the source files. To reproduce this,:
        1) interrupt a backup
        2) delete the source file it was in the middle of
        3) restart the backup
      - When replaying the source iterator to find where to resume from, we can't
        notice that the file is gone until we've already iterated past where it
        would be!
      - The solution I came up with is to just let duplicity stuff the data we
        accidentally read back into the source iterator.
      - This is actually a data loss bug, because it's possible to back up
        corrupted files (that are missing their first chunk).
    * Merged in lp:~mterry/duplicity/normalize-before-using
      - Avoid throwing an exception due to a None element in a patch sequence.
      - None elements in a (non-normalized) patch sequence are perfectly normal.
        With the current code in the patched function, it is certainly possible to
        hit a crash due a None.
        See http://lists.nongnu.org/archive/html/duplicity-talk/2013-11/msg00005.html
      - This branch fixes that by normalizing the sequence before using it in the
        logging code. It's acceptable to bring the normalize_ps() call outside the
        try/except block because normalize_ps is not expected to throw. It's
        relatively simple and doesn't really use its objects besides checking if
        they are None.

2013-09-23  Kenneth Loafman  <kenneth@loafman.com>

    * Merged in lp:~mterry/duplicity/catch-seq-copy-error
      - Any* exception when running patch_seq2ropath should be ignored (though
        logged) and duplicity should move on. This covers the two asserts in that
        function (bug 1155345 and bug 720525) as well as errors that happen during
        file copying (bug 662442).
    * Merged in lp:~mterry/duplicity/argv
      - Fix use of argv when calling os.execve

2013-09-14  Kenneth Loafman  <kenneth@loafman.com>

    * Merged lp:~mterry/duplicity/ignore-missing to fix patch below.

2013-09-13  Kenneth Loafman  <kenneth@loafman.com>

    * Applied patch from bug 1216921 to fix ignore_missing().

2013-08-17  Kenneth Loafman  <kenneth@loafman.com>

    * Merged in lp:~scowcron/duplicity/ftp_password_pexpect
      - Use common backend.Backend get_password() rather than _ssh_pexpect.py specific code.
    * Merged in lp:~mhu-s/duplicity/swiftbackend
      - This branch adds support for Swift, the OpenStack Object Storage service. See
        https://blueprints.launchpad.net/duplicity/+spec/swiftbackend
    * Merged in lp:~verb/duplicity/boto-gcs
      - These patches add support for Google Cloud Storage via the boto backend.
      - boto has supported GCS in interoperability mode for a few years now. This change
        adds support by taking advantage of boto's storage_uri abstraction layer.
    * Merged in lp:~ckornacker/duplicity/megacloud
      - Add support for Mega (mega.co.nz) backend.
    * Applied patch from Eric S Raymond to man page to fix markup problems.
    * Merged in lp:~ed.so/duplicity/man.page
      - update paramiko links
      - add command parameters to synopsis
      - add --compare-data
      - some polishing and several improvements

2013-04-27  Kenneth Loafman  <kenneth@loafman.com>

    * Merged in lp:~tblue/duplicity/paramiko-1.10.0
      - This fixes bug #1156746, making the Paramiko backend compatible with
        Paramiko 1.10.0. It keeps compatibility with older Paramiko versions.
    * Merged in lp:~townsend/duplicity/fix-1161599-2
      - The fix in revno. 912 didn't take into account that the parameter "body"
        passed into request() is overloaded, so when it was NULL or of a type other
        than file, it would fail.  This checks if "body" is of type "file" before
        actually seek()'ing back to the beginning of the file.
    * Merged in lp:~tblue/duplicity/paramiko-fix-delete-retry
      - This fixes bug #1115715, which is really annoying. Basically it makes
        using the Paramiko backend with the default settings impossible.
    * Merged in lp:~juan-f/duplicity/progress
      - From time ago, there are people asking for a progress bar estimation in duplicity.
        There is even a script that circumvents the issue, getting info from the log so as
        to estimate the progress status ( https://github.com/quentin/Duplicity-progress )
        but does not give enough feedback and the estimation is rather plain.
      - I have developed a set of heuristics that gather information from the deltas and
        the transfer ratios of the backend so as to forecast % of progress, estimation of
        remaining time and average speed, for both full and incremental backup uploads.
      - The current implementation works for boto backend, but to port the other backends
        to use this feature would be quite easy (we can discuss the details if interested).
      - The algorithm is activated by the --progress command line flag, and will perform a
        first-pass dry-run to collect evidence for all the deltas. Next it will trigger the
        real upload, while a thread statistically estimates the ratio of changes and
        compression for the data in/out, and uses these ratios to forecast time remaining
        and % of completion.
      - The progress data will be logged each 3 seconds, or the --progress-rate flag.
    * Merged in lp:~jnoster/duplicity/dpbx-added
      - The application key was approved as "production" one after some changes to the code
        to suit the requirements of Dropbox team (the keys are now obfuscated, for instance).
    * Applied blocksize.patch from https://bugs.launchpad.net/duplicity/+bug/897423
      - New option --max-blocksize (default 2048) to allow increasing delta blocksize.
    * Applied duplicity-ftps.patch from https://bugs.launchpad.net/duplicity/+bug/1104069
      - Don't try to delete an empty file list.

2013-02-17  Kenneth Loafman  <kenneth@loafman.com>

    * Applied patches from Laszlo Ersek to rdiffdir to "consume a chain of sigtar
      files in rdiffdir delta mode" which supports incremental sigtar files.
    * Merged in lp:~jnoster/duplicity/dpbx-added
      - Add Dropbox backend
      - NB! In order to use the backend one must:
        1. Install Dropbox Python SDK first.
        2. Run the duplicity with Dropbox backend (dpbx://) first time
           *interactively* to catch and follow the oAuth URL.
    * Merged in lp:~ed.so/duplicity/verify.data
      - add switch --compare-data, to selectively enable formerly always disabled
        data comparison on verify runs

2013-01-18  Kenneth Loafman  <kenneth@loafman.com>

    * Merged in lp:~duplicity-team/duplicity/po-updates
      - Updated translations
    * Prep for 0.6.21 release

2013-01-18  Kenneth Loafman  <kenneth@loafman.com>

    * Merged in lp:~ed.so/duplicity/webdav.fix-retry
      - added ssl certificate verification (see man page)
      - more robust retry routine to survive ssl errors, broken pipe errors
      - added http redirect support
    * Merged in lp:~ed.so/duplicity/webdav.manpage
      - explanation of webdav changes above
    * Merged in lp:~mterry/duplicity/pygi
      - Python bindings for the gobject stack (used in the gio backend) have changed
        from static to dynamically-generated bindings. The old static bindings are
        deprecated. So here's a branch to change the gio backend from old to new ones.
    * Merged in lp:~mterry/duplicity/py3rsync
      - This branch lets one build the _librsync module with Python 3. You can't
        really do anything useful with it, but it's a nicely-isolated piece to add
        Python 3 support for.
      - The changes are a mix of modernization and #ifdef logic.
      - All tests still pass in Python 2.7 and 2.4. I tested manually that the module
        worked as expected in Python 3.

2013-01-07  Kenneth Loafman  <kenneth@loafman.com>

    * Merged in lp:~mterry/duplicity/static-corruption
      - This branch fixes three possible ways a backup could get data-corrupted.
        Inspired by bug 1091269.
          A) If resuming after a volume that ended in a one-block file, we would
             skip the first block of the next file.
          B) If resuming after a volume that ended in a multi-block file, we would
             skip the first block of the next file.
          C) If resuming after a volume that spanned a multi-block file, we would
             skip some data inside the file.
      - A and B are because when finding the right place in the source files to
        restart the backup, the iteration loop didn't handle None block numbers
        very well (which are used to indicate the end of a file).
      - C is what bug 1091269 talks about. This was because data block sizes would
        get smaller as the difftar file got closer and closer to the volsize.
        Standard block sizes were 64 * 1024.  But say we were close to the end of
        the difftar... When resuming, duplicity doesn't know the custom block sizes
        used by the previous run, so it uses standard block sizes. And it doesn't
        always match up, as you can imagine. So we would leave chunks of data out
        of the backed up file.
      - Tests added for these cases.
      - This branch is called 'static-corruption' because all these issues occur
        even when the source data doesn't change. I still think there are some
        corruption issues when a file changes in between duplicity runs. I haven't
        started looking into that yet, but that's next on my list.
      - C only happened without encryption (because the gpg writer function already
        happened to force a constant data block size). A and B happened with or
        without encryption.

2013-01-02  Kenneth Loafman  <kenneth@loafman.com>

    * Fixed 1091269 Data corruption when resuming with --no-encryption
      - Patches from Pascual Abellan that make block size consistent and
        that add no-encryption option to manual-ctrl-c-test.sh.
      - Modified gpg.py patch to use 64k block size so unit test passes.

2013-01-01  Kenneth Loafman  <kenneth@loafman.com>

    * Merged in lp:~ed.so/duplicity/u1_and_manpage
      - Manpage
        - document Ubuntu One required python libs
        - added continuous contributors and backend author notes
      - U1backend
        - lazily import non standard python libs, fixes
        http://article.gmane.org/gmane.comp.sysutils.backup.duplicity.general/5753
        - fix "not bytearray" prevents PUT with python 2.6
        - don't hang after putting in credentials (cause it silently retries in background)
          but go through with backup

2012-12-22  Kenneth Loafman  <kenneth@loafman.com>

    * Merged in lp:~ed.so/duplicity/webdav.fix-retry
      - bugfix: webdav retrying broke on ERRORS like "error: [Errno 32] Broken pipe" in
        socket.pyas reported here https://answers.launchpad.net/duplicity/+question/212966
        added a more generalized 'retry_fatal' decorator which makes retrying backend
        methods even easier
    * Merged in lp:~ed.so/duplicity/manpage
      - Clear up PASSPHRASE reusage as sign passphrase.  Minor fixes.

2012-12-17  Kenneth Loafman  <kenneth@loafman.com>

    * Merged in lp:~lenharo-h/duplicity/duplicity
      - Generate encrypted backups without revealing the user's key id
        via option --hidden-encrypt-key
    * Merged in lp:~mterry/duplicity/u1-utf8
      - Make sure u1backend returns filenames as utf8
    * Merged in lp:~carlos-abalde/duplicity/gdocs-backend-gdata-2.0.16.-upgrade
      - Upgrade of GoogleDocs backend to python gdata lib >= 2.0.15:
        Stop using get_everything method.

2012-11-19  Kenneth Loafman  <kenneth@loafman.com>

    * Merged in lp:~ed.so/duplicity/lftp.netrc
      - Allow .netrc auth for lftp backend
    * Merged in lp:~mterry/duplicity/946988
      - This fixes bug 946988 by not duplicating the checks for when we should ask
        for the password (those same checks are done more correctly inside
        get_passphrase). And add a test to reproduce the bug.

2012-11-10  Kenneth Loafman  <kenneth@loafman.com>

    * Merged in lp:~satwell/duplicity/caching
      - Add a cache for password and group lookups. This significantly improves
        runtime with very large password and group configurations.
    * Merged in lp:~ed.so/duplicity/manpage
      - more formatting fixes, clarifications in sections EXAMPLES, FILE SELECTION

2012-11-03  Kenneth Loafman  <kenneth@loafman.com>

    * Merged in lp:~mterry/duplicity/u1-oauthlib
      - As the Ubuntu packager for duplicity, I would prefer u1backend.py
        used oauthlib instead of oauth.  oauthlib is well maintained upstream
        (unlike oauth), has a python3 port (for the future), and is in Ubuntu
        main (so is oauth right now, but hopefully in the future we can drop
        it to universe, in which case duplicity can't use it anymore).
    * Merged in lp:~mterry/duplicity/delete-new-sig-in-cache
      - In duplicity 0.6.20, we fixed bug 1031269. This means that we no longer
        leave sig files on the remote location.  Leaving sig files on the remote
        location also caused a bug with deleting cache files. Code used to leave
        remote new-sig but delete the locale cache new-sig; this meant that we would
        keep downloadoing the new-sig all the time from remote. We had worked around
        that by just not deleting the new-sig in the cache, which was sort of the
        wrong side of that problem to tackle.  Now that we handle the remote
        new-sigs better (by deleting them), I don't think we need this code anymore.
        Patch by az@debian.org.
    * Merged in lp:~mterry/duplicity/u1-ascii-error
      - Fix for u1backend unicode error.  Patch by Paul Barker.


2012-10-29  Kenneth Loafman  <kenneth@loafman.com>

    * Merged in lp:~ed.so/duplicity/24syntaxfix
      - fix python 2.4 vs 2.5 syntax error

2012-10-28  Kenneth Loafman  <kenneth@loafman.com>

    * Remove dist/mkGNUchangelog script.
    * Prep files for 0.6.20 release.

2012-10-27  Kenneth Loafman  <kenneth@loafman.com>

    * Applied patch from az for bug #1066625 u1backend
      - add delay between retries

2012-10-25  Kenneth Loafman  <kenneth@loafman.com>

    * Merged in lp:~mterry/duplicity/u1-402
      - Switch the code we check for out-of-space in u1backend.

2012-10-25  Michael Terry  <michael.terry@canonical.com>

    u1backend: interpret http code 402 as no-space-left rather than 507

2012-10-17  Kenneth Loafman  <kenneth@loafman.com>

    Update CHANGELOG and Changelog.GNU

2012-10-17  Kenneth Loafman  <kenneth@loafman.com>

    1039001 --exclude-if-present and --exclude-other-filesystems causes crash with inaccessible other fs

2012-10-17  Kenneth Loafman  <kenneth@loafman.com>

    995851 doc improvement for --encrypt-key, --sign-key

2012-10-17  Kenneth Loafman  <kenneth@loafman.com>

    Update Changelog.GNU

2012-10-17  Kenneth Loafman  <kenneth@loafman.com>

    1066625 ubuntu one backend does not work without gnome/dbus/x11 session

2012-10-16  Kenneth Loafman  <kenneth@loafman.com>

    Updated Changelog.GNU

2012-10-16  Kenneth Loafman  <kenneth@loafman.com>

    * Merged in lp:~ed.so/duplicity/ssh.manpage
      - added gdocs and rsync REQUIREMENTS
      - added cloudfiles documentation

2012-10-16  ede

    added gdocs, rsync REQUIREMENTS

2012-10-13  ede

    some refinements
    add cloudfiles documentation

2012-10-03  ede

    sort urls alphabetically
    add abs vs. relative file urls

2012-10-03  ede

    typo

2012-10-03  ede

    minor fix

2012-10-03  ede

    some clarifications mostly for ssh pexpect backend

2012-10-16  Kenneth Loafman  <kenneth@loafman.com>

    Update Changelog.GNU

2012-10-16  Kenneth Loafman  <kenneth@loafman.com>

    * Merged in lp:~ed.so/duplicity/gpginterface
      - refactor GnuPGInterface to gpginterface.py
        reasoning can be found in README

2012-10-15  ede

    some clarifications in README

2012-10-15  ede

    refactor GnuPGInterface to gpginterface.py
    reasoning can be found in README

2012-10-07  Kenneth Loafman  <kenneth@loafman.com>

    Update Changelog.GNU

2012-10-07  Kenneth Loafman  <kenneth@loafman.com>

    * Merged in lp:~ed.so/duplicity/gpg.tmp
      - place gpg.py tempfiles in duplicity's tmp subfolder which is cleaned
        whatever happens

2012-10-07  ede

    place gpg.py tempfiles in duplicity's tmp subfolder which is cleaned whatever happens

2012-10-02  Michael Terry  <michael.terry@canonical.com>

    tests: apparently on hardy chroots, /bin can be smaller than 3MB compressed, so instead of using /bin in test_multi_volume_failure, use largefiles

2012-10-02  Michael Terry  <michael.terry@canonical.com>

    tests: whoops, I had accidentally disabled one of the new tests for ignoring double entries in a tarball

2012-10-02  Michael Terry  <michael.terry@canonical.com>

    tests: don't use subprocess.check_output, which was only added in Python 2.7

2012-09-30  Michael Terry  <michael.terry@canonical.com>

    don't use unittest.TestCase.assertSetEqual, which isn't supported in older Python versions

2012-09-30  Kenneth Loafman  <kenneth@loafman.com>

    Update Changelog.GNU

2012-09-30  Kenneth Loafman  <kenneth@loafman.com>

    * Merged in lp:~ed.so/duplicity/ssh-pexpect-msgbug
      - Fixes 'UnboundLocalError: local variable 'msg' referenced before assignment'
        in _ssh_pexpect.py

2012-09-30  ede

    probably fix

    File "/usr/local/lib/python2.7/dist-packages/duplicity/backends/_ssh_pexpect.py", line 223, in run_sftp_command
    log.Warn("Running '%s' with commands:\n %s\n failed (attempt #%d): %s" % (commandline, "\n ".join(commands), n, msg))
    UnboundLocalError: local variable 'msg' referenced before assignment

2012-09-29  Kenneth Loafman  <kenneth@loafman.com>

    Wrap CHANGELOG to col 80.

2012-09-29  Kenneth Loafman  <kenneth@loafman.com>

    Update Changelog.GNU

2012-09-29  Kenneth Loafman  <kenneth@loafman.com>

    - Merged in lp:~mterry/duplicity/ropath.index
    + This branch does two main things:
    1) Skips base dir entries when compiling the list of deleted delta iters.
    (this gracefully recovers from the sort of situations that lead to bug
    929067). I'm reasonably confident this is an uninvasive change, but
    please confirm.
    2) Overwrites the sigtar file on backup-restart. This is because AFAICT,
    duplicity will rewrite the entire sigtar each restart. But we were
    opening the sigtar file as "ab", so we'd just dump the contents on top
    of the previous contents. Which was causing some confusion in bug 929067.
    If I'm wrong that we don't always rewrite the entire sigtar each time,
    this needs some rethink. Please also confirm that.
    + In addition, I added two tests for the above two changes and make some
    improvements elsewhere in the restarttest.py file while I was at it.

2012-09-28  Michael Terry  <michael.terry@canonical.com>

    gracefully handle multiple duplicate base dir entries in the sigtar; avoid writing such entries out

2012-09-29  Kenneth Loafman  <kenneth@loafman.com>

    - Merged in lp:~gregretkowski/duplicity/cf-retry-delete
    + This will retry cloudfile delete commands. With large numbers of archive
    files over mediocre links transient network errors will occasionally cause
    deletes to fail and these should be retried.

2012-09-27  Greg Retkowski  <greg@thud.pao.int.nebula.com>

    Retry cloudfiles deletes

    This will retry cloudfile delete commands with large numbers of
    archive files over mediocre links deletes occasionally fail
    and should be retried.

2012-09-29  Kenneth Loafman  <kenneth@loafman.com>

    - Merged in lp:~ed.so/duplicity/duplicity.manpage
    + disabled hyphenation and block justification for better readablility of command line examples.
    + reformatted REQUIREMENTS section for hopefully better online rendering
    + minor clarifications

2012-09-21  ede

    missing space

2012-09-21  ede

    - disabled hyphenation and block justification for better readablility of command line examples.
    - reformatted REQUIREMENTS section for hopefully better online rendering
    - minor clarifications

2012-09-29  Kenneth Loafman  <kenneth@loafman.com>

    - Merged in lp:~mterry/duplicity/leftover-sigtar
    + So currently, duplicity does not delete signature files when doing a remove-all-but-n operation. Seems wrong, since those signature files are now useless and take up space.
    + This branch does several things:
    1) Make remove-all-but-n operate on chains. In practice it did before, since the sets it operated on always came from complete chains (i.e. it never used only some of the sets from a chain)
    2) Add a new method to get all signature chains before a certain time.
    3) Use this new method to also delete signature chains during remove-all-but operations.
    + And it cleans up the cleanuptest.py file:
    1) Removes crufty, unused code
    2) Disallows changing the destination folder for the test, which no one would ever want to do and isn't really supported anyway
    3) Add some additional checks to the existing test
    4) Adds two new methods to test remove-all-but-n and remove-all-inc-of-but-n-full

2012-09-19  Michael Terry  <michael.terry@canonical.com>

    delete signature files when doing remove-all-but

2012-09-29  Kenneth Loafman  <kenneth@loafman.com>

    - Merged in lp:~mterry/duplicity/1031277
    + ssh: actually delete all the requested files, not just the first one

2012-09-19  Michael Terry  <michael.terry@canonical.com>

    ssh: actually delete all the requested files, not just the first one

2012-09-13  Kenneth Loafman  <kenneth@loafman.com>

    Update Changelog.GNU and CHANGELOG.

2012-09-13  Kenneth Loafman  <kenneth@loafman.com>

    Merged in lp:~mterry/duplicity/utf8-po.

2012-09-13  Michael Terry  <michael.terry@canonical.com>

    make sure translations are in utf-8

2012-09-12  Kenneth Loafman  <kenneth@loafman.com>

    Fix dates.

2012-09-12  Kenneth Loafman  <kenneth@loafman.com>

    Update CHANGELOG and Changelog.GNU to reflect recent changes.
    Update location path in mkGNUChangelog.sh.

2012-09-11  Kenneth Loafman  <kenneth@loafman.com>

    Merged in lp:~ed.so/duplicity/duplicity.tmpspacefix

2012-09-11  edso

    use tempfile.TemporaryFile() so unused temp files are deleted automagically

2012-09-10  edso

    propbably solve bug 'Out of space error while restoring a file'
    see bug tracker/mailing list
    https://bugs.launchpad.net/duplicity/+bug/1005901
    http://lists.gnu.org/archive/html/duplicity-talk/2012-09/msg00000.html

2012-09-11  Kenneth Loafman  <kenneth@loafman.com>

    Merged in lp:~ed.so/duplicity/duplicity.helpfix

2012-09-10  edso

    fix rare 'TypeError: encode() argument 1 must be string, not None'
    read here
    http://lists.nongnu.org/archive/html/duplicity-talk/2012-09/msg00016.html

2012-06-21  Michael Terry  <michael.terry@canonical.com>

    log.py: add a couple comments to reserve error codes 126 and 127 because they conflict with running duplicity under pkexec (very similar to how 255 is reserved because gksu uses it)

2012-05-18  Kenneth Loafman  <kenneth@loafman.com>

    Add note on GnuPGInterface and multiple GPG processes.

2012-05-16  Kenneth Loafman  <kenneth@loafman.com>

    Merged in lp:~ed.so/duplicity/backend_fixes

    - fixed ssh/gio backend import warnings
    + ssh paramiko backend imports paramiko lazily now
    + gio backend is not imported automatically but on request when --gio option is used
    - added a warning when --ssh-backend is used with an incorrect value

2012-05-16  edso

    - fixed ssh/gio backend import warnings
    + ssh paramiko backend imports paramiko lazily now
    + gio backend is not imported automatically but on request when --gio option is used
    - added a warning when --ssh-backend is used with an incorrect value

2012-05-15  Kenneth Loafman  <kenneth@loafman.com>

    Update changelogs, remove misleading date.

2012-05-15  Kenneth Loafman  <kenneth@loafman.com>

    Merged  in  lp:~ed.so/duplicity/ssh-fixes

    - ssh paramiko backend respects --num-retries now
    - set retry delay for ssh backends to 10s
    - ssh pexpect backend
    + sftp part does not claim 'Invalid SSH password' although it's only 'Permission denied' now
    + sftp errors are now more talkative
    - gpg.py
    + commented assert which broke otherwise working verify run

2012-05-15  edso

    - ssh paramiko backend respects --num-retries now
    - set retry delay for ssh backends to 10s
    - ssh pexpect backend
    + sftp part does not claim 'Invalid SSH password' although it's only 'Permission denied' now
    + sftp errors are now more talkative
    - gpg.py
    + commented assert which broke otherwise working verify run

2012-05-15  edso

    - ssh paramiko backend respects --num-retries now
    - set retry delay for ssh backends to 10s
    - ssh pexpect backend
    + sftp part does not claim 'Invalid SSH password' although it's only 'Permission denied' now
    + sftp errors are now more talkative
    - gpg.py
    + commented assert which broke otherwise working verify run

2012-03-24  Kenneth Loafman  <kenneth@loafman.com>

    A couple more warning error codes that Deja Dup is interested in noticing.

2012-03-21  Michael Terry  <michael.terry@canonical.com>

    add a couple more warning codes for machine consumption of warnings

2012-03-24  Kenneth Loafman  <kenneth@loafman.com>

    If the gio backend wants to ask a question during its mount phase, it previously just aborted. This branch allows it to continue, though not to make an intelligent answer.

    Only two gvfs daemons ask questions: 'sftp' does for new hosts, and 'afc' does for locked device. In both cases, the 0 choice is the 'just keep going' choice.

2012-03-19  Michael Terry  <michael.terry@canonical.com>

    allow answering gio mount questions (albeit naively)

2012-03-13  edso

    Merged in lp:~ed.so/duplicity/0.6-readd_sshpexpect
    - readd ssh pexpect backend as alternative
    - added --ssh-backend parameter to switch between paramiko,pexpect
    - manpage
    -- update to reflect above changes
    -- added more backend requirements
    - Changelog.GNU removed double entries

2012-03-13  edso

    add missing files

2012-03-13  edso

    - readd ssh pexpect backend as alternative
    - added --ssh-backend parameter to switch between paramiko,pexpect
    - manpage
    -- update to reflect above changes
    -- added more backend requirements
    - Changelog.GNU removed double entries

2012-03-13  Kenneth Loafman  <kenneth@loafman.com>

    Update Changelog.GNU.

2012-03-13  Kenneth Loafman  <kenneth@loafman.com>

    Merged in lp:~ed.so/duplicity/0.6-ssh_add_missinghostkey

    add missing_host_key prompt to new sshbackend similar to ssh procedure

2012-03-12  edso

    changelog entry

2012-03-12  edso

    add missing_host_key prompt similar to ssh procedure

2012-03-13  Kenneth Loafman  <kenneth@loafman.com>

    Merged in lp:~carlos-abalde/duplicity/gdocs-backend-gdata-2.0.16.-upgrade.

2012-03-12  Carlos Abalde  <carlos.abalde@gmail.com>

    Fixing most basic stuff. Pending all testing

2012-03-08  edso  <edgar.soldin@web.de>

    Merged in lp:~ed.so/duplicity/0.6-ssh_config

    add ssh_config support (/etc/ssh/ssh_config + ~/.ssh/config) to paramiko sshbackend
    @Ken: would you please announce that sshbackend is paramiko based native python now in the Changelog for the next release?
    this was missing in 0.6.18's Changelog

2012-03-08  edso

    changelog entry

2012-03-08  edso

    add ssh_config support (/etc/ssh/ssh_config + ~/.ssh/config) to paramiko sshbackend

2012-03-08  edso  <edgar.soldin@web.de>

    Merged in lp:~ed.so/duplicity/0.6-webdav_fixes.

2012-03-08  edso

    - empty listbody for enhanced webdav compatibility
    - bugfix: initial folder creation on backend does not result in a ResponseNotReady anymore

2012-03-08  Kenneth Loafman  <kenneth@loafman.com>

    Merged in lp:~ed.so/duplicity/0.6-manpage

    - added REQUIREMENTS section

2012-03-08  edso

    - added REQUIREMENTS section
    - restructure SYNOPSIS/ACTIONS to have commands sorted by backup lifecycle
    - added restore and some more hints when --time or --file-to-restore are supported
    - replaced scp:// with sftp:// in examples as this is the suggested protocol anyway
    - added an intro text to ACTIONS section
    - adapted --ssh-askpass description to latest functionality

2012-02-29  kenneth@loafman.com

    Changes for 0.6.18.

2012-02-29  kenneth@loafman.com

    Use correct dir name for cleanup.

2012-02-29  kenneth@loafman.com

    Adjust roottest.py to new test dir structure.

2012-02-29  kenneth@loafman.com

    Changes for 0.6.18.

2012-02-29  kenneth@loafman.com

    Some code/import changes to make the ssh and boto backends compatible with Python 2.4.

2012-02-29  kenneth@loafman.com

    Changes for 0.6.18.

2012-02-29  kenneth@loafman.com

    Changes for 0.6.18.

2012-02-29  kenneth@loafman.com

    Fix for bug 931175 'duplicity crashes when PYTHONOPTIMIZE is set'

2012-02-28  kenneth@loafman.com

    Remove duplicate line.

2012-02-28  kenneth@loafman.com

    File /etc/motd may not exist in test environment.  Use __file__ instead to point to a known plaintext source file.

2012-02-28  kenneth@loafman.com

    Remove tests for 884371.  Can't test that yet.

2012-02-28  kenneth@loafman.com

    Raise log level on backend import failure so it will be visible under default conditions.

2012-02-15  kenneth@loafman.com

    Fix for bug 929465 -- UnsupportedBackendScheme: scheme not supported in url: scp://u123@u123.example.com/foo/

2012-02-12  kenneth@loafman.com

    Applied patch from 930727

    ftpsbackend should respect num_retries for ftp commands

2012-02-07  Kenneth Loafman  <kenneth@loafman.com>

    Merged in lp:~mterry/duplicity/nopexpect

    Just a simple branch that drops the now-unused local copy of pexpect.py. (The ssh backend now uses paramiko)

2012-02-07  Michael Terry  <michael.terry@canonical.com>

    drop unused pexpect.py

2012-02-07  Kenneth Loafman  <kenneth@loafman.com>

    Merged in lp:~mterry/duplicity/testfixes

    Here are two changes that help the test suite pass (it got broken after the recent round of merges).

    1) When file_naming is asked for a name, don't assert if compression AND encryption are turned on.  They are by default now.  But globals.compression is only meant to take effect if encryption is turned off.  So when encryption is on, just turn off gzip suffixes.

    2) Some tests are unit tests that directly import the relevant duplicity code.  So make sure that regular expressions are setup lazily as needed, not once at the start of bin/duplicity.

2012-02-07  Michael Terry  <michael.terry@canonical.com>

    a couple small code fixes to help tests pass

2012-02-05  Kenneth Loafman  <kenneth@loafman.com>

    Applied patch by Alexander Zangerl from bug 909031, "SSH-Backend: Creating dirs separately causes a permissons-problems".

2012-02-05  Kenneth Loafman  <kenneth@loafman.com>

    Merged in lp:~nguyenqmai/duplicity/file-prefix-option.

    Adding --file-prefix option so different sets of backups can be stored in the same bucket.  See blueprint at https://blueprints.launchpad.net/duplicity/+spec/file-prefix-option

2012-01-19  nguyenqmai

    change the way the file_naming regular expressions are created to support --file-prefix option

2012-02-05  Kenneth Loafman  <kenneth@loafman.com>

    Merged in lp:~mterry/duplicity/memleak

    Don't cache TarInfo files. Tests still pass, so I don't believe we need the members cache (and in the old tarfile.py, we didn't cache either).

2012-01-20  Michael Terry  <michael.terry@canonical.com>

    Don't have TarFile objects cache member TarInfo objects; it takes too much space

2012-02-05  Kenneth Loafman  <kenneth@loafman.com>

    Merged in lp:~mterry/duplicity/always-delay

    always delay a little bit when a backend gives us errors

2012-01-09  Michael Terry  <michael.terry@canonical.com>

    always delay a little bit when a backend gives us errors

2012-02-05  Kenneth Loafman  <kenneth@loafman.com>

    Merged in lp:~tobias-genannt/duplicity/nocompress

    Added option to not compress the backup, when no encryption is selected

2011-12-21  Tobias Genannt  <tobias.genannt@googlemail.com>

    - changelog update
    - fixed comment

2011-12-21  Tobias Genannt  <tobias.genannt@googlemail.com>

    Added option to not compress the backup, when no encryption is selected

2012-02-05  kenneth@loafman.com

    Added patch for testing of bug 884371, 'Globbing patterns fail to include some files if prefix is "**"'

    Note: This patch does not fix the bug, it's just for testing.

2012-02-05  kenneth@loafman.com

    Applied patch from 916689 "multipart upload fails on python 2.7.2"

2012-02-05  kenneth@loafman.com

    Applied patch from 884638 and fixed version check to allow Python 2.5 and above.

2011-12-18  Kenneth Loafman  <kenneth@loafman.com>

    Merged in lp:~mterry/duplicity/resume-inc

2011-12-06  Michael Terry  <michael.terry@canonical.com>

    resuming an incremental results in a 'Restarting backup, but current encryption settings do not match original settings' error because curtime is incorrectly set away from previous incremental value

2011-12-18  Kenneth Loafman  <kenneth@loafman.com>

    Merged in lp:~mterry/duplicity/more-test-fixes

2011-12-05  Michael Terry  <michael.terry@canonical.com>

    tests: make other-filesystem check more robust against certain directories being mounts or not

2011-12-05  Michael Terry  <michael.terry@canonical.com>

    tests: use backup source that is more likely to be larger than 1M compressed

2011-12-05  Michael Terry  <michael.terry@canonical.com>

    tests: add delay between backups to avoid assertion error

2011-12-01  Kenneth Loafman  <kenneth@loafman.com>

    Fix extraneous '.py' that keeps import from working.

2011-11-25  Kenneth Loafman  <kenneth@loafman.com>

    Changes for 0.6.17

2011-11-25  Kenneth Loafman  <kenneth@loafman.com>

    Not used.

2011-11-25  Kenneth Loafman  <kenneth@loafman.com>

    Run tests using virtualenv for each.

2011-11-25  Kenneth Loafman  <kenneth@loafman.com>

    - Make adjustments for the new structure.
    - Adjust boto requirements to be 1.6a or higher.
    - Cleanup install scripts.

2011-11-24  Kenneth Loafman  <kenneth@loafman.com>

    Some doc changes including new requirements.

2011-11-23  Kenneth Loafman  <kenneth@loafman.com>

    Don't assume dir location for Python.

2011-11-23  Kenneth Loafman  <kenneth@loafman.com>

    Added --rsync-options flag to allow user to pass options to rsync at will.

2011-11-15  Eliot Moss  <moss@cs.umass.edu>

    Adds --rsync-options to command line
    Allows uer to pass additional options to the rsync backend
    Commit include paragraph in man page, new global variable,
    and the small changes needed to the backend itself

2011-11-23  Kenneth Loafman  <kenneth@loafman.com>

    878964: Resuming a backup with a different password should throw an error

2011-11-23  Launchpad Translations on behalf of duplicity-team

    Launchpad automatic translations update.

2011-11-22  Launchpad Translations on behalf of duplicity-team

    Launchpad automatic translations update.

2011-11-19  Launchpad Translations on behalf of duplicity-team

    Launchpad automatic translations update.

2011-11-08  Launchpad Translations on behalf of duplicity-team

    Launchpad automatic translations update.

2011-10-30  Launchpad Translations on behalf of duplicity-team

    Launchpad automatic translations update.

2011-10-22  Launchpad Translations on behalf of duplicity-team

    Launchpad automatic translations update.

2011-10-17  Launchpad Translations on behalf of duplicity-team

    Launchpad automatic translations update.

2011-10-16  Launchpad Translations on behalf of duplicity-team

    Launchpad automatic translations update.

2011-10-20  Michael Terry  <michael.terry@canonical.com>

    check that we have the right passphrase when restarting a backup

2011-11-22  Kenneth Loafman  <kenneth@loafman.com>

    411145  Misleading error message: "Invalid SSH password"

2011-11-21  Kenneth Loafman  <kenneth@loafman.com>

    Split botobackend.py into two parts, _boto_single.py which is the older single-processing version and _boto_multi.py which is the newer multi-processing version.  The default is single processing and can be overridden with --s3-use-multiprocessing.

2011-11-20  Kenneth Loafman  <kenneth@loafman.com>

    The function add_filename was rejecting anything non-encrypted as a legit file.  This fixes that problem and the bug.

2011-11-20  Kenneth Loafman  <kenneth@loafman.com>

    Fix to allow debugging from pydev.  The check for --pydevd must be done after command line is parsed.

2011-11-18  Kenneth Loafman  <kenneth@loafman.com>

    Merged in bzr merge lp:~summer-is-gone/duplicity/tz-incremental-fix.

2011-11-03  Ivan Gromov  <ivan.gromov@redsolution.ru>

    Changed functions working with UTC time file format from localtime() to gmtime() and timegm()

2011-11-03  ivan.gromov  <ivan.gromov@C0011>

    Fixed time_separator global attribute usage in some tests

2011-11-03  Ivan Gromov  <ivan.gromov@redsolution.ru>

    Made proper setUp method for tests in dup_timetest.py.

2011-11-18  Kenneth Loafman  <kenneth@loafman.com>

    Remove random_seed from VCS, adjust .bzrignore.

2011-11-17  ken

    Remove localbackend.testing_in_progress since all it accomplished was to make the local backend test fail.

2011-11-17  Kenneth Loafman  <kenneth@loafman.com>

    Merged in lp:~mterry/duplicity/ship-tests and moved a couple of things around to get manual tests working

2011-11-07  Michael Terry  <michael.terry@canonical.com>

    Make tarball layout match bzr layout much more closely; ship tests in tarballs and adjust things so that they can work

2011-11-04  Michael Terry  <michael.terry@canonical.com>

    rename auto/ to tests/

2011-11-04  Michael Terry  <michael.terry@canonical.com>

    undo accidental changes to run-tests and convert pathtest and rdiffdirtest (for both of which, I uncommented a failing test I didn't understand)

2011-11-04  Michael Terry  <michael.terry@canonical.com>

    move some more custom scripts to manual/

2011-11-04  Michael Terry  <michael.terry@canonical.com>

    move some things around; converge on one script for running any kind of test or list of tests

2011-11-04  Michael Terry  <michael.terry@canonical.com>

    convert patchdirtest to auto; rip out its root-requiring tests and move them to roottest script; fix roottest script to work now with the new rootfiles.tar.gz, whoops

2011-11-04  Michael Terry  <michael.terry@canonical.com>

    convert finaltest to auto; workaround an ecryptfs bug with long filenames in the test

2011-11-04  Michael Terry  <michael.terry@canonical.com>

    drop state file random_seed from test gnupg home

2011-11-04  Michael Terry  <michael.terry@canonical.com>

    convert gpgtest to auto; add testing keys to the suite, so testers don't have to make their own; delete gpgtest2, as it didn't do anything

2011-11-04  Michael Terry  <michael.terry@canonical.com>

    drop unused darwin tarball and util file

2011-11-04  Michael Terry  <michael.terry@canonical.com>

    convert GnuPGInterfacetest and dup_timetest to auto

2011-11-04  Michael Terry  <michael.terry@canonical.com>

    convert file_namingtest, parsedurltest, and restarttest to auto

2011-11-04  Michael Terry  <michael.terry@canonical.com>

    convert manifesttest, selectiontest, and test_tarfile to auto

2011-11-04  Michael Terry  <michael.terry@canonical.com>

    convert cleanuptest, dup_temptest, and misctest to auto

2011-11-04  Michael Terry  <michael.terry@canonical.com>

    convert statisticstest to auto; make sure tests are run in English and in US/Central timezone

2011-11-04  Michael Terry  <michael.terry@canonical.com>

    convert statictest to auto

2011-11-04  Michael Terry  <michael.terry@canonical.com>

    convert tempdirtest to auto

2011-11-04  Michael Terry  <michael.terry@canonical.com>

    convert logtest to auto

2011-11-04  Michael Terry  <michael.terry@canonical.com>

    convert lazytest to auto

2011-11-04  Michael Terry  <michael.terry@canonical.com>

    clean up run scripts a little bit, rename testfiles.tgz to rootfiles.tgz

2011-11-03  Michael Terry  <michael.terry@canonical.com>

    make diffdirtest auto

2011-11-03  Michael Terry  <michael.terry@canonical.com>

    make badupload auto

2011-11-03  Michael Terry  <michael.terry@canonical.com>

    make collectionstest auto

2011-11-02  Michael Terry  <michael.terry@canonical.com>

    move all manual tets into their own subdirectory

2011-11-07  ken

    -- Applied patch 0616.diff from bug 881070.
    -- Fixed compile issues in reset_connection.
    -- Changed 'url' to 'parsed_url' to make consistent with backends.

2011-10-16  ken

    Changes for 0.6.16.

2011-10-16  ken

    Changes for 0.6.16.

2011-10-15  Kenneth Loafman  <kenneth@loafman.com>

    Merge in lp:~duplicity-team/duplicity/po-updates

2011-10-15  Kenneth Loafman  <kenneth@loafman.com>

    Merge in lp:~duplicity-team/duplicity/po-updates

2011-10-12  Launchpad Translations on behalf of duplicity-team

    Launchpad automatic translations update.

2011-10-11  Launchpad Translations on behalf of duplicity-team

    Launchpad automatic translations update.

2011-09-20  Launchpad Translations on behalf of duplicity-team

    Launchpad automatic translations update.

2011-08-29  Launchpad Translations on behalf of duplicity-team

    Launchpad automatic translations update.

2011-08-28  Launchpad Translations on behalf of duplicity-team

    Launchpad automatic translations update.

2011-08-26  Launchpad Translations on behalf of duplicity-team

    Launchpad automatic translations update.

2011-08-25  Launchpad Translations on behalf of duplicity-team

    Launchpad automatic translations update.

2011-08-24  Launchpad Translations on behalf of duplicity-team

    Launchpad automatic translations update.

2011-08-21  Launchpad Translations on behalf of duplicity-team

    Launchpad automatic translations update.

2011-08-10  Launchpad Translations on behalf of duplicity-team

    Launchpad automatic translations update.

2011-08-09  Launchpad Translations on behalf of duplicity-team

    Launchpad automatic translations update.

2011-08-08  Launchpad Translations on behalf of duplicity-team

    Launchpad automatic translations update.

2011-08-01  Launchpad Translations on behalf of duplicity-team

    Launchpad automatic translations update.

2011-07-16  Launchpad Translations on behalf of duplicity-team

    Launchpad automatic translations update.

2011-06-23  Launchpad Translations on behalf of duplicity-team

    Launchpad automatic translations update.

2011-06-19  Launchpad Translations on behalf of duplicity-team

    Launchpad automatic translations update.

2011-10-15  Kenneth Loafman  <kenneth@loafman.com>

    Remove Eclipse stuff from bzr.

2011-10-10  kenneth@loafman.com

    Update .pot and add all languages to LINGUAS list file.

2011-10-10  Kenneth Loafman  <kenneth@loafman.com>

    Merged in lp:~ed.so/duplicity/UnicodeDecodeError

2011-10-10  edso

    some links for UnicodeDecodeError

2011-10-10  edso

    fix UnicodeDecodeError: 'ascii' codec can't decode byte on command usage

2011-10-08  kenneth@loafman.com

    Remove evil tab characters causing indent errors.

2011-10-08  kenneth@loafman.com

    838162  Duplicity URL Parser is not parsing IPv6 properly

2011-10-08  kenneth@loafman.com

    676109 Amazon S3 backend multipart upload support

2011-10-08  kenneth@loafman.com

    739438 Local backend should always try renaming instead of copying

2011-10-07  Kenneth Loafman  <kenneth@loafman.com>

    Merge in lp:~ed.so/duplicity/manpage

2011-10-07  edso

    updated
    --verbosity
    symmetric and signing

    minor fixes

2011-10-07  kenneth@loafman.com

    Checkpoint

2011-10-05  Kenneth Loafman  <kenneth@loafman.com>

    Merged in lp:~mterry/duplicity/rbNoneNone

2011-10-04  Michael Terry  <michael.terry@canonical.com>

    make sure sig_path is a regular file before opening it

2011-10-05  Kenneth Loafman  <kenneth@loafman.com>

    Merged in lp:~ross-ross-williams/duplicity/gpg-agent-fix

2011-09-06  Ross Williams  <ross@ross-williams.net>

    gpg2 will not get the passphrase from gpg-agent if --passphrase-fd is specified. Added tests to disable passphrase FD if use_agent option is true.

2011-10-05  Kenneth Loafman  <kenneth@loafman.com>

    Merged in lp:~mterry/duplicity/fix-local-backend-validation

2011-09-06  Michael Terry  <michael.terry@canonical.com>

    use cached size of original upload file rather than grabbing it after put() call.  Some backends invalidate the stat information after put (like local backend after a rename)

2011-10-05  Kenneth Loafman  <kenneth@loafman.com>

    Merged in lp:~mterry/duplicity/partial-encryption

2011-08-31  Michael Terry  <michael.terry@canonical.com>

    allow upgrading partial chain encryption status

2011-10-05  Kenneth Loafman  <kenneth@loafman.com>

    Merged in lp:~mterry/duplicity/tarfile

2011-08-23  Michael Terry  <mike@mterry.name>

    make tarfile.py 2.4-compatible

2011-08-23  Michael Terry  <mike@mterry.name>

    use python2.7's tarfile instead of whichever version comes with user's python

2011-08-20  Michael Terry  <mike@mterry.name>

    use a proper fake TarFile object when reading an empty tar

2011-08-20  Michael Terry  <mike@mterry.name>

    handle empty headers better than passing ignore_zeros -- instead handle ReadErrors

2011-08-20  Michael Terry  <mike@mterry.name>

    and update trailing slashes in test too

2011-08-20  Michael Terry  <mike@mterry.name>

    fix how trailing slashes are used to be cross-python-version compatible

2011-08-20  Michael Terry  <mike@mterry.name>

    whoops, forgot an import

2011-08-20  Michael Terry  <mike@mterry.name>

    handle different versions of tarfile

2011-08-20  Michael Terry  <mike@mterry.name>

    first pass at dropping tarfile

2011-08-29  Kenneth Loafman  <kenneth@loafman.com>

    Merged lp:~duplicity-team/duplicity/check-volumes

2011-08-28  Michael Terry  <michael.terry@canonical.com>

    make query_info a little easier to use by guaranteeing a well-formated return dictionary

2011-08-28  Michael Terry  <michael.terry@canonical.com>

    add rackspace query support

2011-08-28  Michael Terry  <michael.terry@canonical.com>

    add query support to boto backend

2011-08-28  Michael Terry  <michael.terry@canonical.com>

    make clear the difference between sizes from errors and backends that don't support querying

2011-08-25  Michael Terry  <michael.terry@canonical.com>

    add query_info support to u1 backend

2011-08-25  Michael Terry  <michael.terry@canonical.com>

    first pass at checking volume upload success

2011-08-29  Kenneth Loafman  <kenneth@loafman.com>

    832149: Uploads to Rackspace fail silently

2011-08-28  Michael Terry  <michael.terry@canonical.com>

    cloudfiles: allow listing more than 10k files

2011-08-23  Kenneth Loafman  <kenneth@loafman.com>

    - usability enhancement: sign passphrase prompt has no second
    verification prompt anymore, symmetric passphrases are still verified

2011-08-23  edso

    drop sign passphrase verification prompt

2011-08-23  edso

    bugfix of rev767
    on using sign key duplicity claimed 'PASSPHRASE variable not set'

2011-08-23  Kenneth Loafman  <kenneth@loafman.com>

    Sync with master.

2011-08-20  Michael Terry  <mike@mterry.name>

    remove another non-2.4-ism I introduced

2011-08-19  Kenneth Loafman  <kenneth@loafman.com>

    Changes for 0.6.15.

2011-08-19  Kenneth Loafman  <kenneth@loafman.com>

    fixes to unit tests to support SIGN_PASSPHRASE.

2011-08-18  Kenneth Loafman  <kenneth@loafman.com>

    - introduce --numeric-owner parameter
    patch courtesy of Lukas Anzinger <l.anzinger AT gmail.com>
    - duplicity:restore_check_hash
    'Invalid data - *** hash mismatch' lists the offending filename

2011-08-18  edso

    typo fix

2011-08-18  edso

    numowner & hash mismatch verbosity

2011-08-18  Kenneth Loafman  <kenneth@loafman.com>

    Remove use of virtualenv.

2011-08-18  Kenneth Loafman  <kenneth@loafman.com>

    - Ignore ENOENT (file missing) errors where it is safe.
    - Set minimum Python version to 2.4 in README.

2011-08-17  Kenneth Loafman  <kenneth@loafman.com>

    824678     0.6.14 Fails to install on 8.04 LTS (Hardy)

2011-08-17  Kenneth Loafman  <kenneth@loafman.com>

    823556     sftp errors after rev 740 change

2011-08-06  Kenneth Loafman  <kenneth@loafman.com>

    Merged in lp:~carlos-abalde/duplicity/google-docs

2011-08-03  Carlos Abalde  <carlos.abalde@gmail.com>

    Fixed indentation: 2 to 4 spaces

2011-07-31  Carlos Abalde  <carlos.abalde@gmail.com>

    Fetching user password correctly (i.e. not using directly self.parsed_url.password)

2011-07-31  Carlos Abalde  <carlos.abalde@gmail.com>

    Now using backend.retry(fn) decorator to handle API retries

2011-07-30  Carlos Abalde  <carlos.abalde@gmail.com>

    Added subfolders support + several minor improvements and fixes

2011-07-29  Carlos Abalde  <carlos.abalde@gmail.com>

    Added support for captcha challenges

2011-07-29  Carlos Abalde  <carlos.abalde@gmail.com>

    Replacing get_doclist by get_everything in put & delete methods. Raisng BackendException's in constructor

2011-07-29  Carlos Abalde  <carlos.abalde@gmail.com>

    Replaces get_doclist by get_everything when retrieving remote list of files in backup destination folder

2011-07-28  Carlos Abalde  <carlos.abalde@gmail.com>

    Added authentication instruction for accounts with 2-step verification enabled

2011-07-28  Carlos Abalde  <carlos.abalde@gmail.com>

    A couple of assert + missing local_path.setdata on remote file get

2011-07-28  Carlos Abalde  <carlos.abalde@gmail.com>

    Better error logging + retries for each API op

2011-07-28  Carlos Abalde  <carlos.abalde@gmail.com>

    Improved upload: check duplicated file names on destination folder + better error handling

2011-07-28  Carlos Abalde  <carlos.abalde@gmail.com>

    Improved API error handling

2011-07-28  Carlos Abalde  <carlos.abalde@gmail.com>

    Checking Google Data APIs Python libraries are present

2011-07-27  Carlos Abalde  <carlos.abalde@gmail.com>

    Fixed URI format

2011-07-27  Carlos Abalde  <carlos.abalde@gmail.com>

    First usable prototype

2011-08-06  Kenneth Loafman  <kenneth@loafman.com>

    Merged in lp:~mterry/duplicity/u1-fixes

2011-08-03  Michael Terry  <michael.terry@canonical.com>

    some u1 backend fixes: handle errors 507 and 503; add oops-id to message user sees so U1 folks can help

2011-07-29  Kenneth Loafman  <kenneth@loafman.com>

    Merged in lp:~ed.so/duplicity/encr-sign-key2

2011-07-29  Kenneth Loafman  <kenneth@loafman.com>

    Merged in lp:~ed.so/duplicity/encr-sign-key2

2011-07-16  ede

    - introduce --encrypt-sign-key parameter
    - duplicity-bin::get_passphrase
    skip passphrase asking and reuse passphrase if
    sign-key is also an encrypt key and
    a passphrase for either one is already set
    - add _() gettext to text in duplicity-bin::get_passphrase
    - document changes and minor additions in manpage

2011-07-29  Kenneth Loafman  <kenneth@loafman.com>

    818178     Shouldn't try to delete files it knows don't exist

2011-07-29  Michael Terry  <michael.terry@canonical.com>

    Don't try to delete partial manifests from backends

2011-07-29  Kenneth Loafman  <kenneth@loafman.com>

    Merged in lp:~mterry/duplicity/retry-u1

2011-07-29  Michael Terry  <michael.terry@canonical.com>

    retry operations on u1 backend

2011-07-26  Kenneth Loafman  <kenneth@loafman.com>

    Merged lp:~mterry/duplicity/815635

2011-07-25  Michael Terry  <michael.terry@canonical.com>

    when copying metadata from remote to local archive, first copy to a temporary file then move over to archive

2011-07-26  Kenneth Loafman  <kenneth@loafman.com>

    Merged lp:~mterry/duplicity/report-encrypted-chains

2011-07-22  Michael Terry  <michael.terry@canonical.com>

    report whether a chain is encrypted or not

2011-07-26  Kenneth Loafman  <kenneth@loafman.com>

    Merged lp:~mterry/duplicity/more-accurate-sync

2011-07-22  Michael Terry  <michael.terry@canonical.com>

    be more careful about what we try to synchronize

2011-07-09  Kenneth Loafman  <kenneth@loafman.com>

    703142     AssertionError: assert len(chain_list) == 2

2011-07-08  Michael Terry  <michael.terry@canonical.com>

    pay attention to local partials when sync'ing metadata and make sure we don't end up with three copies of a metadata file

2011-07-09  Kenneth Loafman  <kenneth@loafman.com>

    794576     Transport endpoint is not connected

2011-07-07  Michael Terry  <michael.terry@canonical.com>

    ignore ENOTCONN when scanning files

2011-06-28  Kenneth Loafman  <kenneth@loafman.com>

    Really restore threaded_waitpid().

2011-06-27  Kenneth Loafman  <kenneth@loafman.com>

    Merged in lp:~mterry/duplicity/guard-tarinfo

2011-06-23  Michael Terry  <michael.terry@canonical.com>

    also guard the recursive call

2011-06-23  Michael Terry  <michael.terry@canonical.com>

    guard tarinfo object from being None

2011-06-27  Kenneth Loafman  <kenneth@loafman.com>

    Detabify.  Tabs are evil.

2011-06-24  Kenneth Loafman  <kenneth@loafman.com>

    Restore previous version with threaded_waitpid().

2011-06-22  Kenneth Loafman  <kenneth@loafman.com>

    Ignore 404 errors when we try to delete a file on Ubuntu One.

2011-06-21  Michael Terry  <michael.terry@canonical.com>

    u1backend: ignore file-not-found errors on delete

2011-06-22  Kenneth Loafman  <kenneth@loafman.com>

    Update to duplicity messages.

2011-06-18  Kenneth Loafman  <kenneth@loafman.com>

    Prep for 0.6.14 release.

2011-06-18  Kenneth Loafman  <kenneth@loafman.com>

    Prep for 0.6.14 release.

2011-06-17  Kenneth Loafman  <kenneth@loafman.com>

    777377     collection-status asking for passphrase

    Various fixes to unit tests to comprehend changes made.

2011-06-17  Kenneth Loafman  <kenneth@loafman.com>

    680425     Endless retype passphrase when typo
    793096     Allow to pass different passwords for --sign-key and --encrypt-key

2011-06-17  Lekensteyn  <lekensteyn@gmail.com>

    - duplicity.1: move information about the PASSPHRASE and SIGN_PASSPHRASE
    environment variables to the Environment Variables section
    - duplicity.1: add information about the limitation on using
    symmetric+sign to the bugs section
    - In the passphrase retrieval function get_passphrase, do not switch from
    "ask password without verifying" to ask+verify if the passphrase was
    empty
    - Allow an empty passphrase for signing key
    - Make clear in the verification prompt whether the encryption passphrase
    or the signing passphrase is being confirmed
    - Fix passphrase retrieval for sym+sign (duplicity-bin and gpg.py)
    - Allow sym+sign with limitation (see comments and manual page)

2011-06-11  Lekensteyn  <lekensteyn@gmail.com>

    - invalid function description fixed for get_passphrase in duplicity-bin
    - function get_passphrase in duplicity-bin accepts argument "for_signing"
    which indicates that a passphrase for a signing key is requested
    - introduces the SIGN_PASSPHRASE environment variable for passing a
    different passphrase to the signing key
    - commandline option --encrypt-secret-keyring=path introduced to set a
    custom location for the secret keyring used by the encryption key
    - manual page updated with SIGN_PASSPHRASE and --encrypt-secret-keyring
    - ask for a new passphrase if the passphrase confirmation failed to
    prevent an endless retype
    - improved some comments in the code
    - due to the difference in the handling of the signing and encryption
    passphrase, the passphrase is asked later in the duplicity-bin

2011-06-17  Kenneth Loafman  <kenneth@loafman.com>

    797758     Duplicity ignores some FatalErrors

2011-06-17  Michael Terry  <mike@mterry.name>

    always catch Exceptions, not BaseExceptions

2011-06-17  Kenneth Loafman  <kenneth@loafman.com>

    Checkpoint

2011-06-14  Kenneth Loafman  <kenneth@loafman.com>

    794123     Timeout on sftp command 'ls -1'

2011-06-14  Kenneth Loafman  <kenneth@loafman.com>

    Checkpoint.

2011-06-13  Kenneth Loafman  <kenneth@loafman.com>

    487720     Restore fails with "Invalid data - SHA1 hash mismatch"

2011-06-13  Kenneth Loafman  <kenneth@loafman.com>

    Fixed boolean swap made when correcting syntax.

2011-06-13  Kenneth Loafman  <kenneth@loafman.com>

    Fix syntax for Python 2.4 and 2.5.

2011-06-13  Kenneth Loafman  <kenneth@loafman.com>

    Fix syntax for Python 2.4 and 2.5.

2011-06-13  Kenneth Loafman  <kenneth@loafman.com>

    Fix CHANGELOG.

2011-06-13  Kenneth Loafman  <kenneth@loafman.com>

    782337     sftp backend cannot create new subdirs on new backup

2011-06-13  Kenneth Loafman  <kenneth@loafman.com>

    782294     create tomporary files with sftp

2011-06-13  Kenneth Loafman  <kenneth@loafman.com>

    Merged in lp:~mterry/duplicity/retry-decorator

2011-06-12  Michael Terry  <mike@mterry.name>

    move logging code up to retry decorator; fixes use of 'n' variable where it doesn't belong

2011-06-06  Michael Terry  <mike@mterry.name>

    add retry decorator for backend functions; use it for giobackend; add retry to giobackend's list and delete operations

2011-06-13  Kenneth Loafman  <kenneth@loafman.com>

    Merged in lp:~mterry/duplicity/u1-status

2011-06-13  Michael Terry  <mike@mterry.name>

    u1: allow any success status, not just 200

2011-06-13  Kenneth Loafman  <kenneth@loafman.com>

    Checkpoint.

2011-06-13  Kenneth Loafman  <kenneth@loafman.com>

    Merged in lp:~mterry/duplicity/gio-name

2011-06-06  Michael Terry  <mike@mterry.name>

    giobackend: use name, not display name to list files

2011-06-13  Kenneth Loafman  <kenneth@loafman.com>

    Merged in lp:~mterry/duplicity/levelName

2011-05-31  Michael Terry  <mike@mterry.name>

    fix MachineFilter logic to match new level name code

2011-05-24  Michael Terry  <michael.terry@canonical.com>

    Cautiously avoid using levelname directly in log module.  It can be adjusted by libraries.

2011-06-12  Kenneth Loafman  <kenneth@loafman.com>

    452342     Provide Ubuntu One integration

2011-05-24  Michael Terry  <michael.terry@canonical.com>

    update man page

2011-05-24  Michael Terry  <michael.terry@canonical.com>

    drop test file

2011-05-24  Michael Terry  <michael.terry@canonical.com>

    further fixups

2011-05-23  Michael Terry  <michael.terry@canonical.com>

    further upload work

2011-05-17  Michael Terry  <michael.terry@canonical.com>

    start of u1 support

2011-06-12  Kenneth Loafman  <kenneth@loafman.com>

    792704     Webdav(s) url scheme lacks port support

2011-06-12  Kenneth Loafman  <kenneth@loafman.com>

    782321     duplicity sftp backend should ignore removing a file which is not there

2011-06-12  Kenneth Loafman  <kenneth@loafman.com>

    778215     ncftpls file delete fails in ftpbackend.py

2011-06-12  Kenneth Loafman  <kenneth@loafman.com>

    507904     Cygwin: Full Backup fails with "IOError: [Errno 13] Permission denied"

2011-06-12  Kenneth Loafman  <kenneth@loafman.com>

    761688     Difference found: File X has permissions 666, expected 666

2011-06-12  Kenneth Loafman  <kenneth@loafman.com>

    739438     [PATCH] Local backend should always try renaming instead of copying

2011-06-12  Kenneth Loafman  <kenneth@loafman.com>

    705499     "include-filelist-stdin" not implemented on version 0.6.11

2011-06-12  Kenneth Loafman  <kenneth@loafman.com>

    Sync with repository.

2011-06-07  Launchpad Translations on behalf of duplicity-team

    Launchpad automatic translations update.

2011-04-26  Launchpad Translations on behalf of duplicity-team

    Launchpad automatic translations update.

2011-04-25  Launchpad Translations on behalf of duplicity-team

    Launchpad automatic translations update.

2011-04-17  Launchpad Translations on behalf of duplicity-team

    Launchpad automatic translations update.

2011-04-04  Launchpad Translations on behalf of duplicity-team

    Launchpad automatic translations update.

2011-04-03  Launchpad Translations on behalf of duplicity-team

    Launchpad automatic translations update.

2011-03-22  Launchpad Translations on behalf of duplicity-team

    Launchpad automatic translations update.

2010-12-15  Launchpad Translations on behalf of duplicity-team

    Launchpad automatic translations update.

2010-12-08  Launchpad Translations on behalf of duplicity-team

    Launchpad automatic translations update.

2010-11-21  Launchpad Translations on behalf of duplicity-team

    Launchpad automatic translations update.

2011-05-11  ed  <edgar.soldin@web.de>

    as restoring is non-destructive by default (overideable with --force) there is no need to raie fata errors if not supported in/exclude parameters are given as parameters.
    see also:
    http://lists.gnu.org/archive/html/duplicity-talk/2011-04/msg00010.html

2011-06-12  Kenneth Loafman  <kenneth@loafman.com>

    512628     --exclude-filelist-stdin and gpg error with/without PASSPHRASE

2011-06-12  Kenneth Loafman  <kenneth@loafman.com>

    512628     --exclude-filelist-stdin and gpg error with/without PASSPHRASE

2011-04-16  Kenneth Loafman  <kenneth@loafman.com>

    Insure Python 2.4 compatible.

2011-04-16  Kenneth Loafman  <kenneth@loafman.com>

    433591  AttributeError: FileobjHooked instance has no attribute 'name'

2011-04-04  Kenneth Loafman  <kenneth@loafman.com>

    Merged in lp:~ed.so/duplicity/0.6-add_sftp.

2011-04-04  ed  <edgar.soldin@web.de>

    link sftp to ssh backend, thus enabling sftp:// urls
    modified explanation in manpage
    minor changes in manpage

2011-04-04  Kenneth Loafman  <kenneth@loafman.com>

    Boto has refactored too many times, so back off and just use Exception rather than searching.

2011-04-03  Kenneth Loafman  <kenneth@loafman.com>

    Boto moved S3ResponseError, so allow for different imports.

2011-04-02  Kenneth Loafman  <kenneth@loafman.com>

    Changes for 0.6.13.

2011-04-02  Kenneth Loafman  <kenneth@loafman.com>

    Changes for 0.6.13.

2011-04-02  Kenneth Loafman  <kenneth@loafman.com>

    Changes for 0.6.13.

2011-04-02  Kenneth Loafman  <kenneth@loafman.com>

    Check for presence of bucket before trying to create.

2011-03-29  Kenneth Loafman  <kenneth@loafman.com>

    579958  Assertion error "time not moving forward at appropriate pace"

2011-03-26  Kenneth Loafman  <kenneth@loafman.com>

    Add in ftpsbackend.py.  Missed it.

2011-03-21  Kenneth Loafman  <kenneth@loafman.com>

    613244     silent data corruption with checkpoint/restore

2011-03-21  Kenneth Loafman  <kenneth@loafman.com>

    Add a manual test for Ctrl-C interrupts.  This could be automated, but I find that the old hairy eyeball works quite well as is.

2011-03-21  Kenneth Loafman  <kenneth@loafman.com>

    Use python-virtualenv to provide a well-defined environment for testing multiple versions of Python.

2011-03-21  Kenneth Loafman  <kenneth@loafman.com>

    Add (undocumented) option --pydevd to allow easier debugging when executing long chains of duplicity executions.

2011-03-21  Kenneth Loafman  <kenneth@loafman.com>

    Remove threaded_waitpid().  We still need GnuPGInterface because of the shift bug in the return code and the ugly mix of tabs and spaces.  All has been reported to the author.

    Note:  With this change people who do long chains of incrementals will need to up the number of file handles.

2011-03-09  Kenneth Loafman  <kenneth@loafman.com>

    Replace 2.5 'except...as' syntax.

2011-03-08  Kenneth Loafman  <kenneth@loafman.com>

    Changes for 0.6.12.

2011-03-08  Kenneth Loafman  <kenneth@loafman.com>

    Various fixes for testing.  All tests pass completely.

2011-03-08  Kenneth Loafman  <kenneth@loafman.com>

    Add test for new ftps backend using lftp.

2011-03-07  Kenneth Loafman  <kenneth@loafman.com>

    Some FTP sites return 'total NN' in true ls fashion, so ignore line during listing of files.

2011-03-06  Kenneth Loafman  <kenneth@loafman.com>

    Fix typo on fix for 700390.

2011-03-06  Kenneth Loafman  <kenneth@loafman.com>

    Miscellaneous fixes for testing.

2011-03-06  Kenneth Loafman  <kenneth@loafman.com>

    700390     Backup fails silently when target is full (sftp, verbosity=4)

2011-03-06  Kenneth Loafman  <kenneth@loafman.com>

    581054     Inverted "Current directory" "Previous directory" in error message

2011-03-06  Kenneth Loafman  <kenneth@loafman.com>

    626915     ftps support using lftp (ftpsbackend)

2011-03-06  Kenneth Loafman  <kenneth@loafman.com>

    629984     boto backend uses Python 2.5 conditional

2011-03-06  Kenneth Loafman  <kenneth@loafman.com>

    670891     Cygwin: TypeError: basis_file must be a (true) file, while restoring inremental backup

2011-03-06  Kenneth Loafman  <kenneth@loafman.com>

    655797     symbolic link ownership not preserved

2011-02-12  Kenneth Loafman  <kenneth@loafman.com>

    lp:~blueyed/duplicity/path-enodev-bugfix

2011-02-12  Kenneth Loafman  <kenneth@loafman.com>

    Merged: lp:~blueyed/duplicity/path-enodev-bugfix

2011-02-12  Kenneth Loafman  <kenneth@loafman.com>

    629136     sslerror: The read operation timed out with cf

2011-01-18  Kenneth Loafman  <kenneth@loafman.com>

    704314     Exception in log module

2010-12-26  Kenneth Loafman  <kenneth@loafman.com>

    486489  Only full backups done on webdav

2010-12-26  Kenneth Loafman  <kenneth@loafman.com>

    620163  OSError: [Errno 2] No such file or directory

2010-12-26  Kenneth Loafman  <kenneth@loafman.com>

    Merged in lp:~mterry/duplicity/backend-log-codes3

2010-12-04  Michael Terry  <mike@mterry.name>

    use log error codes for common backend errors

2010-11-27  Kenneth Loafman  <kenneth@loafman.com>

    681980     Duplicity 0.6.11 aborts if RSYNC_RSH not set

2010-11-20  Kenneth Loafman  <kenneth@loafman.com>

    Changes for 0.6.11

2010-11-20  Kenneth Loafman  <kenneth@loafman.com>

    Changes for 0.6.11

2010-11-20  Kenneth Loafman  <kenneth@loafman.com>

    433970 Add an option to connect to S3 with regular HTTP (and not HTTPS)

2010-10-13  Martin Pool  <mbp@sourcefrog.net>

    Add --s3-unencrypted-connection (bug 433970)

2010-11-20  Kenneth Loafman  <kenneth@loafman.com>

    631275 missing ssh on rsyncd url - rsync: Failed to exec ssh: ...

2010-11-20  ed  <edgar.soldin@web.de>

    solve bug 631275
    rsync 3.0.7 persists on either rsync:// _or_ :: module notation
    both together and it interpretes it as a dest for rsh

2010-11-13  ed  <edgar.soldin@web.de>

    protect rsync from possibly conflicting remote shell environment setting

2010-11-20  Kenneth Loafman  <kenneth@loafman.com>

    674506 RsyncBackend instance has no attribute 'subprocess_popen_persist'.

2010-11-12  ed  <edgar.soldin@web.de>

    restored
    backend:subprocess_popen_* methods
    moved ncftpls workaround into ftpbackend
    introduced new backend:popen_persist_breaks setting for such workarounds
    enhanced backend:munge_password
    rsyncbackend: rsync over ssh does not ask for password (only keyauth supported)

2010-11-20  Kenneth Loafman  <kenneth@loafman.com>

    Merged lp:~ed.so/duplicity/survive_spaces.

2010-11-12  ed  <edgar.soldin@web.de>

    survive spaces in path on local copying with encryption enabled

2010-11-20  Kenneth Loafman  <kenneth@loafman.com>

    Merged lp:~ed.so/duplicity/sign_symmetric2.

2010-11-12  ed  <edgar.soldin@web.de>

    allow signing of symmetric encryption

2010-11-20  Kenneth Loafman  <kenneth@loafman.com>

    Merged lp:~duplicity-team/duplicity/po-updates.

2010-10-24  Launchpad Translations on behalf of duplicity-team

    Launchpad automatic translations update.

2010-10-12  Launchpad Translations on behalf of duplicity-team

    Launchpad automatic translations update.

2010-10-08  Launchpad Translations on behalf of duplicity-team

    Launchpad automatic translations update.

2010-09-20  duplicity-team  <duplicity-team@lists.launchpad.net>

    Launchpad automatic translations update.

2010-07-24  Launchpad Code Hosting  <codehost@crowberry>

    Launchpad automatic translations update.

2010-05-24  Launchpad Code Hosting  <codehost@crowberry>

    Launchpad automatic translations update.

2010-11-20  Kenneth Loafman  <kenneth@loafman.com>

    669225 sftp: Couldnt delete file: Failure only logged on level 9.

2010-11-05  Daniel Hahler  <ubuntu-launchpad@thequod.de>

    Catch "Couldn't delete file" response in sftp commands.

2010-11-20  Kenneth Loafman  <kenneth@loafman.com>

    Fix CHANGELOG.

2010-06-29  Tomaž Muraus  <kami@k5-storitve.net>

    When using listmatch filenames are now unqouted so colons and other special characters don't cause problems.

    Also all the tests now pass.

2010-06-27  Tomaž Muraus  <kami@k5-storitve.net>

    Added test for SpiderOak backend (it should probably just fail in most cases since the API is still very unstable).

2010-06-22  Tomaž Muraus  <kami@k5-storitve.net>

    Add ability to retry failed commands.

2010-06-22  Tomaž Muraus  <kami@k5-storitve.net>

    Handle exceptions when listing files and display coresponding HTTP status code on HTTPError exception

2010-06-22  Tomaž Muraus  <kami@k5-storitve.net>

    First version of SpiderOak DIY backend.

    Still very rough and needs tests.

2010-05-26  Kenneth Loafman  <kenneth@loafman.com>

    Merged lp:~mterry/duplicity/backend-log-codes2

2010-05-26  Michael Terry  <mike@mterry.name>

    support new backend-error log codes

2010-05-24  Kenneth Loafman  <kenneth@loafman.com>

    Merge changes from 0.6-series.

2010-11-20  Kenneth Loafman  <kenneth@loafman.com>

    Merged in lp:~l2g/duplicity/use-py.test

2009-09-21  Larry Gilbert  <larry+launchpad@l2g.to>

    Adding conftest.py for py.test configuration hooks (right now just setting
    up temporary directories)

2009-09-20  Larry Gilbert  <larry+launchpad@l2g.to>

    Use py.path to simplify a little

2009-09-20  Larry Gilbert  <larry+launchpad@l2g.to>

    Don't try to change dirs in cleanup_test_files for now. Actually, this file probably won't be here much longer.

2009-09-20  Larry Gilbert  <larry+launchpad@l2g.to>

    Criss-cross merge. 'Scuse my mess.

2009-09-19  Larry Gilbert  <larry+launchpad@l2g.to>

    trunk merge

2009-09-20  Larry Gilbert  <larry+launchpad@l2g.to>

    Fix non-root-based test skipping

2009-09-19  Larry Gilbert  <larry+launchpad@l2g.to>

    Expose test files' root directory as config.test_root

2009-09-19  Larry Gilbert  <larry+launchpad@l2g.to>

    New helper module for tests; have backendtest.py make use of it

2009-09-19  Larry Gilbert  <larry+launchpad@l2g.to>

    I think these are all my own changes, not a trunk merge. Sorry for confusion.

2009-09-17  Larry Gilbert  <larry+launchpad@L2G.to>

    Refactored.  Put in py.test.skip to skip tests when tarfile can't be used.

2009-09-17  Larry Gilbert  <larry+launchpad@L2G.to>

    commit.py already adjusts sys.path, so anything that imports commit doesn't
    need to

2009-09-16  Larry Gilbert  <larry+launchpad@L2G.to>

    Allow testing/config.py to find duplicity even when run outside testing/.
    Added a missing import.

2010-10-25  Kenneth Loafman  <kenneth@loafman.com>

    637556     os.execve should get passed program as first argument

2010-10-06  Kenneth Loafman  <kenneth@loafman.com>

    Delete duplicity.spec -- autocreated.

2010-09-19  Kenneth Loafman  <kenneth@loafman.com>

    Changes for 0.6.10.

2010-10-06  Kenneth Loafman  <kenneth@loafman.com>

    Replace ternary operator with simple if statement.  Python 2.4 does not support the ternary operator.

2010-10-06  Kenneth Loafman  <kenneth@loafman.com>

    Upgrade setup dependency to Python 2.4 or later.

2010-09-19  Kenneth Loafman  <kenneth@loafman.com>

    Changes for 0.6.10.

2010-09-06  Kenneth Loafman  <kenneth@loafman.com>

    612714     NameError: global name 'parsed_url' is not defined

2010-09-06  Kenneth Loafman  <kenneth@loafman.com>

    589495     duplicity --short-filenames crashes with TypeError

2010-09-06  Kenneth Loafman  <kenneth@loafman.com>

    589495     duplicity --short-filenames crashes with TypeError

2010-08-26  Kenneth Loafman  <kenneth@loafman.com>

    Merged in lp:~olivierberger/+junk/dupl-542482

2010-08-26  olivier  <olivier@asustour>

    merge with latest release upstream : 0.6.09

2010-05-16  olivier  <olivier@asustour>

    Fix remove-older-than which would no longer work
    Differentiate the function name from global option name for remove_all_but_n_full

2010-03-29  olivier  <olivier@asustour>

    Added bits of manpage

2010-03-29  olivier  <olivier@asustour>

    Adding the remove-all-inc-of-but-n-full variant to
    remove_all_but_n_full() : remove only incremental sets from a backup
    chain selected as older than the n last full

2010-03-29  olivier  <olivier@asustour>

    Adding the 2 new remove-all-but commands as global markers

2010-03-29  olivier  <olivier@asustour>

    Adding new remove-all-inc-of-but-n-full command as a variant of remove-all-but-n-full

2010-03-29  olivier  <olivier@asustour>

    Fix small typo in comments

2010-08-09  Kenneth Loafman  <kenneth@loafman.com>

    613448     ftpbackend fails if target directory doesn't exist

2010-08-09  Kenneth Loafman  <kenneth@loafman.com>

    615449     Command-line verbosity parsing crash

2010-07-28  Kenneth Loafman  <kenneth@loafman.com>

    Man page improvements and clarification.

2010-07-25  Kenneth Loafman  <kenneth@loafman.com>

    Final changes for 0.6.09.

2010-07-24  Kenneth Loafman  <kenneth@loafman.com>

    582962     Diminishing performance on large files

2010-07-24  Kenneth Loafman  <kenneth@loafman.com>

    Fix to warning message in sshbackend.

2010-07-23  Kenneth Loafman  <kenneth@loafman.com>

    Upgraded tahoebackend to new parse_url.

2010-07-23  Kenneth Loafman  <kenneth@loafman.com>

    Merged in lp:~duplicity-team/duplicity/po-updates

2010-07-23  Kenneth Loafman  <kenneth@loafman.com>

    502609     Unknown error while uploading duplicity-full-signatures

2010-07-22  Kenneth Loafman  <kenneth@loafman.com>

    567738  --ssh-options options passing options to ssh do not work

2010-05-15  Michael Terry  <michael.terry@canonical.com>

    support new backend-error log codes

2010-03-08  Michael Terry  <mike@mterry.name>

    don't crash when asked to encrypt, but not passed any gpg_options.  my bad

2010-03-07  Kenneth Loafman  <kenneth@loafman.com>

    #532051 rdiffdir attempts to reference undefined variables with some command arguments

2010-03-07  Kenneth Loafman  <kenneth@loafman.com>

    #519110 Need accurate man page info on use of scp/sftp usage.

2010-03-02  Kenneth Loafman  <kenneth@loafman.com>

    lp:~mterry/duplicity/use-gpg-options-0.7

2010-03-02  Michael Terry  <mike@mterry.name>

    use global gpg options

2010-03-02  ken

    lp:~mterry/duplicity/fix-gpg-options-crash-0.7

2010-03-01  Michael Terry  <mike@mterry.name>

    fix time command line handling

2010-03-01  Michael Terry  <mike@mterry.name>

    and handle initial, empty value for extend commandline actions

2010-03-01  Michael Terry  <michael.terry@canonical.com>

    fix crash on empty gpg-options argument

2010-02-17  ken

    #520470 - Don't Warn when there's old backup to delete

2010-02-17  ken

    Patch #505739 - "sslerror: The read operation timed out" with S3

2010-02-16  ken

    Patch 522544 -- OSError: [Errno 40] Too many levels of symbolic links

2010-02-08  ken

    Patched #497243 archive dir: cache desynchronization caused by remove*

2010-02-08  ken

    Merge with trunk.

2010-01-18  Michael Terry  <mike@mterry.name>

    logging: fix logging to files by opening them with default of 'a' not 'w'

2010-01-08  Michael Terry  <mike@mterry.name>

    merge lp:~mterry/duplicity/rename

2010-01-08  Michael Terry  <mike@mterry.name>

    make a comment reserving 255 as an error code (used by gksu)

2009-12-15  Michael Terry  <michael.terry@canonical.com>

    merge lp:~mterry/duplicity/optparse

2009-12-14  ken

    Merged in lp:~mterry/duplicity/typos

2009-11-27  ken

    Remove antiquated file.

2009-11-27  ken

    Remove requirement for GnuPGInterface, we have our own.

2010-05-23  Kenneth Loafman  <kenneth@loafman.com>

    Merged in lp:~duplicity-team/duplicity/po-updates

2010-04-23  Launchpad Code Hosting  <codehost@crowberry>

    Launchpad automatic translations update.

2010-03-21  Launchpad Code Hosting  <codehost@crowberry>

    Launchpad automatic translations update.

2010-03-12  Launchpad Code Hosting  <codehost@crowberry>

    Launchpad automatic translations update.

2010-05-23  ken

    576564     username not url decoded in backend (at least rsync)

2010-05-23  Kenneth Loafman  <kenneth@loafman.com>

    579958     Assertion error "time not moving forward at appropriate pace"

    setcurtime() must change with time changes.

2010-05-23  ken

    550455       duplicity doesn't handle with large files well (change librsync.SigGenerator.sig_string to a list)

2010-03-11  Kenneth Loafman  <kenneth@loafman.com>

    Changes for 0.6.08b

2010-03-11  Kenneth Loafman  <kenneth@loafman.com>

    Manually apply patch from http://bazaar.launchpad.net/~duplicity-team/duplicity/0.7-series/revision/637 which did not make it into 0.6.

2010-03-11  Kenneth Loafman  <kenneth@loafman.com>

    Changes for 0.6.08a

2010-03-09  Launchpad Code Hosting  <codehost@crowberry>

    Launchpad automatic translations update.

2010-03-01  Launchpad Code Hosting  <codehost@crowberry>

    Launchpad automatic translations update.

2010-03-11  Kenneth Loafman  <kenneth@loafman.com>

    Changes for 0.6.08a

2010-03-07  Kenneth Loafman  <kenneth@loafman.com>

    Changes for 0.6.08

2010-03-07  Kenneth Loafman  <kenneth@loafman.com>

    #532051 rdiffdir attempts to reference undefined variables with some command arguments

2010-03-07  Kenneth Loafman  <kenneth@loafman.com>

    #519110 Need accurate man page info on use of scp/sftp usage.

2010-03-02  Kenneth Loafman  <kenneth@loafman.com>

    Merged lp:~mterry/duplicity/use-gpg-options-0.6

2010-03-02  Michael Terry  <mike@mterry.name>

    use global gpg options

2010-03-02  ken

    Merged lp:~mterry/duplicity/fix-gpg-options-crash-0.6

2010-03-01  Michael Terry  <mike@mterry.name>

    fix time command line handling

2010-03-01  Michael Terry  <mike@mterry.name>

    and handle initial, empty value for extend commandline actions

2010-03-01  Michael Terry  <michael.terry@canonical.com>

    fix crash on empty gpg-options argument

2010-02-28  ken

    Changes for 0.6.07.

2010-02-28  ken

    Merged lp:~duplicity-team/duplicity/po-updates.

2010-01-15  Launchpad Code Hosting  <codehost@crowberry>

    Launchpad automatic translations update.

2010-01-09  Launchpad Code Hosting  <codehost@crowberry>

    Launchpad automatic translations update.

2009-12-16  Launchpad Code Hosting  <codehost@crowberry>

    Launchpad automatic translations update.

2009-12-15  Launchpad Code Hosting  <codehost@crowberry>

    Launchpad automatic translations update.

2010-02-17  ken

    #520470 - Don't Warn when there's old backup to delete

2010-02-17  ken

    Patch #505739 - "sslerror: The read operation timed out" with S3

2010-02-16  ken

    Patch 522544 -- OSError: [Errno 40] Too many levels of symbolic links

2010-02-08  ken

    Patched #497243 archive dir: cache desynchronization caused by remove*

2010-02-08  ken

    Merge with trunk.

2010-01-18  Michael Terry  <mike@mterry.name>

    logging: fix logging to files by opening them with default of 'a' not 'w'

2010-01-08  Michael Terry  <mike@mterry.name>

    make a comment reserving 255 as an error code (used by gksu)

2009-12-28  ken

    Patch 501093 SSHBackend doesn't handle spaces in path

2009-12-28  ken

    Try again -- remove Eclipse/PyDev control files from bzr.

2009-12-28  ken

    Eclipse settings should not be in bzr.

2009-12-28  ken

    No longer needed.

2009-12-28  ken

    Fix real errors found by PyLint.  Remove unneeded includes.  Tag spurious errors so they don't annoy.

2009-12-28  ken

    Fix problem in put() where destination filename was not being passed properly.

2009-12-24  ken

    Merged in lp:~mterry/duplicity/rename

2009-12-20  Michael Terry  <mike@mterry.name>

    add --rename argument

2009-12-15  Michael Terry  <michael.terry@canonical.com>

    add back accidentally-dropped --use-scp option from commandline merge

2009-12-14  ken

    Fix CHANGELOG.

2009-12-14  ken

    Merged in lp:~mterry/duplicity/typos

2009-12-14  ken

    Merged in lp:~duplicity-team/duplicity/po-updates

2009-12-13  Michael Terry  <mike@mterry.name>

    whoops, and this typo

2009-12-13  Michael Terry  <mike@mterry.name>

    fix some typos found when using pydev+eclipse

2009-11-26  ken

    459511 --tempdir option doesn't override TMPDIR

2009-11-26  ken

    487686 re-add scp backend and make available via command line option
    Option --use-scp will use scp, not sftp, for get/put operations.

2009-11-26  ken

    Applied patch 467391 to close connection on a 401 and retry
    with authentication credentials.

2009-11-09  ken

    CVS no longer used, so no longer needed.

2009-11-08  Kenneth Loafman  <kenneth@loafman.com>

    Merged in translations.

2009-11-08  Kenneth Loafman  <kenneth@loafman.com>

    Checkpoint.

2009-10-29  Kenneth Loafman  <kenneth@loafman.com>

    lp:~duplicity-team/duplicity/po-updates

2009-10-29  Kenneth Loafman  <kenneth@loafman.com>

    Merge in lp:~duplicity-team/duplicity/i18n-for-0.7

2009-10-02  Larry Gilbert  <larry+launchpad@l2g.to>

    i18nized a few error messages in duplicity.selection

2009-10-02  Larry Gilbert  <larry+launchpad@l2g.to>

    More strings internationalized in asyncscheduler and commandline

2009-10-29  Kenneth Loafman  <kenneth@loafman.com>

    Merge of lp:~mterry/duplicity/list-old-chains

2009-10-23  Michael Terry  <michael.terry@canonical.com>

    warn if we don't have signatures for the given date period

2009-10-22  Michael Terry  <michael.terry@canonical.com>

    allow deleting old signatures with cleanup --extra-clean

2009-10-19  Michael Terry  <michael.terry@canonical.com>

    don't delete signature chains for old backups; allow listing old backup chain files

2009-10-12  Michael Terry  <michael.terry@canonical.com>

    add missing par2_utils.py to dist tarball

2009-10-19  Kenneth Loafman  <kenneth@loafman.com>

    Merged in lp:~duplicity-team/duplicity/po-updates

2009-10-09  Kenneth Loafman  <kenneth@loafman.com>

    Remove unused __future__ imports.

2009-10-06  Kenneth Loafman  <kenneth@loafman.com>

    Add entry for patches from Stéphane Lesimple for par2.

2009-10-06  Kenneth Loafman  <kenneth@loafman.com>

    Applied patch from Stéphane Lesimple found at:
    https://bugs.launchpad.net/duplicity/+bug/426282/comments/5
    patch skips the par2 files when building up the sets and chains of backups

2009-10-06  Kenneth Loafman  <kenneth@loafman.com>

    Applied patch from Stéphane Lesimple found at:
    https://bugs.launchpad.net/duplicity/+bug/426282/comments/4
    patch avoids storing all the par2 files into the local cache

2009-10-03  Kenneth Loafman  <kenneth@loafman.com>

    Fixed 435975 gpg asks for password in 0.6.05, but not in 0.5.18

2009-09-25  Kenneth Loafman  <kenneth@loafman.com>

    Merge with trunk.

2009-04-11  Michael Terry  <mike@mterry.name>

    modify file name test to test short filenames even when not specifically requested to

2009-04-11  Michael Terry  <mike@mterry.name>

    accept short filenames even if not specifically requested

2009-09-20  Michael Terry  <michael.terry@canonical.com>

    ugh, I'm the worst; add missing import

2009-09-20  Michael Terry  <michael.terry@canonical.com>

    add extra information to the 'hostname changed' log message, split it from the 'source dir changed' message

2009-09-25  Kenneth Loafman  <kenneth@loafman.com>

    Fix problems with unittests under Jaunty.  It appears that redirection
    in os.system() has changed for the worse, so a workaround for now.

    Fix problem in restart where there were no manifest entries and no
    remote volumes stored.  We clean out the partial and restart.

2009-09-18  Kenneth Loafman  <kenneth@loafman.com>

    Applied "426282 [PATCH] par2 creating support", corrected some coding format issues and made sure all unit tests passed.

2009-09-15  Kenneth Loafman  <kenneth@loafman.com>

    Merged in lp:~mterry/duplicity/iterate-warnings

2009-09-11  Kenneth Loafman  <kenneth@loafman.com>

    Merged in lp:~duplicity-team/duplicity/po-updates

2009-09-11  Kenneth Loafman  <kenneth@loafman.com>

    Clean up testing run scripts.

2009-09-08  Kenneth Loafman  <kenneth@loafman.com>

    * 422477 [PATCH] IMAP Backend Error in delete()

2009-12-13  Launchpad Code Hosting  <codehost@crowberry>

    Launchpad automatic translations update.

2009-11-10  Launchpad Code Hosting  <codehost@crowberry>

    Launchpad automatic translations update.

2009-12-14  ken

    Merged in lp:~mterry/duplicity/optparse

2009-12-13  Michael Terry  <mike@mterry.name>

    whoops, remove debug code

2009-12-13  Michael Terry  <mike@mterry.name>

    don't set xdg dirs in duplicity-bin now that globals.py is restored

2009-12-13  Michael Terry  <mike@mterry.name>

    use defaults from globals.py for commandline options

2009-12-13  Michael Terry  <mike@mterry.name>

    fix an undefined variable usage

2009-12-07  Michael Terry  <mike@mterry.name>

    fix a few typos

2009-12-14  ken

    Merged in lp:~mterry/duplicity/typos-0.6

2009-11-30  Michael Terry  <mike@mterry.name>

    fix typo with log-fd support

2009-11-30  Michael Terry  <michael.terry@canonical.com>

    first pass at getopt->optparse conversion

2009-12-13  Michael Terry  <mike@mterry.name>

    whoops, and this typo

2009-12-13  Michael Terry  <mike@mterry.name>

    fix some typos found when using pydev+eclipse (backported from 0.7 line)

2009-11-27  ken

    Remove antiquated file.

2009-11-27  ken

    Remove requirement for GnuPGInterface, we have our own.

2009-11-26  ken

    459511 --tempdir option doesn't override TMPDIR

2009-11-26  ken

    487686 re-add scp backend and make available via command line option
    Option --use-scp will use scp, not sftp, for get/put operations.

2009-11-26  ken

    Applied patch 467391 to close connection on a 401 and retry
    with authentication credentials.

2009-11-08  Kenneth Loafman  <kenneth@loafman.com>

    Merged in translations.

2009-10-30  Launchpad Code Hosting  <codehost@crowberry>

    Launchpad automatic translations update.

2009-11-08  Kenneth Loafman  <kenneth@loafman.com>

    Checkpoint.

2009-10-29  Kenneth Loafman  <kenneth@loafman.com>

    Changes for 0.6.06

2009-10-29  Kenneth Loafman  <kenneth@loafman.com>

    lp:~duplicity-team/duplicity/po-updates

2009-10-24  Launchpad Code Hosting  <codehost@crowberry>

    Launchpad automatic translations update.

2009-10-29  Kenneth Loafman  <kenneth@loafman.com>

    Merge of lp:~mterry/duplicity/list-old-chains-0.6

2009-10-23  Michael Terry  <michael.terry@canonical.com>

    merge old-chain signature work from 0.7 branch; keep old sigs around, allow listing them, warn if a too-old listing is requested

2009-10-19  Kenneth Loafman  <kenneth@loafman.com>

    Merged in lp:~duplicity-team/duplicity/po-updates

2009-10-17  Launchpad Code Hosting  <codehost@crowberry>

    Launchpad automatic translations update.

2009-09-30  Launchpad Code Hosting  <codehost@crowberry>

    Launchpad automatic translations update.

2009-10-10  kenneth@loafman.com

    Remove .cvsignore

2009-10-09  Kenneth Loafman  <kenneth@loafman.com>

    Remove unused __future__ imports.

2009-10-03  Kenneth Loafman  <kenneth@loafman.com>

    Fixed 435975 gpg asks for password in 0.6.05, but not in 0.5.18

2009-09-25  Kenneth Loafman  <kenneth@loafman.com>

    Merge with trunk.

2009-09-20  Michael Terry  <michael.terry@canonical.com>

    ugh, I'm the worst; add missing import

2009-09-20  Michael Terry  <michael.terry@canonical.com>

    whoops, use error code 42, not 41 -- that's for par2

2009-09-20  Michael Terry  <michael.terry@canonical.com>

    add extra information to the 'hostname changed' log message, split it from the 'source dir changed' message

2009-09-25  Kenneth Loafman  <kenneth@loafman.com>

    Merged in lp:~duplicity-team/duplicity/po-updates

2009-09-23  Launchpad Code Hosting  <codehost@crowberry>

    Launchpad automatic translations update.

2009-09-22  Launchpad Code Hosting  <codehost@crowberry>

    Launchpad automatic translations update.

2009-09-21  Launchpad Code Hosting  <codehost@crowberry>

    Launchpad automatic translations update.

2009-09-20  Launchpad Code Hosting  <codehost@crowberry>

    Launchpad automatic translations update.

2009-09-19  Launchpad Code Hosting  <codehost@crowberry>

    Launchpad automatic translations update.

2009-09-18  Launchpad Code Hosting  <codehost@crowberry>

    Launchpad automatic translations update.

2009-09-17  Launchpad Code Hosting  <codehost@crowberry>

    Launchpad automatic translations update.

2009-09-16  Launchpad Code Hosting  <codehost@crowberry>

    Launchpad automatic translations update.

2009-09-25  Kenneth Loafman  <kenneth@loafman.com>

    Fix problems with unittests under Jaunty.  It appears that redirection
    in os.system() has changed for the worse, so a workaround for now.

    Fix problem in restart where there were no manifest entries and no
    remote volumes stored.  We clean out the partial and restart.

2009-09-15  Kenneth Loafman  <kenneth@loafman.com>

    Merged in lp:~mterry/duplicity/iterate-warnings

2009-09-14  Michael Terry  <michael.terry@canonical.com>

    add some machine codes to various warnings when iterating over source files

2009-09-11  Kenneth Loafman  <kenneth@loafman.com>

    Merged in lp:~duplicity-team/duplicity/po-updates

2009-09-07  Larry Gilbert  <larry+launchpad@l2g.to>

    Additional Portuguese and brand-new Bulgarian translations

2009-09-07  Larry Gilbert  <larry+launchpad@l2g.to>

    merge latest 0.6

2009-09-11  Kenneth Loafman  <kenneth@loafman.com>

    Clean up testing run scripts.

2009-09-08  Kenneth Loafman  <kenneth@loafman.com>

    * 422477  [PATCH] IMAP Backend Error in delete()

2009-09-06  Kenneth Loafman  <kenneth@loafman.com>

    Merged in lp:~l2g/duplicity/bug-411375

2009-09-04  Larry Gilbert  <larry+launchpad@L2G.to>

    Change message "--cleanup option" to "'cleanup' command"

2009-09-06  Kenneth Loafman  <kenneth@loafman.com>

    Merged in lp:~duplicity-team/duplicity/po-updates

2009-09-04  Larry Gilbert  <larry+launchpad@L2G.to>

    Translation of Spanish and Portuguese has begun

2009-09-04  Larry Gilbert  <larry+launchpad@L2G.to>

    Updated existing PO files with Rosetta translations

2009-09-02  Kenneth Loafman  <kenneth@loafman.com>

    Merged in lp:~l2g/duplicity/flag-transl-comments which cleared up how\ntranslation comments should be passed to the translators cleanly now.

2009-08-31  Larry Gilbert  <larry+launchpad@l2g.to>

    When generating PO[T] files, only use code comments starting with "TRANSL:"
    for notes to the translators.  "TRANSL:" is filtered out of the POT file
    with sed after it's generated.

2009-09-02  Kenneth Loafman  <kenneth@loafman.com>

    Applied patches from Kasper Brand that fixed device file handling.
    http://lists.gnu.org/archive/html/duplicity-talk/2009-09/msg00001.html

2009-08-28  Kenneth Loafman  <kenneth@loafman.com>

    Changes for 0.6.05.

2009-08-28  Kenneth Loafman  <kenneth@loafman.com>

    Merged in ~l2g/duplicity/test-compat from Larry Gilbert which made
    the testing compatible across more systems.  Also fixed the remaining
    collectionstest bug which was trying to test with no cache present.

2009-08-26  Larry Gilbert  <larry+launchpad@l2g.to>

    Test separate filesystems using /dev instead of /proc (more widely used)

2009-08-23  Larry Gilbert  <larry+launchpad@l2g.to>

    dd on Darwin (and FreeBSD?) doesn't like e.g. "bs=1K", so changed it to "bs=1024"

2009-08-23  Larry Gilbert  <larry+launchpad@l2g.to>

    "cp -pR" seems to be a better analogue to "cp -a".  This may not be perfect
    but it won't hang on a fifo copy like "cp -pr".

2009-08-23  Larry Gilbert  <larry+launchpad@l2g.to>

    Got test_get_extraneous working in collectionstests.py

2009-08-19  Larry Gilbert  <larry+launchpad@l2g.to>

    Unpacked testfiles.tar.gz on Mac OS X file system and repacked as new file

2009-08-14  Larry Gilbert  <larry+launchpad@l2g.to>

    Changed options to 'cp' to be compatible with BSD style yet (hopefully)
    stay compatible with GNU

2009-08-14  Larry Gilbert  <larry+launchpad@l2g.to>

    Took care of some redundancy in tar usage

2009-08-14  Larry Gilbert  <larry+launchpad@l2g.to>

    Use bash "command" command to look for Python binaries beyond /usr/bin

2009-08-25  Kenneth Loafman  <kenneth@loafman.com>

    418170  [PATCH] file names longer then 512 symbols are not supported

2009-08-25  Kenneth Loafman  <kenneth@loafman.com>

    408059  Failure due to _logger.log failure for content with special characters: TypeError decoding Unicode not supported

2009-08-12  Larry Gilbert  <larry+launchpad@L2G.to>

    "remove-older-than" asks for passphrase even though not required; watch for correct internal action name to fix this

2009-08-12  Larry Gilbert  <larry+launchpad@L2G.to>

    "remove-older-than" asks for passphrase even though not required; watch for correct internal action name to fix this

2009-08-11  Larry Gilbert  <larry+launchpad@l2g.to>

    Typo in remove-older-than may have caused unnecessary passphrase prompts?

2009-08-06  Kenneth Loafman  <kenneth@loafman.com>

    Changes for 0.5.19.

2009-07-29  Kenneth Loafman  <kenneth@loafman.com>

    Fix getrlimit usage for Cygwin, which was returning -1 for the hard limit on max open files

2009-07-10  Kenneth Loafman  <kenneth@loafman.com>

    * ignore unicode() translation errors in log messsages.

2009-07-10  Kenneth Loafman  <kenneth@loafman.com>

    * Make sure 'invalid packet (ctb=14)' from gpg is not a fatal error.

2009-07-10  Kenneth Loafman  <kenneth@loafman.com>

    * On processes that complete before waitpid(), log them and return zero as the process.returned value.  They will have already trapped in the main thread if they returned in error.

2009-07-10  Kenneth Loafman  <kenneth@loafman.com>

    * Copy changes from trunk for duplicity translation.

2009-08-12  Kenneth Loafman  <kenneth@loafman.com>

    Comment out Pydev debug startup code.

2009-08-12  Kenneth Loafman  <kenneth@loafman.com>

    Merge from trunk.

2009-08-11  Larry Gilbert  <larry+launchpad@l2g.to>

    Typo in "remove-older-than" may have caused unnecessary passphrase prompts?

2009-08-12  Kenneth Loafman  <kenneth@loafman.com>

    * Fixed #409593 deja-dup (or duplicity) deletes all signatures

2009-08-05  Kenneth Loafman  <kenneth@loafman.com>

    Merge GIO changes from trunk.

2009-08-02  Michael Terry  <michael.terry@canonical.com>

    allow gio backend to restore by setting correct state.  LP: #407968

2009-08-01  Kenneth Loafman  <kenneth@loafman.com>

    Changes for 0.6.04.

2009-08-01  Kenneth Loafman  <kenneth@loafman.com>

    Changes for 0.6.04.

2009-08-01  Kenneth Loafman  <kenneth@loafman.com>

    Fixed 405734 duplicity fails to restore files that contain a newline character

2009-07-30  Kenneth Loafman  <kenneth@loafman.com>

    Fixed 403790 Backup error: No such file or directory

2009-07-29  Kenneth Loafman  <kenneth@loafman.com>

    Last changes for 0.6.03.

2009-07-29  Kenneth Loafman  <kenneth@loafman.com>

    Changes for 0.6.03.

2009-07-29  Kenneth Loafman  <kenneth@loafman.com>

    Changes for 0.6.03.

2009-07-29  Kenneth Loafman  <kenneth@loafman.com>

    Fixed 402794 duplicity public-key-only incompatible with gnupg 2.0.11.

2009-07-28  Kenneth Loafman  <kenneth@loafman.com>

    Fixed 405975 duplicity.gpg.gpg_failed() breaks and spews on GnuPG error.

2009-07-28  Kenneth Loafman  <kenneth@loafman.com>

    Fixed 398230 Deja-dup backup fails with message: "Unable to locate last file"

2009-07-28  Kenneth Loafman  <kenneth@loafman.com>

    Fix bug 405646 Small i18n error.

2009-07-25  Larry Gilbert  <from-launchpad@l2g.to>

    Oops, one too many things in usage() were dictionarified

2009-07-28  Kenneth Loafman  <kenneth@loafman.com>

    Minor header comment correction.

2009-07-28  Kenneth Loafman  <kenneth@loafman.com>

    Adjust to file renames.

2009-07-27  Kenneth Loafman  <kenneth@loafman.com>

    merge of lp:~l2g/duplicity/doc-update.

2009-07-21  Larry Gilbert  <from-launchpad@l2g.to>

    Sorry... I missed the point being made here...

2009-07-21  Larry Gilbert  <lgilbert@digium.com>

    Minor capitalization changes in the manpage

2009-07-21  Larry Gilbert  <lgilbert@digium.com>

    CVS-README changed to REPO-README and updated with Launchpad/bzr info

2009-07-27  Kenneth Loafman  <kenneth@loafman.com>

    merge of lp:~l2g/duplicity/i18n-update-1.

2009-07-25  Larry Gilbert  <from-launchpad@l2g.to>

    Redid dictionary in usage to use a local hash instead of a bunch of local
    variables, to make things a tad more pleasant.

2009-07-25  Larry Gilbert  <from-launchpad@l2g.to>

    Broke up the usage() help info to simplify translation maintenance.
    Imported .po files from Launchpad Translation (not sure how necessary
    they are to have in here, but here they are.)

2009-07-25  Larry Gilbert  <from-launchpad@l2g.to>

    Updated some intltool config info

2009-07-25  Larry Gilbert  <from-launchpad@l2g.to>

    Updated *.po and *.pot files

2009-07-27  Kenneth Loafman  <kenneth@loafman.com>

    Fix restart issues when local manifest does not agree with the contents of the remote system.  In all cases, clean up as needed, and restart the backup at the last known good state.

2009-07-27  Kenneth Loafman  <kenneth@loafman.com>

    Refactor to put loop outside of try/except clause.

2009-07-27  Kenneth Loafman  <kenneth@loafman.com>

    BackupSet.delete() now removes both local and remote files.

2009-07-27  Kenneth Loafman  <kenneth@loafman.com>

    Make testing into a module.

2009-07-25  Kenneth Loafman  <kenneth@loafman.com>

    Capture stderr as well as logger and display stderr with logger only if gpg fails.  Cuts out some of the noise from gpg.

2009-07-25  Kenneth Loafman  <kenneth@loafman.com>

    Split restarttest.py from finaltest.py for ease in debugging.

2009-07-22  Kenneth Loafman  <kenneth@loafman.com>

    * fix test config to import backends (now optional).

2009-07-20  Kenneth Loafman  <kenneth@loafman.com>

    merge of lp:~scode/duplicity/misc.

2009-07-08  Peter Schuller  <peter.schuller@infidyne.com>

    * s/pair/tuple/ (method doc fix)

2009-07-08  Peter Schuller  <peter.schuller@infidyne.com>

    * when doing the "sleep to make sure we have different current time than last backup":
    - sleep for 2 seconds instead of 1, since it is an expected case that time may be moving
    slightly slower as a result of adjtime() and such
    - assert afterwards that current time really does differ from previous time

2009-07-08  Peter Schuller  <peter.schuller@infidyne.com>

    * merge latest trunk

2009-07-20  Kenneth Loafman  <kenneth@loafman.com>

    Update .bzrignore only.

2009-07-19  Kenneth Loafman  <kenneth@loafman.com>

    * fixed 401303 0.6.2 manpage inconsistent wrt. archive-dir/name

2009-07-19  Kenneth Loafman  <kenneth@loafman.com>

    * fix 377528 --file-to-restore doesn't work with trailing slash

2009-07-15  Kenneth Loafman  <kenneth@loafman.com>

    * First pass at bug 394757 - Optional Backends
    https://bugs.launchpad.net/bugs/394757

2009-07-10  Kenneth Loafman  <kenneth@loafman.com>

    * ignore unicode() translation errors in log messsages.

2009-07-10  Kenneth Loafman  <kenneth@loafman.com>

    * Make sure 'invalid packet (ctb=14)' from gpg is not a fatal error.

2009-07-10  Kenneth Loafman  <kenneth@loafman.com>

    * On processes that complete before waitpid(), log them and return zero as the process.returned value.  They will have already trapped in the main thread if they returned in error.

2009-07-10  Kenneth Loafman  <kenneth@loafman.com>

    * Use correct name of error class ConflictingScheme.

2009-07-08  Kenneth Loafman  <kenneth@loafman.com>

    Make Changelog.GNU close to GNU Changelog format.

2009-07-08  Kenneth Loafman  <kenneth@loafman.com>

    Changes for 0.6.02.

2009-07-07  Kenneth Loafman  <kenneth@loafman.com>

    Another attempt at fixing #394629 Hang on first collection-status.

2009-07-07  Kenneth Loafman  <kenneth@loafman.com>

    Fix Bug #395826 "No such file or directory" when backing up second time

2009-07-06  Kenneth Loafman  <kenneth@loafman.com>

    merge of lp:~scode/duplicity/archive-sync-removelocal and fixes.

2009-07-04  Peter Schuller  <peter.schuller@infidyne.com>

    * optimistically try to resolve final issue by passing ParseResult:s sense of what's what to
    get_suffix() rather than hard-coding based on manifest. not sure if this has other bad side-effects
    though - will discuss on ML.

2009-07-04  Peter Schuller  <peter.schuller@infidyne.com>

    * nuke accidentally added characters in comments - left control is breaking on my keyboard...

2009-07-04  Peter Schuller  <peter.schuller@infidyne.com>

    * initial stab (broken): synch both ways; i.e., remove spurious local files in addition to downloading missing ones
    * problem remaining with determining the correct local name

2009-07-05  Kenneth Loafman  <kenneth@loafman.com>

    Fix bug #394629 Hang on first collection-status

2009-07-04  Kenneth Loafman  <kenneth@loafman.com>

    merge of lp:~scode/duplicity/ignore-errors

2009-07-04  Peter Schuller  <peter.schuller@infidyne.com>

    * support an --ignore-errors command which is intended to mean "try to continue in the face of" errors
    that might possibly be okay to ignore
    - intended during restoration to avoid bailing out on errors that are not fatal yet would in fact
    produce an "incorrect" restoration
    - for now, only changes behavior on file meta data restoration where I happened to have a problem
    (I had a +t file which was impossible to restore to +t even though it was possible for it to
    exist and for me to read it)
    - be clear in the man page that this is only supposed to be used in case of problems and even then
    to please contact maintainer if use is needed

2009-07-04  Kenneth Loafman  <kenneth@loafman.com>

    merge of lp:~scode/duplicity/misc

2009-07-04  Peter Schuller  <peter.schuller@infidyne.com>

    * print archive directory in a more readable fashion #394627

2009-07-04  Kenneth Loafman  <kenneth@loafman.com>

    Update ignore list.

2009-07-04  Kenneth Loafman  <kenneth@loafman.com>

    Fixes: [Bug 379386] Fix 'list-current-files' with missing archive dir

2009-07-03  Michael Terry  <michael.terry@canonical.com>

    merge from lp:~mterry/duplicity/po-fixes: reorganize po directory, so that we can start translating in LP

2009-07-02  Michael Terry  <michael.terry@canonical.com>

    fix po dir layout, update POTFILES.in, add pot file to bzr

2009-07-01  Kenneth Loafman  <kenneth@loafman.com>

    Changes for 0.6.01.

2009-07-01  Kenneth Loafman  <kenneth@loafman.com>

    Fixed issues in Checkpoint/Restart:
    * The --name backupname" option was added to allow the
    user to separate one archive from another.  If not
    specified, the default is an MD5 hash of the target
    URL, which should suffice for most uses.

    * The archive_dir (cache) is now stored in a standard
    location, defaulting to ~/.cache/duplicity.  See
    http://standards.freedesktop.org/basedir-spec/latest/

    * The interaction between the --archive-dir option and
    the --name option allows for four possible results
    for the location of the archive dir.
    - neither specified (default)
    ~/.cache/duplicity/hash-of-url
    - --archive-dir=~/arch, no --name
    ~/arch/hash-of-url
    - no --archive-dir, --name=foo
    ~/.cache/duplicity/foo
    - --archive-dir=~/arch, --name=foo
    ~/arch/foo

    * duplicity will now copy needed metadata from the
    remote store to the local cache as needed.  This
    means that the first use after upgraded from 0.5.x
    will have the metadata copied to the local archive
    dir in order to sync both.

    * cleanup will now work correctly with the archive
    dir and separates the local from the remote files.

2009-06-27  Kenneth Loafman  <kenneth@loafman.com>

    Fixes bug 392905.  Allow omission of remote file name if the same as the source file name.

2009-06-25  Kenneth Loafman  <kenneth@loafman.com>

    merge of lp:~kenneth-loafman/duplicity/smart-archive-v2

2009-06-23  kenneth@loafman.com

    * Change to use XDG_ convention per http://standards.freedesktop.org/basedir-spec/latest/

2009-06-23  kenneth@loafman.com

    * Change handling of smart archive dir so both archive and name can be changed.

2009-06-24  Michael Terry  <michael.terry@canonical.com>

    merge lp:~mterry/duplicity/gio-dist-fix to distribute gio backend

2009-06-24  Michael Terry  <michael.terry@canonical.com>

    merge from trunk

2009-06-24  Michael Terry  <michael.terry@canonical.com>

    actually distribute the gio backend

2009-06-24  kenneth@loafman.com

    Fix "external file not found" to show command and file names.

2009-06-23  Kenneth Loafman  <kenneth@loafman.com>

    merge of lp:~scode/duplicity/smart-default-archive

2009-06-23  kenneth@loafman.com

    Avoid deprecation warning for md5 in Python 2.6.

2009-06-22  Peter Schuller  <peter.schuller@infidyne.com>

    * --name affects *expansion*, not default value, of --archive-dir

2009-06-22  Peter Schuller  <peter.schuller@infidyne.com>

    * fix a man page mistake from previous merge
    * remove last remnants of DUPLICITY_ARGS_HASH

2009-06-22  Peter Schuller  <peter.schuller@infidyne.com>

    * correct man page to claim hash of backend url rather than has of args

2009-06-22  Peter Schuller  <peter.schuller@infidyne.com>

    * figure out which arg is a backend url without actually instantiating a backend

2009-06-22  Peter Schuller  <peter.schuller@infidyne.com>

    * make default value to --name be the has of the backend URL specifically, rather than
    the has of remaining args
    * outstanding issue: in order to figure out which arg is a backend we call get_backend();
    must either fix this or feel comfortable that instantiating (and not using) a backend
    is side-effect free

2009-06-22  Peter Schuller  <peter.schuller@infidyne.com>

    * introduce --name parameter to specify symbolic name of a backup
    * change --archive-dir expansion to look for %DUPLICITY_BACKUP_NAME%
    * which in turn defaults to the args hash previously used for
    --archive-dir and %DUPLICITY_ARGS_HASH% expansion

2009-06-22  Peter Schuller  <peter.schuller@infidyne.com>

    * merge from trunk

2009-06-15  Peter Schuller  <peter.schuller@infidyne.com>

    * support expansion of %DUPLICITY_ARGS_HASH% in --archive-dir value
    * default to ~/.duplicity/%DUPLICITY_ARGS_HASH$ so that default behavior
    works well even when the user has multiple backup destinations
    * update the manpage accordingly

2009-06-23  kenneth@loafman.com

    Misc project changes.

2009-06-23  kenneth@loafman.com

    If python is run setuid, it's only partway set, so make sure to run with euid/egid of root.

2009-06-23  kenneth@loafman.com

    Create testfiles/output in SetUp routine so it will run standalone.

2009-06-21  kenneth@loafman.com

    Surround --gio option with try/except so user will not see traceback.

2009-06-21  kenneth@loafman.com

    Make GIO tests dependent on presence of gio module.

2009-06-21  kenneth@loafman.com

    Fix 'get' command args.

2009-06-21  Kenneth Loafman  <kenneth@loafman.com>

    merge of lp:~cjwatson/duplicity/always-sftp

2009-05-06  Colin Watson  <cjwatson@canonical.com>

    initial attempt at using only sftp on the client (https://savannah.nongnu.org/bugs/index.php?26464)

2009-06-21  Kenneth Loafman  <kenneth@loafman.com>

    Add .bzrignore

2009-06-18  Michael Terry  <michael.terry@canonical.com>

    merge with trunk

2009-06-20  Kenneth Loafman  <kenneth@loafman.com>

    merge of lp:~scode/duplicity/bug-387102

2009-06-18  Peter Schuller  <peter.schuller@infidyne.com>

    * merge lp:~mterry/duplicity/log-upload-events since I created conflicts with my
    changes

2009-06-16  Peter Schuller  <peter.schuller@infidyne.com>

    * s/self.__waiter/self.__failed_waiter/

2009-06-16  Peter Schuller  <peter.schuller@infidyne.com>

    * significantly re-design the asynch scheduler to be much simpler; instead of keeping workers
    and queues, simply launch a thread for each unit of work, blocking when called for by
    a concurrency limit or a barrier. the old design was a result of initially designing for
    keeping a persistent set of workers, only to then drop that idea. when dropping that idea,
    I should have re-done it like this from the start instead of retaining the complexity
    i introduced for the persistent worker design.

2009-06-20  Kenneth Loafman  <kenneth@loafman.com>

    merge of lp:~scode/duplicity/reasonable-io-blocksize

2009-06-16  Peter Schuller  <peter.schuller@infidyne.com>

    * GPGWriteFile: what was previously the minimum block is is now just the block size; meaning
    the maximum block size used for individual I/O operations, but still the minimum in terms
    of when to give up on the iteration
    * GZipWriteFile: similar change, though blocksize handling was a bit different

2009-06-20  kenneth@loafman.com

    Fix regression -- add tahoebackend back in.

2009-06-19  Kenneth Loafman  <kenneth@loafman.com>

    s/src.name/self.src.name/ in exception handling path

2009-06-15  Peter Schuller  <peter.schuller@infidyne.com>

    * s/src.name/self.src.name/ in exception handling path

2009-06-18  Michael Terry  <michael.terry@canonical.com>

    merge log worker event info codes

2009-05-31  Michael Terry  <michael.terry@canonical.com>

    add log codes for upload events

2009-06-18  Michael Terry  <michael.terry@canonical.com>

    Merge GIO branch, supporting the --gio argument

2009-06-04  Michael Terry  <michael.terry@canonical.com>

    don't be so specific about exceptions we catch

2009-06-04  Michael Terry  <michael.terry@canonical.com>

    add GIO backend

2009-05-30  Michael Terry  <michael.terry@canonical.com>

    add info codes for upload events

2009-06-18  kenneth@loafman.com

    Fix omitted changes in duplicity manpage.

2009-06-08  loafman

    Changes for 0.6.0.

2009-06-08  loafman

    Some cleanup on the forced assertion test code to allow
    multiple failures and no traceback for the assert.

2009-06-08  loafman

    Add code for testing of Checkpoint/Restore that I had been doing by hand, both single and multiple failure tests, with verify at the end.

2009-06-07  loafman

    Fix getrlimit usage for Cygwin, which was returning -1 for the hard limit on max open files.

2009-06-06  loafman

    After merge of Checkpoint/Restart.

2009-06-06  loafman

    Checkpoint - Prep for merge of duplicity-cprs.

2009-06-06  loafman

    Allow handling of unicode filenames in log messages.

2009-05-20  loafman

    Changes for 0.5.18.

2009-05-20  loafman

    Changes for 0.5.18.

2009-05-14  loafman

    Correct copyright.

2009-05-13  loafman

    Reset file type preferences.

2009-05-13  loafman

    Changed from using ulimit external command to
    resource.getrlimit to check open files limit.

2009-05-13  loafman

    patch #6743: Tahoe backend for duplicity
    https://savannah.nongnu.org/patch/?6743

2009-05-13  loafman

    Only half of this bug is fixed but it's still useful.
    bug #21792: pipe call fails with an error OSError:
    [Errno 24] Too many open files
    https://savannah.nongnu.org/bugs/?21792

2009-05-07  loafman

    Added support for RackSpace's CloudFiles, cf+http.

2009-05-07  loafman

    Add more detail on connection failure.

2009-05-07  loafman

    Added support for RackSpace's CloudFiles, cf+http.

2009-05-04  loafman

    Changes for 0.5.17.

2009-05-02  loafman

    Checkpoint.

2009-05-02  loafman

    The previous revision got the wrong comment, so
    I cleaned up some code and checked back in.  The
    correct release comment should be:

    patch #6814: Ignore comments in filelists
    https://savannah.nongnu.org/patch/?6814

2009-05-02  loafman

    patch #6813: Making changelist easy to read
    https://savannah.nongnu.org/patch/?6813

2009-05-02  loafman

    Moved from using the df command to get temp space
    availability to Python's os.statvfs() call.  Not all df
    commands work the same way.

2009-04-22  loafman

    I had put in some trial code that I removed incompletely that forced
    a full backup action.  This removes the last line of that code.

2009-04-21  loafman

    Changes for 0.5.16.

2009-04-21  loafman

    Reduce max_open_files limit needed to 1024, was 2048.

2009-04-21  loafman

    Fix argument list in FatalError call re max open files.

2009-04-21  loafman

    bug #24825: duplicity warn on insufficient TMPDIR
    space availability and low max open
    file limits pre-backup.
    https://savannah.nongnu.org/bugs/?24825

    bug #25976: Password requested when not needed.
    https://savannah.nongnu.org/bugs/?25976

2009-04-21  loafman

    Use os.access() check on regular files and dirs only.

2009-04-21  loafman

    Added tilde and variable expansion to the source or
    target argument that is not a URL.

2009-04-21  loafman

    Remove check for only one $version string.

2009-04-21  loafman

    bug #24825: duplicity warn on insufficient TMPDIR
    space availability and low max open
    file limits pre-backup.
    https://savannah.nongnu.org/bugs/?24825

2009-04-21  loafman

    bug #25976: Password requested when not needed.
    https://savannah.nongnu.org/bugs/?25976

2009-04-21  loafman

    Make sure gettext is included first.
    Add variable at top of file for verbosity.

2009-04-21  loafman

    Add some documentation.

2009-04-21  loafman

    Make sure gettext is available by importing first.

2009-04-13  loafman

    Move ssh and imap backend globals to globals.py.

2009-04-12  loafman

    patch #6806: More graceful handling of old
    --short-filename files
    https://savannah.nongnu.org/patch/?6806

2009-04-11  loafman

    bug #25594: wrong backup statistics
    https://savannah.nongnu.org/bugs/?25594

2009-04-10  loafman

    Not needed.

2009-04-09  loafman

    Changes for 0.5.15.

2009-04-09  loafman

    If a file is unreadable due to access rights or other
    non-fatal errors, put out error message and continue
    rather than dying messily with a traceback.

2009-04-09  loafman

    Move SystemExit function back to the top and put
    a large note NOT to move it back down, otherwise,
    Exception gets invoked instead.

2009-04-09  loafman

    Remove "--restore-dir" from options[].
    It's not an option and never has been.

2009-04-09  loafman

    Added tilde '~' expansion and variable expansion in the
    options that require a filename.  You can now have this
    "--archive-dir=~/ArchDir/$SYSNAME" if you need it.  No
    expansion is applied to the source or target URL's.

2009-04-07  loafman

    Unit tests were failing for ftp because of the filtering for
    duplicity-only filenames.  Corrected this and removed
    the check for the filename in the first element.

2009-04-07  loafman

    If a file is unreadable due to access rights or other non-
    fatal errors, put out error message and continue.

2009-04-03  loafman

    FTP backend was failing on PureFTPd when the "-x ''"
    option was removed from the second ncftpls popen, a fix
    that was implemented due to bug #24741.  This fix does
    the ls in one pass by extracting either the first or the
    last entry on the 'ls -l'.  [Standard FTP would be nice!]

2009-04-02  loafman

    Changes for 0.5.14.

2009-04-02  loafman

    Normalized include statements and tried to insure that all
    duplicity includes were from the duplicity module.

2009-04-01  loafman

    After email voting among known duplicity contributors,
    the decision was reached to revert to the GPL Version 2
    license, so with their consensus, duplicity is now under
    GPL Version 2.

2009-03-31  loafman

    The -vN option has not changed.  Verbosity may also be one
    of: character [ewnid], or word ['error', 'warning', 'notice',
    'info', 'debug'].  The default is 4 (Notice).  The options
    -v4, -vn, and -vnotice are functionally equivalent, as are
    the mixed-case versions, -vN, -vNotice, -vNOTICE.

2009-03-31  loafman

    The -vN option has not changed.  Verbosity may also be one
    of: character [ewnid], or word ['error', 'warning', 'notice',
    'info', 'debug'].  The default is 4 (Notice).  The options
    -v4, -vn, and -vnotice are functionally equivalent, as are
    the mixed-case versions, -vN, -vNotice, -vNOTICE.

2009-03-30  loafman

    patch #6790: Add --exclude-if-present
    https://savannah.nongnu.org/patch/?6790

2009-03-30  loafman

    Clarify recent log entries.

2009-03-30  loafman

    Add '../' to Python path so we find our GnuPGInterface and not another.

2009-03-29  loafman

    Changed from log.Log with numbered log levels to log.Debug,
    log.Info, log.Notice, log.Warn, log.FatalError as below:
    0  log.FatalError
    1  log.Warn
    2  log.Warn
    3  log.Notice
    4  log.Notice
    5  log.Info
    6  log.Info
    7  log.Info
    8  log.Info
    9 log.Debug
    The -vN option has not changed at this point.

2009-03-29  loafman

    Revert to calling NcFTP utilities (ls, get, put) directly
    rather than scripting ncftp via pexpect.  Move fatal error
    regarding version 3.2.0 to a warning message since it has
    been reported that the segfault problem does not occur on
    most distributions.

2009-03-26  loafman

    Add Changelog.GNU to website and distribution to add a bit of detail
    showing the CVS changes via rcs2log.  Added dist/mkGNUChangelog.sh.

2009-03-25  loafman

    bug #22908: Don't block gpg-agent
    https://savannah.nongnu.org/bugs/?22908

    To fix the above, --use-agent was added as a command line option.
    When this is specified and asymetric encryption is enabled, then all
    GnuPG passphrases will come from the gpg-agent or equivalent program
    and no passphrase prompt will be issued.

2009-03-25  loafman

    Add testing/manual dir.

2009-03-23  loafman

    bug #25976: Signed Backups Now Required
    https://savannah.nongnu.org/bugs/?25976

2009-03-21  loafman

    patch #6787: import duplicity.GnuPGInterface explicitly
    https://savannah.nongnu.org/patch/?6787

2009-03-21  loafman

    Project setting changes.

2009-03-21  loafman

    One statement per line.
    Indent text of error message to code level.

2009-03-19  loafman

    Fixed bug where an extra comma caused a traceback during a warning
    about unnecessary sig files.  Plus fixed print so the real filename
    would show up and not a Python object representation.

2009-03-19  loafman

    bug #25787: Usernames with escaped @-sign are not handled properly
    https://savannah.nongnu.org/bugs/?25787

2009-03-18  loafman

    Adjust log levels so errors show up without verbosity.

2009-03-17  loafman

    BackendException does not cause traceback except when
    verbosity is at level 9 (debug).

2009-03-17  loafman

    Fix backends so sleep does not occur after last retry.

2009-03-17  loafman

    Add more error detection to FTP backend.

    Fix backends so sleep does not occur after last retry.

2009-03-15  loafman

    patch #6773: Make user name optional in rsync backend
    https://savannah.nongnu.org/patch/?6773

2009-03-15  loafman

    bug #25853: duplicity fails with boto passwords coming from ~/.boto
    https://savannah.nongnu.org/bugs/?25853

2009-03-15  loafman

    GPG errors will no longer cause tracebacks, but will produce a
    log entry, from gpg, similar to the following:
    ===== Begin GnuPG log =====
    gpg: BAD0BAD0: skipped: public key not found
    gpg: [stdin]: encryption failed: public key not found
    ===== End GnuPG log =====
    This will let the user know what really caused the GPG process
    to fail, and what really caused errors like 'broken pipe'.

2009-03-12  loafman

    bug #25838: Backup fails / ncftp - remote file already exists
    https://savannah.nongnu.org/bugs/?25838

2009-03-11  loafman

    Add / modify / repair Epydoc docstrings and format.

2009-03-11  loafman

    One statement per line.

2009-03-11  loafman

    One statement per line.

2009-03-08  loafman

    Changes for 0.5.11.

2009-03-08  loafman

    Bug #333057: GnuPGInterface prints exit statuses incorrectly
    https://bugs.launchpad.net/bugs/333057

2009-03-08  loafman

    bug #25787: Usernames with @-sign are not handled properly
    https://savannah.nongnu.org/bugs/?25787

2009-03-08  loafman

    Detabify (was tab-width 8).

2009-03-07  loafman

    Bug #333057: GnuPGInterface prints exit statuses incorrectly
    https://bugs.launchpad.net/bugs/333057

2009-03-07  loafman

    Fix issue on return from waitpid where the result was shifted left and not right, producing 131072 instead of 2, as it should.

    Fixed some indent problems that PyDev complained about (Eclipse IDE).

2009-03-07  loafman

    One statement per line.

2009-03-07  loafman

    bug #25696: ncftp error with 0.5.09
    https://savannah.nongnu.org/bugs/?25696

2009-03-06  loafman

    Also log the quit command.

2009-03-02  loafman

    One statement per line.

2009-03-02  loafman

    bug #15664: When restoring backup: "OverflowError:
    long int too large to convert to int"
    https://savannah.nongnu.org/bugs/?15664

2009-03-02  loafman

    One statement per line.

2009-03-02  loafman

    patch #6761: More robust pexpect handling of SSH authentication
    https://savannah.nongnu.org/patch/?6761

2009-03-02  loafman

    patch #6762: Wrong exit() used for 2.3/2.4 Python
    https://savannah.nongnu.org/patch/?6762

2009-03-02  loafman

    One statement per line.

2009-03-01  loafman

    Explain new filenames and --time-separator better.

2009-03-01  loafman

    Changes for 0.5.10.

2009-03-01  loafman

    Add deprecation warnings for options affected by old filenames.

2009-03-01  loafman

    bug #19988: Incompatibility to Samba/SMB share
    https://savannah.nongnu.org/bugs/?19988

2009-02-28  loafman

    One statement per line.

2009-02-28  loafman

    One statement per line.

2009-02-27  loafman

    Module gettext should be imported and installed prior to importing any other modules.  This allows long strings to be translated when put at the module level rather than at the function call level.  See dup_time.py for examples.

2009-02-27  loafman

    One statement per line and other cleanup.

2009-02-24  loafman

    bug #25550: Error codes do not propagate from log to exit status
    https://savannah.nongnu.org/bugs/?25550

2009-02-21  loafman

    bug #25097: Allow listing files from any time, not just current time
    https://savannah.nongnu.org/bugs/?25097

2009-02-20  loafman

    Bug #229826 duplicity crashed with ValueError in port()
    https://bugs.launchpad.net/duplicity/+bug/229826

2009-02-17  loafman

    Changes for 0.5.09.

2009-02-13  loafman

    If tempdir.py is included, but not instantiated, then deleted, it throws an exception,
    as happens during testing when duplicity main is not used to instantiate tempdir.
    The fix is to make sure instantiation has happened before calling cleanup().

2009-02-13  loafman

    These are changes to make debugging easier.
    - Filter ANSI control (bolding) characters from NcFTP responses.
    - Turn off ad for ncftp server at close of each session.

2009-02-10  loafman

    bug #25530: commandline passwd not working
    https://savannah.nongnu.org/bugs/?25530

2009-02-10  loafman

    FTP is now driven with pexpect rather than NcFTP utilities.
    This closes the following bugs:
    bug #24741: ncftpls -x '' causes failure on Yahoo FTP server
    bug #23516: duplicity/ncftpget not closing unlinked files, ...

2009-02-10  loafman

    Merge from pexpect_ftp.

2009-02-09  loafman

    Applied retryImap2.patch from bug 25512.

2009-02-08  loafman

    bug #25509: Logic error in imapbackend.py [IMAP_SERVER]
    https://savannah.nongnu.org/bugs/?25512

    bug #25512: [Patch] Retry on Imap failure
    https://savannah.nongnu.org/bugs/?25509

2009-02-08  loafman

    Replace rdiff-backup with duplicity in strings.

2009-02-07  loafman

    Add copyright for author.

2009-02-07  loafman

    Split parsedurl test from backendtest and add test cases.

2009-02-05  loafman

    Add NcFTP 3.2.0 exception clause to dependencies.

2009-02-02  loafman

    Turns out going backwards in the license is not as easy as
    forwards.  Restoring GPLv3 license until consensus reached.

2009-02-01  loafman

    Add/update copyright statements in all distribution source files
    and revert duplicity to GPL version 2 license.

2009-01-31  loafman

    Changes for 0.5.07.

2009-01-31  loafman

    Python 2.3 unittest.py tried to call to a test-local variable named
    'test_id' and failed.  Changed to 'my_test_id' and all is well.

2009-01-30  loafman

    Original fix to disallow use of ncftpput 3.2.0 mistyped the ErrorCode used.

2009-01-28  loafman

    patch #6733: Improve error handling in imapbackend.py
    https://savannah.nongnu.org/patch/?6733

2009-01-27  loafman

    Add/update copyright statements in all distribution source files
    and revert duplicity to GPL version 2 license.

2009-01-27  loafman

    patch #6729: New imap backend. Replaces current gmail backend
    https://savannah.nongnu.org/patch/?6729

2009-01-25  loafman

    bug #25293: IOError: [Errno 22] Invalid argument
    https://savannah.nongnu.org/bugs/?25293

2009-01-25  loafman

    Modify patch #6730: Fix timing out for SSH backend
    Do not take out the first line from the return buffer (#4).

2009-01-25  loafman

    patch #6730: Fix timing out for SSH backend
    https://savannah.nongnu.org/patch/?6730

2009-01-25  loafman

    patch #6729: New imap backend. Replaces current gmail backend
    https://savannah.nongnu.org/patch/?6729

2009-01-25  loafman

    Removed ref to bug 25331 since the analysis and fix were both wrong.
    The issue was fixed correctly in bug 25403.

2009-01-25  loafman

    bug #25403: 0.5.06 "manifests not equal because different volume numbers"
    https://savannah.nongnu.org/bugs/?25403

2009-01-25  loafman

    bug #25403: 0.5.06 "manifests not equal because different volume numbers"
    https://savannah.nongnu.org/bugs/?25403

2009-01-25  loafman

    One statement per line.

2009-01-24  loafman

    Move alltests list to separate file.

2009-01-24  loafman

    Add coverage output to .cvsignore.

2009-01-24  loafman

    Turn on verbose for unit tests.

2009-01-24  loafman

    Fix backendtest.py so that empty URL's in config.py cause the
    backend test to be skipped rather than erroring.  Added notes
    in config.py.tmpl explaining the change.

2009-01-23  loafman

    Make default Python be system default version.

2009-01-23  loafman

    Add Releases directory.

2009-01-23  loafman

    First pass at coverage analysis, collect the data.

2009-01-23  loafman

    Remove LOG entries.  Not needed.

2009-01-23  loafman

    Change to ASCII (-kkv)

2009-01-23  loafman

    Run a single unit test.

2009-01-22  loafman

    Increase default volume size (--volsize) to 25M from 5M.  This
    reduces the number of volumes to accomodate larger backups.

2009-01-22  loafman

    bug #25379: sys.exit() causes traceback and should not
    https://savannah.nongnu.org/bugs/index.php?25379

2009-01-18  loafman

    Reworked patch 6701 to list collection one at a time rather than
    writing all as one huge list.  Was causing memeory problems when
    the collections got large.

2009-01-15  loafman

    bug #25331: When --archive-dir and --encrypt-key are used together, incremental fails.
    https://savannah.nongnu.org/bugs/index.php?25331

2009-01-15  loafman

    bug #25331: When --archive-dir and --encrypt-key are used together, incremental fails.
    https://savannah.nongnu.org/bugs/index.php?25331

2009-01-09  loafman

    Changes for 0.5.06.

2009-01-08  loafman

    Fix illegal macro .PP. by removing extraneous period on end.

2009-01-07  loafman

    NcFTP version 3.2.0 will not work with duplicity since we require the
    use of both -f and -C options on ncftpput.  3.1.9, 3.2.1+ work fine.
    I put in error checks for this situation in the FTP backend code.

2009-01-06  loafman

    Noah Spurrier has given us permission to distribute pexpect.py along
    with duplicity, so this will no longer be an install requirement.

2009-01-06  loafman

    Added loop to run-all-tests.sh to run all tests against all supported
    versions of Python if available.  Looks for 2.3, 2.4, 2.5, 2.6.

2009-01-06  loafman

    Fix to deprecation warnings about sha and md5 modules.
    Uses hashlib if available, otherwise original module.

2009-01-05  loafman

    Missed the most basic case, no selection functions.  Fixed.

2009-01-05  loafman

    bug #25230: --include-globbing-filelist only including first entry.
    https://savannah.nongnu.org/bugs/?25230

2009-01-04  loafman

    sr #106583: document the need to use the --force option
    https://savannah.nongnu.org/support/?106583

2009-01-03  loafman

    patch #6709: Report correct number of volumes when restoring
    https://savannah.nongnu.org/patch/?6709

2009-01-03  loafman

    bug #25239: Error during clean, wrong case in duplcicity
    https://savannah.nongnu.org/bugs/?25239

2008-12-30  loafman

    Changes for 0.5.05.

2008-12-30  loafman

    Add po files back into distribution.

2008-12-30  loafman

    Cosmetic - reformat FatalError calls at end for readability.

2008-12-29  loafman

    Change "test" to "$version".

2008-12-29  loafman

    Build list of .mo files to be installed from po directory.

2008-12-29  loafman

    bug #25194: Duplicity 5.04 requires python-distutils-extra...
    https://savannah.nongnu.org/bugs/?25194

2008-12-29  loafman

    Use reldate expansion to include release date.

2008-12-29  loafman

    - Use os.path.join() instead of hardcoded strings
    - Make VersionedCopy replace $reldate as well as $version

2008-12-27  loafman

    Adjust RPM spec file for translations.

2008-12-27  loafman

    Changes for 0.5.04.

2008-12-22  loafman

    patch #6702: handle unknown errnos in robust.py
    https://savannah.nongnu.org/patch/?6702

2008-12-22  loafman

    patch #6700: Make duplicity translatable
    https://savannah.nongnu.org/patch/?6700
    [not in patch - added after unit tests]

2008-12-22  loafman

    patch #6701: Make current-list command machine-readable
    https://savannah.nongnu.org/patch/?6701

2008-12-22  loafman

    patch #6700: Make duplicity translatable
    https://savannah.nongnu.org/patch/?6700

2008-12-22  loafman

    GPG was throwing "gpg: [don't know]: invalid packet (ctb=14)" and apparently this is non-fatal.
    There is a fix for this being rolled into GPG 2.x.
    http://lists.gnupg.org/pipermail/gnupg-devel/2006-September/023180.html
    Copied from collections.py.  Fix supplied by Simon Blandford <simon@onepointltd.com>

2008-12-15  loafman

    One statement per line.  No other changes.

2008-12-15  loafman

    One statement per line.  No other changes.

2008-12-15  loafman

    Print backend name for each test started.

2008-12-15  loafman

    Remove test for assert on non-existing delete.  Not all backends will raise an exception when the target of a delete does not exist.

2008-12-15  loafman

    Log correct file name in line 67.  Use diff_ropath, not basis_path.

2008-12-15  loafman

    Fix patch applied during Patch #6696.  Applied fixiter.diff.

2008-12-15  loafman

    patch #6697: Always log at least one progress during dry run
    https://savannah.nongnu.org/patch/?6697

2008-12-15  loafman

    patch #6696: Consolidate get_delta_iter and get_delta_iter_w_sig
    https://savannah.nongnu.org/patch/?6696

2008-12-15  loafman

    patch #6695: Log filenames
    https://savannah.nongnu.org/patch/?6695

2008-12-15  loafman

    patch #6694: Log exceptions
    https://savannah.nongnu.org/patch/?6694

2008-12-15  loafman

    patch #6693: Some FatalError's don't have codes still
    https://savannah.nongnu.org/patch/?6693

2008-12-15  loafman

    patch #6692: Print collection status in a machine-readable way
    https://savannah.nongnu.org/patch/?6692

2008-12-14  loafman

    bug #24889: NCFTP cannot deal with some FTP servers
    https://savannah.nongnu.org/bugs/?24889

2008-12-14  loafman

    bug #25090: Typos and trailing whitespace in duplicity manpage
    https://savannah.nongnu.org/bugs/?25090

2008-12-10  loafman

    patch #6686: Add error codes for all fatal errors
    https://savannah.nongnu.org/patch/?6686

2008-11-18  loafman

    patch #6678: Add progress metering
    https://savannah.nongnu.org/patch/?6678

2008-11-17  loafman

    Changes for 0.5.03.

2008-11-16  loafman

    patch #6676: Raw delta stats aren't right for multivolumes
    https://savannah.nongnu.org/patch/?6676

2008-11-16  loafman

    patch #6675: Add modelines
    https://savannah.nongnu.org/patch/?6675

2008-11-16  loafman

    patch #6674: Add --log-* options to man page
    https://savannah.nongnu.org/patch/?6674

2008-11-16  loafman

    patch #6673: Add --dry-run option
    https://savannah.nongnu.org/patch/?6673

2008-11-15  loafman

    patch #6672: makedist doesn't ship util.py
    https://savannah.nongnu.org/patch/?6672

2008-11-12  loafman

    Add log.setup() call to main() to support new logging.

2008-11-12  loafman

    *** empty log message ***

2008-11-12  loafman

    Add log.setup() to support new logging.

2008-11-12  loafman

    Checkpoint 2 prior to 5.03.

2008-11-12  loafman

    patch #6670: Machine Readable Output
    https://savannah.nongnu.org/patch/?6670

2008-11-12  loafman

    Correct spelling of parsed_url (parsed_urk) in patch #6662.

2008-11-12  loafman

    sr #106534: GMail backups aren't stored in the correct location
    https://savannah.nongnu.org/support/?106534

2008-11-12  loafman

    sr #106496: put install-from-cvs-notes in CVS-README
    https://savannah.nongnu.org/support/?106496

2008-11-12  loafman

    Checkpoint prior to 5.03.

2008-11-12  loafman

    patch #6638: correct typo in reporting lack of sufficiently new boto backend
    https://savannah.nongnu.org/patch/?6638

2008-11-12  loafman

    patch #6642: make ParsedUrl() thread-safe with respect to itself
    https://savannah.nongnu.org/patch/?6642

2008-11-12  loafman

    patch #6652: improve asynch scheduler (including the synchronous case)
    https://savannah.nongnu.org/patch/?6652

2008-11-12  loafman

    patch #6662: improve s3 backend error reporting
    https://savannah.nongnu.org/patch/?6662

2008-11-12  loafman

    patch #6670: Machine Readable Output
    https://savannah.nongnu.org/patch/?6670

2008-11-12  loafman

    bug #24775: Digest Auth for WebDAV backend
    https://savannah.nongnu.org/bugs/?24775

2008-11-12  loafman

    bug #24731: Documentation error: "if... if" in remove-older-than paragraph
    https://savannah.nongnu.org/bugs/?24731

2008-09-21  loafman

    Changes for 0.5.02

2008-09-21  loafman

    patch #6297: Add IMAP/s/gmail support
    https://savannah.nongnu.org/patch/index.php?6297

2008-09-16  loafman

    patch #6297: Add IMAP/s/gmail support
    https://savannah.nongnu.org/patch/index.php?6297

2008-09-16  loafman

    Change to one statement per line.

2008-09-15  loafman

    Change use of logger so that gpg logs are always collected.
    The log is always printed in the case of gpg IO errors.
    Verbosity level 5 or greater will also print the logs the
    same as previous versions.

2008-09-15  loafman

    Make one statement per line.  No other changes.

2008-09-15  loafman

    - add -h option for help

2008-09-15  loafman

    bug #24274: asyncscheduler.py missing sys import
    https://savannah.nongnu.org/bugs/index.php?24274

2008-09-14  loafman

    bug #24260: backend.py missing re import
    https://savannah.nongnu.org/bugs/index.php?24260

2008-09-11  loafman

    Changes for 0.5.01

2008-09-09  loafman

    Ignore test log file.

2008-09-09  loafman

    Untabify all files.  To compare against previous
    versions use 'cvs diff -w' or 'diff -w'.

2008-09-08  loafman

    Create target dir (collection) if needed.

2008-09-08  loafman

    Ignore testfiles dir.

2008-09-08  loafman

    Add tests for webdav and webdavs.

2008-09-08  loafman

    bug #24223: WebDAV backend broken in 0.5.00
    https://savannah.nongnu.org/bugs/index.php?24223

2008-09-06  loafman

    Changes for 0.5.00

2008-09-06  loafman

    Changes for 0.5.00

2008-09-04  loafman

    temp2.tar was a test-created file that had to be present
    at the beginning of test_tarfile.py.  Removed the need for
    it to be present and removed the file from CVS.

2008-09-03  loafman

    Changes to get unit tests working again:
    - resolve circular imports during unit tests
    - resolve exception error import - now in errors.py

2008-09-03  loafman

    patch #6623: slightly augment tempdir cleanup logging
    https://savannah.nongnu.org/patch/index.php?6623

2008-08-03  loafman

    No longer needed, see backends dir.

2008-08-03  loafman

    no comment

2008-08-03  loafman

    bug #23988: scp destination fails if no username is specified
    https://savannah.nongnu.org/bugs/index.php?23988

2008-08-03  loafman

    bug #23985: --no-encryption option does not work in 0.4.12
    https://savannah.nongnu.org/bugs/index.php?23985

2008-08-02  loafman

    patch #6596: re-organize backend module structure
    https://savannah.nongnu.org/patch/index.php?6596

2008-08-01  loafman

    patch #6353: Concurrency for volume encryption and upload.
    https://savannah.nongnu.org/patch/index.php?6353

2008-08-01  loafman

    patch #6589: S3 european bucket support
    https://savannah.nongnu.org/patch/index.php?6589

2008-07-22  loafman

    Changes for 0.4.12.

2008-07-22  loafman

    bug #23362: Documentation for --version, --time-separator <char>
    https://savannah.nongnu.org/bugs/index.php?23362

2008-07-22  loafman

    Cosmetic only.

2008-07-22  loafman

    bug #23540: doc bug in man page (environment FTP_PASSWORD)
    https://savannah.nongnu.org/bugs/?23540

2008-06-23  loafman

    Dan Muresan created a patch that tries to minimize the number of password
    prompts.  To do so, it sometimes requests a password once without
    confirmation; if later it turns out that a full backup is needed, the
    user is prompted for confirmation.

2008-05-16  loafman

    bug #23066: ssh uris with given portnumbers are not handled correctly
    https://savannah.nongnu.org/bugs/index.php?23066

2008-05-15  loafman

    Fix sort() for Python 2.3

2008-05-07  loafman

    Change back to requiring Python 2.3.

2008-05-05  loafman

    Change requirements back to Python 2.3.

2008-05-05  loafman

    Changes for 0.4.11

2008-05-05  loafman

    Modified to run on Python 2.3.

2008-04-04  loafman

    bug #22826: regressions caused by boto 1.1c
    https://savannah.nongnu.org/bugs/?22826

2008-04-01  loafman

    Reinstate patch #6340 with a detailed explanation.
    http://savannah.nongnu.org/patch/index.php?6340

2008-03-26  loafman

    Changes for 0.4.10.

2008-03-26  loafman

    Remove --sign for now.

2008-03-26  loafman

    bug #22728: FTP backend fails on empty directory
    https://savannah.nongnu.org/bugs/?22728

2008-03-25  loafman

    Fix log.debug to log.Debug

2008-03-25  loafman

    patch #6453: handle absolute urls in webdav backend
    https://savannah.nongnu.org/patch/index.php?6453

2008-03-25  loafman

    patch #6449: add additional debug level logging
    https://savannah.nongnu.org/patch/index.php?6449

2008-02-06  loafman

    patch #6403: Restore by overwriting files/directories by using --force option
    https://savannah.nongnu.org/patch/?6403

2008-02-06  loafman

    Password should be None, not empty string.

2008-02-06  loafman

    Add config for S3 tests.

2008-02-06  loafman

    Reformat to one statement per line.

2008-02-06  loafman

    Fix problem where S3 prefix was appended with 'd'.  This caused
    a failure in the regression tests.  Unsure where it came from.

2008-02-06  loafman

    patch #6389: Possible Fix for pagefile.sys on Win32 systems
    https://savannah.nongnu.org/patch/?6389

2008-02-06  loafman

    patch #6380: add additional named logging levels
    https://savannah.nongnu.org/patch/?6380

2008-02-06  loafman

    patch #6374: Duplicity --tempdir patch documentation.
    https://savannah.nongnu.org/patch/?6374

2008-02-06  loafman

    patch #6375: Duplicity reports the epoch for a nonexistant last full backup date
    https://savannah.nongnu.org/patch/?6375

2008-02-06  loafman

    - remove sleep() from dup_time.py - not used.
    - make one statement per line format change.

2008-02-06  loafman

    Remove testSleeping since sleep() removed from dup_time.py.

2008-02-06  loafman

    Add S3 backend test.

2008-02-03  loafman

    do not store object

2008-01-08  loafman

    Add requirements for source package install.

2008-01-04  loafman

    Changes for 0.4.9.

2008-01-04  loafman

    Add more info on URL formats.

2007-12-31  loafman

    Updated URL Formats in the Help Screen.

2007-12-31  loafman

    Added section URL FORMAT in the duplicity man page.

2007-12-30  loafman

    Make sure to strip extraneous single colon when dealing
    with non-module URLs.  We provide the colon as needed.

2007-12-30  loafman

    bug #21909: Problematic typo in compare_verbose() method
    https://savannah.nongnu.org/bugs/index.php?21909

2007-12-29  loafman

    patch #6357: Explicit restore action is missing from the command list,
    https://savannah.nongnu.org/patch/?6357

2007-12-29  loafman

    patch #6356: Command line option for the temporary directory root.
    https://savannah.nongnu.org/patch/?6356

2007-12-27  loafman

    Added regression tests for absolute, relative, and
    module pathing in the rsync scheme.

2007-12-27  loafman

    Fixed rsync URL description text in --help.

2007-12-27  loafman

    Added 2nd patch to bug #21475 that forces all versions of
    Python to use the fixed urlparse.py.

    Fixed issue with Pure-FTPd that would always return an empty
    directory listing and thus force a full backup every time.
    A side effect of the change is that we now only make one call
    to ncftpls to get the listing, thereby reducing the overhead
    on systems with a large number of backup files.

    bug #21896: Two problems with rsync under 0.4.8 + patch
    https://savannah.nongnu.org/bugs/index.php?21896

    patch #6354: S3 staight typo results in a bogus exception
    https://savannah.nongnu.org/patch/?6354

2007-12-27  loafman

    Fixed so that remove-older-than and remove-all-but-n-full
    will not request a GPG passphrase.

2007-12-26  loafman

    Fixed regression caused by changeover to new urlparse.py.
    bug #21475: FTP Usernames that contain '@' are not recognized
    https://savannah.nongnu.org/bugs/index.php?21475

2007-12-15  loafman

    Changes for 0.4.8.

2007-12-15  loafman

    Format to one statement per line.

2007-12-15  loafman

    Allow pexpect to force the close of the child on sftp
    calls.  We already do that with scp calls.  This cleans
    up that exception.

2007-12-14  loafman

    patch #6344: S3 bad bad key key handling
    http://savannah.nongnu.org/patch/?6344

2007-12-13  loafman

    Replace set_password/phrase with set_environ and
    clarify meaning in config.py.

2007-12-12  loafman

    Complete description of install using --prefix=.

2007-12-12  loafman

    Fix version of boto needed plus formatting.

2007-12-12  loafman

    patch #6340: S3 short filename regression
    https://savannah.nongnu.org/patch/?6340

2007-12-12  loafman

    Make sure config.py not checked in.

2007-12-12  loafman

    Initial release.

2007-12-12  loafman

    This test requires a file that no longer exists.
    Plus, it is unclear what this test is supposed
    to accomplish.  Tar is tested by the other tests.

2007-12-12  loafman

    First pass at getting tests up to date:
    -- isolate config in 'config.py' (see config.py.tmpl)
    -- silence noisy tests as much as possible
    -- fix code on both sides as needed

2007-12-09  loafman

    Initial release.

2007-12-09  loafman

    Remove 2nd call to dup_time.settimestr() since it overrides
    the time that may be set by --current-time (used for testing).

2007-12-09  loafman

    Regen dup_time.curtimestr if time-separator changed.

2007-12-09  loafman

    Fixed previous patch that assumed the presence
    of the user and password in the rsync URL.

2007-12-09  loafman

    Bring tests up to date.

2007-12-08  loafman

    bug #21751: rsync module urls do not work in 0.4.7
    https://savannah.nongnu.org/bugs/index.php?21751

    bug #21752: Boto backend needs version 0.9d or later
    https://savannah.nongnu.org/bugs/index.php?21752

2007-12-07  loafman

    Changes for version 0.4.7.

2007-12-07  loafman

    Change to require Python 2.4 or later.

2007-12-07  loafman

    Formatted list and added tempdir.py and urllib_2_5.py
    to the released files list.

2007-12-06  loafman

    Fix confusion over patches applied to different versions.
    Patch #6300 should now be applied completely.

    Added back munge_password() so entire commandline could
    be logged without the password showing.

2007-12-06  loafman

    Hole imapbackend till next release.

2007-12-06  loafman

    Hold till next release.

2007-12-05  loafman

    patch #6300: Standard library replacement for ParsedUrl class
    https://savannah.nongnu.org/patch/?6300

    I had to fix the ssh/scp scheme to remove the leading '/' in
    parsed_url.path, otherwise it tried to treat the path as absolute.

2007-12-02  loafman

    Backed out the following patch until bugs fixed...
    patch #6300: Standard library replacement for ParsedUrl class
    https://savannah.nongnu.org/patch/?6300

2007-12-02  loafman

    patch #6301: log sftp commands at verbosity 5
    https://savannah.nongnu.org/patch/?6301

2007-12-02  loafman

    patch #6300: Standard library replacement for ParsedUrl class
    https://savannah.nongnu.org/patch/?6300

2007-12-02  loafman

    patch #6299: re-design tempfile handling
    https://savannah.nongnu.org/patch/?6299

2007-12-01  loafman

    Move import of imapbackend to the end of the
    module.  Circular dependency.  Needs fixing.

2007-12-01  loafman

    Undo regression of bug #21508 contained in
    patch #6298: URI unquoting patch for FTP backend
    https://savannah.nongnu.org/patch/?6298

    Some cosmetic cleanup.

2007-12-01  loafman

    patch #6298: URI unquoting patch for FTP backend
    https://savannah.nongnu.org/patch/?6298

2007-12-01  loafman

    patch #6297: Add IMAP/s/gmail support
    https://savannah.nongnu.org/patch/?6297

    Added 2nd patch for above.

2007-12-01  loafman

    patch #6297: Add IMAP/s/gmail support
    https://savannah.nongnu.org/patch/?6297

2007-12-01  loafman

    patch #6292: Amazon S3 bucket creation deferral for Duplicity 0.4.6
    https://savannah.nongnu.org/patch/?6292

2007-12-01  loafman

    bug #21686: NcFTPGet 3.2.0 tempfile incompatibility
    https://savannah.nongnu.org/bugs/index.php?21686

2007-12-01  loafman

    Applied patch from Eric Hanchrow to fix logging error in
    botoBackend, and fix delete() in rsyncBackend.

    bug #21686: NcFTPGet 3.2.0 tempfile incompatibility
    https://savannah.nongnu.org/bugs/index.php?21686

2007-11-29  loafman

    bug #21673: remove-all-but-n-full wrong arg usage
    https://savannah.nongnu.org/bugs/index.php?21673

    patch #6293: [patch] left-over patching from
    remove-all-but-n-full patch
    https://savannah.nongnu.org/patch/?6293

2007-11-28  loafman

    more Changes for 0.4.6.

2007-11-28  loafman

    Changes for 0.4.6.

2007-11-28  loafman

    Fixed coding problem where matched_sig_chain could be
    referenced before it was defined.

2007-11-28  loafman

    https://savannah.nongnu.org/patch/index.php?6291
    patch #6291: Alternative WebDAV HTTPS patch

2007-11-28  loafman

    https://savannah.nongnu.org/patch/index.php?6289
    patch #6289: Amazon S3 key prefix patch for Duplicity 0.4.5

2007-11-28  loafman

    https://savannah.nongnu.org/patch/?6284
    patch #6285: security fix: eliminate use of mktemp()

2007-11-28  loafman

    https://savannah.nongnu.org/bugs/index.php?21651
    bug #21651, add https support for webdav.

    https://savannah.nongnu.org/patch/?6284
    patch #6284: document TMPDIR and friends

2007-11-28  loafman

    https://savannah.nongnu.org/bugs/index.php?21657
    bug #21657: ncftpls fails to create dir in ver 0.4.5

2007-11-28  loafman

    https://savannah.nongnu.org/bugs/index.php?21651
    bug #21651, add https support for webdav.

2007-11-28  loafman

    Try, the second.  See comments in the bug tracker.
    https://savannah.nongnu.org/bugs/index.php?21646
    bug #21646: --archive-dir causes delete of remote full
    sigs and orphaned sig files

2007-11-28  loafman

    https://savannah.nongnu.org/bugs/index.php?21651
    bug #21651, add https support for webdav

2007-11-26  loafman

    Fix release date in 0.4.5.

2007-11-26  loafman

    Changes for 0.4.5.

2007-11-26  loafman

    https://savannah.nongnu.org/bugs/index.php?21646
    Fix to handling of collections when --archive-dir is used.
    Prior to this, duplicity would write the full sig files to
    both local and remote, then delete the remote.  Now, it does
    not delete the remote full sigs.

    Applied the following patches from Peter Schuller
    patch #6279, add command 'remove-all-but-n-full'
    patch #6280, clarify --archive-dir option
    patch #6281, --help should print to stdout, not stderr
    patch #6282, collection-status: output in more consistent order

2007-11-23  loafman

    Changes for version 0.4.4.

2007-11-23  loafman

    Applied a patch from Gregory Hartman to correct handling of DST
    in time calculations.  This affects backups made the night of
    a DST time switch.

2007-11-23  loafman

    Cosmetic - Use True and False, not 1 and None.

2007-11-23  loafman

    Fix version checking code in ftpBackend.

2007-11-19  loafman

    Changes to commandline processing to allow non-ambiguous short
    strings for commands, i.e. 'i', 'inc', 'incr' for 'incremental',
    'f' for 'full', etc..  A warning message is printed if the short
    command is not unique.

2007-11-19  loafman

    Changes to ftpBackend to use the login config file rather than
    putting the username and password on the command line.  This
    requires the use of NcFTP 3.1.9 or later.

    Thanks to a patch from Greg Hewgill the Amazon S3 backend now
    uses --num-retries to retry IO repeatedly if needed.

2007-10-26  loafman

    Changes for 0.4.4.RC4 try 2

2007-10-26  loafman

    Changes for 0.4.4.RC4

2007-10-26  loafman

    Replace with Version 3 GPL text.

2007-10-26  loafman

    Fixed issue in --time-separator where the current time string
    was being set prior to setting the separator, causing errors
    when trying to set the --time-separator for Windows systems.

2007-10-26  loafman

    There is a new command line syntax to separate actions and
    options.  Refer to the new man page for full details.

2007-10-26  loafman

    Correct calling sequence in calls to get_signature_chains().

2007-10-26  loafman

    Fix so that ftpBackend.delete() does not print file list.

2007-10-26  loafman

    Fix so that file mtime is always compared in full seconds.

2007-10-02  loafman

    Changes for 0.4.4.RC3 -- Corrected.

2007-10-02  loafman

    Changes for 0.4.4.RC3.

2007-09-29  loafman

    Add 'patch' dir to ignore list.

2007-09-29  loafman

    Patch from Olivier Croquette to add :port option in FTP.

2007-09-29  loafman

    Patch from Olivier Croquette to add --full-if-older-than=<time>
    option to force a full backup at <time> rather than incremental.

2007-09-28  loafman

    Patch from Olivier Croquette to add :port option in FTP.

    Patch from Mitchell Garnaat to get all keys from S3, rather
    than just the first 1000.

    Fix to sshBackend to version check for python-pexpect 2.1.

    Fix one case in ftpBackend where host string was used instead of
    url_string.  This only affected the creation of the target dir on
    the remote system, if it did not exist, and only if the user or
    port needed to be specified.

2007-09-26  loafman

    Changes for 0.4.4.RC2.

2007-09-26  loafman

    Added --timeout <seconds> (default 30) to allow users to change
    duplicity's network timeout settings.

    Added --time-separator <char> to allow users to change the time
    separator from ':' to another character that will work on their
    system.  HINT: For Windows SMB shares, use --time-separator='_'.
    NOTE: '-' is not valid as it conflicts with date separator.

    Changed usage message to separate options and commands.

2007-09-26  loafman

    Add patch from Olivier Croquette to allow user@domain usernames,
    making ftp://user@domain@domain.com/path a valid URL.

    Added a bit of debug print to sshBackend for --verbosity=9.

2007-09-26  loafman

    Add patch from Alexander Zangerl to suppress the GPG passphrase
    prompt when a passphrase is not needed.
    - full and pubkey enc:  doesn't depend on old encrypted info
    - inc and pubkey enc and archive-dir: need manifest and sigs,
    which the archive dir contains unencrypted
    - with encryption disabled
    - listing files:  needs manifest, but the archive dir has that
    - collection status:  only looks at a repository

2007-09-19  loafman

    Changes for 0.4.4.RC1.

2007-09-19  loafman

    https://savannah.nongnu.org/patch/index.php?6205
    Add option --librsync-dir for when its not found.

2007-09-19  loafman

    Bug #21123: duplicity 0.4.3 does not find any backup chains
    https://savannah.nongnu.org/bugs/?21123

2007-09-19  loafman

    Make tempfiles with useful names.

2007-09-19  loafman

    Fixes manual page and usage msg for rsync url and --remove-older-than.

2007-09-19  loafman

    Fix for Debian bug #228388: old/aborted/offending sig files
    prohibit any further action.

2007-09-19  loafman

    Fixes manual page and usage msg for rsync url and --remove-older-than.

2007-09-19  loafman

    Do not ask for passphrase when none is needed.

2007-09-16  loafman

    Final patch for Peter Schuller's fix to max read size.
    The first one was broken (revision previous to this).

2007-09-10  loafman

    Add patch submitted by Peter Schuller which removes the
    default SSH options that ignored known hosts files and
    disabled strict host checking.  This patch also handles
    the authentication failures from these issues.

2007-09-06  loafman

    Fixed so that max read size is 64k, not the
    volume size which can be quite large.

2007-08-20  loafman

    Fix release date.

2007-08-20  loafman

    Changes for 0.4.3 release.

2007-08-20  loafman

    Removed use of tempfile.TemporaryFile().  This fixes the
    restore problem on Windows that was due to Python bug
    1776696 reported on Sourceforge.

2007-08-20  loafman

    Removed hardwired options to use bzip2 compression.

    Added gpg-options to allow users to add options to
    the gpg process.

2007-08-20  loafman

    Changed ssh-command to ssh-options to allow users
    to add options to the scp and sftp commmands.

    Added gpg-options to allow users to add options to
    the gpg process.

2007-08-20  loafman

    Move get_password() to Backend class to standardize.

    Fix problem with ftpBackend to create target directory if needed.

2007-08-13  loafman

    Upgrade to GPL version 3 license.

2007-08-13  loafman

    Do not pass :port part of URL to scp backend.
    Its taken as the target file and errors out.

2007-08-13  loafman

    Change ssh_command option to be ssh_options.  This adds
    options to the scp and sftp commands that are used by
    the ssh backend.

2007-08-13  loafman

    Fixed bug 20764 - unable to use port in ssh backend.
    https://savannah.nongnu.org/bugs/?20764

    Change ssh backend to send 'quit' instead of EOF when
    using sftp.  This allows it to run under cron as long
    as the password is supplied non-interactively.

2007-08-09  loafman

    Changes for 0.4.3.RC12

2007-08-09  loafman

    Changes for 0.4.3.RC12

2007-08-09  loafman

    Changed the file:, ftp:, and ssh: backends so that
    the target directory will be created at start.

    Changed the ftp: backend so that empty target dirs
    do not error out.

2007-08-09  loafman

    Clean up help list formatting.

2007-08-09  loafman

    Fix index out of range in Bug 20730, triggered when there
    is only one incremental and no previous in list.
    https://savannah.nongnu.org/bugs/?20730

2007-08-09  loafman

    - Print warning if pexpect version is less than 2.1.
    - Fix author and maintainer settings.

2007-08-09  loafman

    Fix environment var name for ssh backend.

2007-07-21  loafman

    Changes for 0.4.3.RC11.

2007-07-21  loafman

    Add --ssh-askpass option.

2007-07-21  loafman

    Duplicity now correctly processes scp URL's of the form:
    scp://user@host[:port]/
    where the directory spec is empty.  This fixes a bug where the
    user could not write into the home directory on the target.

    The SSH/SCP backend has had an overhaul.  It now requires the
    python-pexpect module.  Normally this can be obtained from your
    distro's repository, but if you want, you can download pexpect
    from http://pexpect.sourceforge.net.

    The SSH/SCP backend work was done to allow the user to use password
    authentication rather than public-key.  You may now enter a password,
    either through the FTP_PASSWORD environment variable, or at the
    console.  To activate this feature you will need to use the option
    --ssh-askpass on the command line.  The default is public-key, which
    does *not* look for a password from either source.

2007-07-15  loafman

    patch #6094, Boto Backend Fixes for RC10

2007-07-14  loafman

    Changes for 0.4.3.RC10

2007-07-14  loafman

    Add support for:
    --ftp-passive,
    --ftp-regular,
    --num-retries

    Removed -m option on FTP put command.  This means that
    the remote directory must exist prior to backup.

    Changed ftpBackend from -f option back to commandline.
    Various versions of ncftp* interact differently when
    both -f and commandline options are supplied.

    The FTP password is munged in all log operations.

    Added logging of filenames in the bucket when -v9 is
    used on Amazon S3.

2007-07-14  loafman

    Add support for:
    --ftp-passive,
    --ftp-regular,
    --num-retries

2007-07-14  loafman

    Add descriptions for:
    --ftp-passive,
    --ftp-regular,
    --num-retries

2007-07-10  loafman

    Replace missing comma in argument list.

2007-07-09  loafman

    Changes for 0.4.3.RC9.
    Drop ftplib.py.

2007-07-09  loafman

    No longer needed.

2007-07-09  loafman

    Changes for 0.4.3.RC9.

2007-07-09  loafman

    Added a commandline option, '--num-retries=<int>', to set the number
    of retries.  The default is 5.

2007-07-09  loafman

    New S3 backend, Boto, from Eric Evans, replaces bitBucket.  Boto can
    be obtained from http://code.google.com/p/boto/.  I did not make this
    a requirement for setup since its not in the normal repositories.

    New FTP backend from Thorsten Schnebeck that uses ncftp instead of
    Pythons ftplib.  This seems to be much more solid.  I added the -f
    option with a secure temp file to contain host, user, and password,
    rather than having them on the command line.  I also added the -m
    option to the put command to create the target directory and the -t
    option to make sure it times out if there is a network problem.

    The Backend class now contains a popen_persist function that acts like
    run_command_persist.  Both use the new num_retries global.

2007-06-29  loafman

    Change to a max block size of 2048 bytes for
    rsync difference buffer.  This may slow things
    down for truly large files, but will give much
    smaller deltas on files with numerous small
    changes, such as database files.

2007-06-28  loafman

    Initial release.

2007-06-27  loafman

    Changes for 0.4.3.RC8

2007-06-27  loafman

    Bug 20039 - Andreas Schildbach: --and--
    Patch 6030 - Alexander Zangerl <az@debian.org>:
    Duplicity now uses bzip2 for compression.  This matches the way
    the Debian distribution handles it.  I'll think about adding an
    option to override later, if its needed.

2007-06-27  loafman

    Bug 20282 - Thomas Tuttle:
    An out of range index when checking past history in the backup
    sets caused a failure when trying to access later.

    Bug 20149 - dAniel hAhler:
    dAniel submitted a second patch for this for further cleanup.
    The new patch prefers the latest intact backup set.

2007-06-19  loafman

    Changes for 0.4.3.RC7

2007-06-19  loafman

    Patch 6029 - Alexander Zangerl <az@debian.org>:
    http://bugs.debian.org/370206
    archive-dir together with incremental backup results in crash. the
    patch is simple, the code in 0.4.2 did attempt to access strings as
    objects.

2007-06-19  loafman

    Patch 6033 - Alexander Zangerl <az@debian.org>:
    let's add a --help terse usage message and don't just direct the user
    to the manual. this should come handy if somebody needs to restore
    stuff without having the manual available.

2007-06-19  loafman

    Patch 6032 - Alexander Zangerl <az@debian.org>:
    a new feature patch: i've recently gotten annoyed with having gazillions of
    5mb files and therefore added a --volsize option to allow the user setting
    the chunk size. the patch is simple and contains a manpage update as well.

2007-06-19  loafman

    Add -u (unbuffered) to shebang line.

2007-06-19  loafman

    Add stderr.flush() in FatalError().

2007-06-19  loafman

    Bug 20179 - dAniel hAhler: When errors cause login to fail in FTP,
    reset and try again.

2007-06-13  loafman

    Not needed.

2007-06-13  loafman

    Cosmetic change to force new log.  The log for revision 1.28
    is not correct.  It should read as follows:

    Patch 5993 - daacyy302@sneakemail.com: Make Amazon S3 backend
    incrementally more robust for recovery.

2007-06-13  loafman

    Changes for 0.4.3.RC6.

2007-06-13  loafman

    Patch 5998 - Kuang-che Wu: Cache uid and gid lookup to speed
    operations.

2007-06-13  loafman

    Bug 20419 - dAniel hAhler: When errors cause an incomplete backup set,
    flag the error with a message, rather than erroring out.  The user
    then knows to run --cleanup.

2007-06-04  loafman

    Changes for 0.4.3.RC5.

2007-06-04  loafman

    dAniel hAhler submitted a patch to change "Error initializing file
    foo" (log level 2), where foo was a socket, to "Skipping socket foo"
    (log level 7).  https://savannah.nongnu.org/patch/?5985

2007-06-04  loafman

    Change logging to flush after every write, unbuffering stdout and
    stderr, thus producing logs that are coherent.

2007-06-04  loafman

    GnuPG fails when trying to access stdin on an empty passphrase.
    Changes allow empty passphrase on public-key encryption and now
    respond gracefully on empty passphrase for symmetric encryption.

2007-06-02  loafman

    Changes for 0.4.3.RC4.

2007-06-02  loafman

    Move catch of NLST errors back to self.error_retry()

2007-06-02  loafman

    More FTP fixes:
    - clean up error handling
    - change initial error delay to zero
    - move catch of NLST errors to self.list()

2007-05-31  loafman

    Changes to release 0.4.3.RC3.

2007-05-30  loafman

    - Fix so that FTP connection/login is closed and
    reopened when errors 221 or 421 are reported.

    - Fix grammer in error message.

2007-05-30  loafman

    Changes to release 0.4.3.RC2.

2007-05-30  loafman

    Remove GnuPGInterface.py

2007-05-30  loafman

    Apply patch for bug 19998, ValueError exception.

2007-05-26  loafman

    Added change notices for FTP password and rsync backend.

2007-05-26  loafman

    Fix request password in ftpBackend if environ not set.

2007-05-26  loafman

    - allow connection after 226 in NLST (ProFTPD)
    - request password in ftpBackend if environ not set
    - rsyncBackend was using the full URL, now uses server:path

2007-05-26  loafman

    Document changes for 0.4.3.

2007-05-25  loafman

    Do not set FTP to active mode at start of session.

2007-05-24  loafman

    1) WebDAV needs a Depth: 1 header otherwise infinite depth
    is assumed and may be restricted due to load.

    2) Used the allprop XML command to get back properties that
    included the filenames.  Refer to RFC 2518.

2007-05-23  loafman

    Fixes bug:
    https://savannah.nongnu.org/bugs/?19940

2007-05-23  loafman

    Applied patches:
    https://savannah.nongnu.org/patch/?5680
    https://savannah.nongnu.org/patch/?5681

2007-05-23  loafman

    Added patches:
    https://savannah.nongnu.org/patch/?4486
    https://savannah.nongnu.org/patch/?5183
    https://savannah.nongnu.org/patch/?5185
    https://savannah.nongnu.org/patch/?5412
    https://savannah.nongnu.org/patch/?5413
    https://savannah.nongnu.org/patch/?5680
    https://savannah.nongnu.org/patch/?5681
    https://savannah.nongnu.org/patch/?5682
    https://savannah.nongnu.org/patch/?5794
    https://savannah.nongnu.org/patch/?5830

    Fixed bugs:
    https://savannah.nongnu.org/bugs/?2441
    https://savannah.nongnu.org/bugs/?16711

    Miscellaneous cosmetic fixes (spelling and spacing).

2006-05-09  jinty

    BitBucketBackend:
    * if something goes wrong and we need to re-connect, dump the exception
    on stderr. Be very noisy so that whatever is wrong will be fixed.

2006-05-04  bescoto

    Typo fix for error message

2006-05-02  jinty

    Fix a bug in the bitbucket backend:
    We need to get a new bits from the new bucket if we re-connect.

2006-05-01  jinty

    Changes to the bitbucket backend:
    * Update to work with bitbucket 0.3b.
    * Add some docimentation.
    * Implement a suggestion by Ben Escoto to move the access and secret keys to
    environment variables.
    * Implement a very simplistic error correction mechanisim that will re-connect
    on an operation failure and re-try the operation. Note that this is just a
    band-aid for issues that should be resolved at lower levels.

2006-05-01  bescoto

    Removed time_separator entry from changelog when I backed out patch

2006-05-01  bescoto

    Went back to old time_separator, because I realized new way wouldn't
    handle some cases, and could break backwards compatibility

2006-05-01  bescoto

    Andre Beckedorf's patches for ftp and rsync backends, and time_separator

2006-04-30  bescoto

    Checked in Brian Sutherland's Amazon S3 code

2006-04-30  bescoto

    Added --sftp-command to changelog

2006-04-30  bescoto

    Added --sftp-command option and man page documentation

2006-04-30  bescoto

    Fixed Jiri's name.  Sorry about that :-)

2006-02-03  bescoto

    final changes for version 0.4.2

2006-02-03  bescoto

    Fixes to the scp backend

2006-02-02  bescoto

    Stop --remove-older-than from deleting current chain

2006-02-01  bescoto

    Catch ftp error 450 when listing directory

2006-02-01  bescoto

    cleaned up and documented --collection-status

2006-01-12  bescoto

    asdf's tarfile large uid/gid patch

2006-01-12  bescoto

    Jiri Tyr's scp/sftp patch

2006-01-02  bescoto

    Eric Hanchrow's remove signature patch

2006-01-01  bescoto

    A few minor updates so test pass on my system again

2003-11-21  bescoto

    MDR patch allows signing with different key

2003-08-14  bescoto

    Added note about passphrase confirmation

2003-08-14  bescoto

    When collecting password from user, make type it twice to confirm

2003-08-10  bescoto

    Final changes for 0.4.1

2003-08-10  bescoto

    Updating rpm for Fedora

2003-08-10  bescoto

    Trying to remove...

2003-08-10  bescoto

    Small changes for 0.4.1 and python 2.3

2003-08-09  bescoto

    variable block size, librsync 0.9.6

2003-08-09  bescoto

    Remove large file note now that block size chosen based on file size

2003-08-09  bescoto

    Ported some code from rdiff-backup:  choose sig block based on file
    length, and work with librsync 0.9.6.

2003-08-09  bescoto

    Mention problem with /proc

2003-08-08  bescoto

    Cache pwd and group files

2003-08-08  bescoto

    Added --version switch, small change to man page

2003-08-07  bescoto

    Sebastian Wilhelmi's update for rsync backend

2003-08-07  bescoto

    Applied Stephen Isard's patch for --exclude-globbing-filelist

2003-04-06  bescoto

    Added mention of rsync backend.

2003-04-06  bescoto

    added rsync contributed by Sebastian Wilhelmi

2003-03-14  bescoto

    Added test and fix for long symlink to long file bug

2003-03-09  bescoto

    Raise error (instead of exiting silently) if no files found to restore

2003-03-09  bescoto

    Added long filenames test

2003-03-08  bescoto

    Added man page info on --short-filenames option

2003-02-02  bescoto

    (version of) Helmut Schneider's patch to display mtimes with list files

2002-11-30  bescoto

    Added --no-encryption option, fixed crash on inc when no changed files

2002-11-30  bescoto

    Added --verify option, tweaked some verbosity levels

2002-11-30  bescoto

    Added compare_verbose and test to path module

2002-11-24  bescoto

    Changed restore procedure.  Now all sets integrated simultaneously.

2002-11-19  bescoto

    Fixed typo in get_ropath

2002-11-18  bescoto

    Added a few options for only doing upload/move/checkin/etc

2002-11-18  bescoto

    Changed way difftars are split between volumes to waste less space

2002-11-17  bescoto

    Slight tweak to base36 code

2002-11-17  bescoto

    Added extra tests for base36 conversion

2002-11-17  bescoto

    Shorted short filenames (use base36)

2002-11-17  bescoto

    Swallow GPG logging output if verbosity 3 or less

2002-11-17  bescoto

    Added --remove-older-than option, changed --current-time behavior

2002-11-17  bescoto

    Added --cleanup option

2002-11-17  bescoto

    Added --force option.

2002-11-17  bescoto

    Added code for finding extraneous and old files

2002-11-17  bescoto

    For ssh, deleted in groups of 10 so command line doesn't overflow

2002-11-16  bescoto

    Fixed a few minor collections bugs, added get_extraneous

2002-11-14  bescoto

    Added note on one pass restores/verifies

2002-11-14  bescoto

    Added --restore-time bug fix note

2002-11-12  bescoto

    Better fix for same (current_time) bug

2002-11-12  bescoto

    Fixed minor bug erasing output dir too early

2002-11-12  bescoto

    Restores now default to current time if restore time not specified

2002-11-12  bescoto

    Added undocumended --collection-status option for testing purposes

2002-11-11  bescoto

    More misc updates for 0.3.0

2002-11-10  bescoto

    Few last minute tweaks to prepare for 0.3.0 release

2002-11-10  bescoto

    Added --ssh-command and --scp-command options

2002-11-10  bescoto

    Fixed time-must-be-int bug with --short-filenames, added test

2002-11-10  bescoto

    Various bugfixes so ftp backend passes final test

2002-11-10  bescoto

    Added --short-filenames option

2002-11-10  bescoto

    Added ftp backend support

2002-11-03  bescoto

    Added man page entry for --file-to-restore option

2002-11-03  bescoto

    Added statistics reporting after successful backup

2002-11-02  bescoto

    Added --list-current-files option

2002-11-02  bescoto

    Make CVS more friendly; don't depend on src symlink

2002-11-02  bescoto

    Updated documentation on new globbing options

2002-11-02  bescoto

    Fixed bug & added test when root was reg file, not dir

2002-11-02  bescoto

    Added --include/exclude-globbing-filelist options

2002-11-01  bescoto

    Fixed tar '..' security bug

2002-11-01  bescoto

    Added 2 test cases: neg mtimes, missing u/gnames

    Now check to make sure these files aren't spuriously marked as
    changed.

2002-10-31  bescoto

    Fixed dumb st_time/st_mtime typo

2002-10-29  bescoto

    Updated with new web page/mailing list information.

2002-10-29  bescoto

    Added full GPL statement in source files at request of Jaime Villate
    of the Savannah site.  Also updated address of FSF.

2002-10-29  bescoto

    Initial checkin
<|MERGE_RESOLUTION|>--- conflicted
+++ resolved
@@ -1,3 +1,10 @@
+2016-08-12  Kenneth Loafman  <kenneth@loafman.com>
+
+    * Fixed bug #1612472 with patch from David Cuthbert
+      - Restore from S3 fails with --with-prefix-archive if prefix includes '/'
+    * Merged in lp:~arashad.ahamad/duplicity/duplicity_latest
+      - Changes for connecting to IBM Bluemix ObjectStorage.  See man page.
+
 2016-07-31  Kenneth Loafman  <kenneth@loafman.com>
 
     * Fixed conflict in merge from Martin Wilck and applied
@@ -6,38 +13,23 @@
 
 2016-07-28  Kenneth Loafman  <kenneth@loafman.com>
 
-<<<<<<< HEAD
     * Merged in lp:~mwilck/duplicity/0.7-series
       - Speedup of path_matches_glob() by about 8x.  See
         https://code.launchpad.net/~mwilck/duplicity/0.7-series/+merge/301332
         for more details.
     * Remove -w from setsid in functional tests.
-=======
-    * Merged in lp:~mwilck/duplicity/duplicity
-      - Speedup of path_matches_glob() by about 8x.  See
-        https://code.launchpad.net/~mwilck/duplicity/duplicity/+merge/301268
-        for more details.
->>>>>>> 0c1b338e
 
 2016-07-24  Kenneth Loafman  <kenneth@loafman.com>
 
     * Merged in lp:~aaron-whitehouse/duplicity/07-fix_deja_dup_error_on_locked_files
       - Revert log.Error to log.Warn, as it was prior to the merge in rev 1224,
         as this was affecting other applications (e.g. deja dup; Bug #1605939).
-<<<<<<< HEAD
     * Prep for 0.7.09
-=======
->>>>>>> 0c1b338e
 
 2016-07-20  Kenneth Loafman  <kenneth@loafman.com>
 
     * Fixed bug #1600692 with patch from Wolfgang Rohdewald
       - Allow symlink to have optional trailing slash during verify.
-
-2016-07-03  Kenneth Loafman  <kenneth@loafman.com>
-
-    * Merged in lp:~aaron-whitehouse/duplicity/remove-python26
-      - Remove Python 2.6 support references and tests.
 
 2016-07-02  Kenneth Loafman  <kenneth@loafman.com>
 
