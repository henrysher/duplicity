<<<<<<< HEAD
2017-06-30  Kenneth Loafman  <kenneth@loafman.com>

    * Merged in lp:~xlucas/duplicity/multibackend-prefix-affinity
      - Support prefix affinity in multibackend.
    * Merged in lp:~xlucas/duplicity/pca-backend
      - Add support for OVH Public Cloud Archive backend.
    * Fixed PEP8 and 2to3 issues.

2017-06-23  Kenneth Loafman  <kenneth@loafman.com>

    * Merged in lp:~dawgfoto/duplicity/replicate
      - Add integration test for newly added replicate command.
      - Also see https://code.launchpad.net/~dawgfoto/duplicity/replicate/+merge/322836.

2017-06-19  Kenneth Loafman  <kenneth@loafman.com>
=======
2017-06-18  Kenneth Loafman  <kenneth@loafman.com>
>>>>>>> 73b2ac35

    * Fixed problem in dist/makedist when building on Mac where AppleDouble
      files were being created in the tarball.  See:
      https://superuser.com/questions/61185/why-do-i-get-files-like-foo-in-my-tarball-on-os-x
<<<<<<< HEAD
=======
    * Prep for 0.17.13.1

2017-06-10  Kenneth Loafman  <kenneth@loafman.com>

    * Merged in lp:~duplicity-team/duplicity/po-updates
    * Prep for 0.7.13
>>>>>>> 73b2ac35

2017-06-10  Kenneth Loafman  <kenneth@loafman.com>

    * Fixed bug #1265765 with patches from Matthias Larisch and Edgar Soldin
      - SSH Paramiko backend now uses BufferedFile implementation to enable
        collecting the entire list of files on the backend.
    * Copy.com is gone so remove copycombackend.py.
    * Merged in lp:~xlucas/duplicity/swift-multibackend-bug
      - Fix a bug when swift backend is used in a multibackend configuration.

<<<<<<< HEAD
2017-06-04  Kenneth Loafman  <kenneth@loafman.com>

    * Merged in lp:~aaron-whitehouse/duplicity/08-fix-man-verify
      - Fix description of --verify and --compare-data in the man page. Now
        clarifies that verify compares the restored files to hashes stored at
        backup date, while --compare-data compares restored files to files
        in target_path.

2017-06-03  Kenneth Loafman  <kenneth@loafman.com>

    * Merged in lp:~dernils/duplicity/docker-compose
      - Test Infrastructure now utilizing docker-compose

=======
>>>>>>> 73b2ac35
2017-06-02  Kenneth Loafman  <kenneth@loafman.com>

    * Fix bug #1672540 with patch from Benoit Nadeau
      - Rename would fail to move par files when moving across filesystems.
      - Patch uses shutil.move() to do the rename instead.

2017-05-31  Kenneth Loafman  <kenneth@loafman.com>

    * Revisited bug #670891 with patch from Edgar Soldin
      - Forced librsync.PatchedFile() to extract file object from TemporaryFile()
        object when on Windows or Cygwin systems.  This allows us to avoid the
        problem of tmpfile() use which creates temp files in the wrong place.
      - See discussion at https://bugs.launchpad.net/duplicity/+bug/670891

2017-05-17  Kenneth Loafman  <kenneth@loafman.com>

    * May have finally fixed bug #1556553, "Too many open files...".
      - Applied patch from Howard Kaye, question #631423.  The fix is to dup
        the file descriptor, and then close the file in the deallocator
        routine in the glue code. Duping the file lets the C code and the Python
        code each close the file when they are done with it.
      - Invalidated and removed the fix put in for bug #1320832.
      - Caveat: long incremental chains will still eat up a large number of file
        descriptors.  It's a very risky practice, so I'm not inclined to fix it.

<<<<<<< HEAD
2017-05-15  Kenneth Loafman  <kenneth@loafman.com>

    * Merged in lp:~dernils/duplicity/Dockerfile
      - Now have subnet name and IP of the subnet for testing as a variable.

2017-05-14  Kenneth Loafman  <kenneth@loafman.com>

    * Merged in lp:~xlucas/duplicity/swift-storage-policies
      - This brings support for Swift storage policies: when using a Swift
        backend, you can specify the policy containers should be operating on.
      - This is similar to AWS Cloud Storage classes (ia, rrs, glacier and so on).
    * Merged in lp:~dernils/duplicity/Dockerfile
      - Added another backend to the docker test infrastructure, updated the setup
        for testing and updated the documentation.

2017-05-12  Kenneth Loafman  <kenneth@loafman.com>

    * Merged in lp:~aaron-whitehouse/duplicity/tox_pylint_fixes
      - Changes needed to run-tests without pylint E0401(import-error) errors

=======
>>>>>>> 73b2ac35
2017-05-11  Kenneth Loafman  <kenneth@loafman.com>

    * Fixed bug #1320641 and others regarding lockfile
      - swap from lockfile to fasteners module
      - use an fcntl() style lock for process lock of duplicity cache
      - lockfile will now clear if duplicity is killed or crashes

2017-05-09  Kenneth Loafman  <kenneth@loafman.com>

    * Fixed bug #1689632 with patch from Howard Kaye
      - On MacOS, the tempfile.TemporaryFile call erroneously raises an
        IOError exception saying that too many files are open. This causes
        restores to fail randomly, after thousands of files have been restored.

<<<<<<< HEAD
2017-05-06  Kenneth Loafman  <kenneth@loafman.com>

    * Merged in lp:~dernils/duplicity/DockerfileConvenience
      - Add a few files that are the beginning of further infrastructure based
        on docker. It contains a Dockerfile for a simple ftp server (used for
        backend testing) and a setup script that can be used to set up the
        complete test environment.
    * Moved Dockerfile for duplicitytest into testinfrastructure/duplicity_test
    * Moved some things around in testing/infrastructure to clean up

2017-05-05  Kenneth Loafman  <kenneth@loafman.com>

    * Merged in lp:~dernils/duplicity/DockerfileConvenience
      - Added a few tools to the Dockerfile that make life easier
    * Fixed bug #1320832 with suggestion from Oskar Wycislak
      - Use chunks instead of reading it all in swiftbackend

2017-05-04  Kenneth Loafman  <kenneth@loafman.com>

    * Merged in lp:~dawgfoto/duplicity/replicate
      - Add replicate command to replicate a backup (or backup
        sets older than a given time) to another backend, leveraging
        duplicity's backend and compression/encryption infrastructure.
    * Fixed some incoming PyLint and PEP-8 errors.
    * Merged in lp:~marix/duplicity/add-azure-arguments
      - Using the Azure backend to store large amounts of data we found that
        performance is sub-optimal. The changes on this branch add command line
        parameters to fine-tune some parameters of the Azure storage library,
        allowing to push write performance towards Azure above 1 Gb/s for large
        back-ups. If a user does not provide the parameters the defaults of the
        Azure storage library will continue to be used.
    * Replace incoming non-ASCII chars in commandline.py
    * bzr does not honor perms so fix the perms at the start of the testing and
      avoid annoying error regarding testing/gnupg having too lenient perms

2017-04-23  Kenneth Loafman  <kenneth@loafman.com>

    * Merged in lp:~dernils/duplicity/testing
      - Fixed minor stuff in requirements.txt.
      - Added a Dockerfile for testing.
      - Minor changes to README files.
      - Added README-TESTING with some information on testing.
    * Merged in lp:~dernils/duplicity/documentation
      - Minor changes to README-REPO, README-TESTING
      - Also redo the changes to requirements.txt and Dockerfile

2017-04-22  Kenneth Loafman  <kenneth@loafman.com>
=======
2017-05-07  Kenneth Loafman  <kenneth@loafman.com>

    * Fixed bug #1320832 with suggestion from Oskar Wycislak
      - Use chunks instead of reading it all in swiftbackend

2017-04-20  Kenneth Loafman  <kenneth@loafman.com>
>>>>>>> 73b2ac35

    * Fixed bug #1680682 with patch supplied from Dave Allan
      - Only specify --pinentry-mode=loopback when --use-agent is not specified
    * Fixed man page that had 'cancel' instead of 'loopback' for pinentry mode
    * Fixed bug #1684312 with suggestion from Wade Rossman
      - Use shutil.copyfile instead of os.system('cp ...')
      - Should reduce overhead of os.system() memory usage.

<<<<<<< HEAD
=======
2017-03-21  Kenneth Loafman  <kenneth@loafman.com>

    * Prep for 0.7.12

>>>>>>> 73b2ac35
2017-03-13  Kenneth Loafman  <kenneth@loafman.com>

    * Fixed bug #1668750 - Don't mask backend errors
      - added exception prints to module import errors

2017-03-11  Kenneth Loafman  <kenneth@loafman.com>

    * Fixed bug #1671852 - Code regression caused by revision 1108
      - change util.uexc() back to bare uexc()

<<<<<<< HEAD
2017-03-05  Kenneth Loafman  <kenneth@loafman.com>

    * Merged in p:~aaron-whitehouse/duplicity/pep8_E402_fixes
      - Fixed PEP8 errors: E402 module level import not at top of file

2017-03-02  Kenneth Loafman  <kenneth@loafman.com>

    * Merged in lp:~benoit.bertholon/duplicity/duplicity
      - Use the globals.archive_dir variable to store only a string
        in the case of a path, uses globals.archive_dir_path

2017-02-21  Kenneth Loafman  <kenneth@loafman.com>

    * Merged in lp:~marix/duplicity/azure-storage-0.30.0-plus
      - This makes the Azure backend compatible with version 0.30.0 and up of the
        underlying azure-storage package.
    * Merged in lp:~marix/duplicity/azure-storage-sas
      - This branch adds support for Shared Access Signature to the Azure backend
        which allows to run Duplicity with a minimal set of permissions.
    * Merged in lp:~aaron-whitehouse/duplicity/pep8_test_fixes
      - Fix PEP-8 testing by moving to using pycodestyle library.
      - Temporarily add ignores to allow these tests to pass.
      - Fix E305 PEP8 errors: expected 2 blank lines after class or function definition, found 1.
    * Merged in lp:~benoit.bertholon/duplicity/duplicity
      - Fixes bug #1666194 - ProcessCommandLine function called twice fail and arglist argument not used
    * Fixed variable name change in last merge which broke a bunch of tests
      - Changed archive_dir_root back to archive_dir
=======
2017-02-21  Kenneth Loafman  <kenneth@loafman.com>

>>>>>>> 73b2ac35
    * Fixed bug #1367675 - IMAP Backend does not work with Yahoo server
      - added the split() as needed in 'nums=list[0].strip().split(" ")'
      - the other fixes mentioned in the bug report comments were already done

<<<<<<< HEAD
2017-02-12  Kenneth Loafman  <kenneth@loafman.com>

    * Merged in lp:~aaron-whitehouse/duplicity/08-python-futurize-stage-1
      - Made many of the safer changes for improved Python 3 support (python-future's futurize -stage1)
        without functional change to the code (and leaving the isinstance(s, types.StringType) tests unchanged).
      - Created Python 2/3 compatible tests for int and long.
      - Update setup.py to show only Python 2.7 support.

=======
>>>>>>> 73b2ac35
2017-02-11  Kenneth Loafman  <kenneth@loafman.com>

    * Fixed bug #1603704 with patch supplied by Maciej Bliziński
      - Crash with UnicodeEncodeError
<<<<<<< HEAD

2017-02-08  Kenneth Loafman  <kenneth@loafman.com>

    * Merged in lp:~aaron-whitehouse/duplicity/08-refactor-unit-test-globmatch
      - Rename path_matches_glob_fn to select_fn_from_glob, as this more accurately reflects the return value.
      - Significantly refactored unit/test_globmatch.py to make this cleaner and clearer.
=======
    * Some fixes to gpg.py to handle gpg1 & gpg2 & gpg2.1 commandline issues
      - --gpg-agent is optional on gpg1, but on gpg2 it is used automatically
      - --pinentry-mode is not a valid opt until gpg2.1, so condition on that

2017-02-08  Kenneth Loafman  <kenneth@loafman.com>

>>>>>>> 73b2ac35
    * Fixed bug #1657916 with patch supplied by Daniel Harvey
      - B2 provider cannot handle two backups in the same bucket

2017-02-07  Kenneth Loafman  <kenneth@loafman.com>

    * Add detail about import exceptions in onedrivebackend.py

<<<<<<< HEAD
2017-01-30  Kenneth Loafman  <kenneth@loafman.com>

    * Merged in lp:~aaron-whitehouse/duplicity/08-merge-glob-parsers
      - Use a single code path for glob strings whether or not these contain special
        characters/wildcards (glob_get_normal_sf) and remove glob_get_filename_sf and glob_get_tuple_sf.
      - Remove run-tests-ve as this was identical to run-tests.

=======
>>>>>>> 73b2ac35
2017-01-24  Kenneth Loafman  <kenneth@loafman.com>

    * Merged in lp:~matthew-t-bentley/duplicity/duplicity
      - Sets a user agent. Backblaze asked for this in case there are errors that originate
        from the Duplicity B2 backend
      - Only retrieves a new upload URL when the current one expires, to bring it in line
        with their best practices for integrations: https://www.backblaze.com/b2/docs/integration_checklist.html

<<<<<<< HEAD
=======
2017-01-21  Kenneth Loafman  <kenneth@loafman.com>

    * Fixed bug #1658283 "Duplicity 0.7.11 broken with GnuPG 2.0"
      - Made gpg version check more robust than just major version
      - Now use --pinentry-mode=loopback on gpg 2.1 and greater
      - Removed check for non-Linux systems, a false problem

>>>>>>> 73b2ac35
2017-01-19  Kenneth Loafman  <kenneth@loafman.com>

    * Fixed bug #1655268 "--gpg-binary option not working"
      - If gpg binary is specified rebuild gpg profile using new binary location

2017-01-16  Kenneth Loafman  <kenneth@loafman.com>

    * Fixed bug #1623342 with patch supplied by Daniel Jakots
      - Failing test on OpenBSD because tar/gtar not found
    * Fixed bug #1654220 with patch supplied by Kenneth Newwood
      - Duplicity fails on MacOS because GPG version parsing fails
<<<<<<< HEAD
    * Merged in lp:~aaron-whitehouse/duplicity/0-8-merge_selection_tests
      - Merge in TestExcludeIfPresent from 0.7-series, which tests the behaviour of
        duplicity's --exclude-if-present option.
      - Move and rename TestTrailingSlash2 test (was duplicate name) as in 0.7-series.
      - Fix PEP error on adbackend.py.
      - Add jottalib as a tox dep to fix pylint error.
      - Remove unnecessary skipUnless Linux as per 0.7-series.
=======

2016-12-31  Kenneth Loafman  <kenneth@loafman.com>

    * Prep for 0.7.11
>>>>>>> 73b2ac35

2016-12-29  Kenneth Loafman  <kenneth@loafman.com>

    * Fix Bug #1642813 with patch from Ravi
      - If stat() returns None, don't attempt to set perms.
    * Merged in lp:~breunigs/duplicity/amazondrive3
      - As reported on the mailinglist, if a space is entered while duplicity asks for the URL, it fails.
        Since all important spaces are URL encoded anyway, this should be fine even if there are spaces in
        the URL at all. I also patched it in the onedrive backend, because it must have similar issues.

<<<<<<< HEAD
2016-12-25  Kenneth Loafman  <kenneth@loafman.com>

    * Fix some issues with testing on MacOS
=======
2016-12-24  Kenneth Loafman  <kenneth@loafman.com>

>>>>>>> 73b2ac35
    * Fix problem with gpg2 in yakety and zesty

2016-12-11  Kenneth Loafman  <kenneth@loafman.com>

    * Merged in lp:~aaron-whitehouse/duplicity/Bug_1624725_files_within_folder_slash
      - Fixed Bug #1624725, so that an include glob ending in "/" now includes folder contents (for globs with
        and without special characters). This preserves the behaviour that an expression ending in "/" only
        matches a folder, but now the contents of any matching folder is included.

2016-12-08  Kenneth Loafman  <kenneth@loafman.com>

    * Merged in lp:~horgh/duplicity/copy-symlink-targets-721599
      - Add --copy-links to copy symlink contents, not just the link itself.

2016-11-21  Kenneth Loafman  <kenneth@loafman.com>

    * Fix bug using 40-char sign keys, from Richard McGraw on mail list
      - Remove truncation of argument and adjust comments
    * Merged in lp:~dernils/duplicity/robust-dropbox-backend
      - Added new command line option --backend-retry-delay
        that allows to determine the time that duplicity sleeps
        before retrying after an error has occured.
      - Added some robustness to dpbxbackend.py that ensures re-authentication
        happens in case that a socket is changed (e.g. due to a forced reconnect
        of a dynamic internet connection).
    * Merged in lp:~ed.so/duplicity/manpage.fixes
      - Fix html output via rman on the website

2016-11-16  Kenneth Loafman  <kenneth@loafman.com>

    * Fixed bug #1642098 - does not create PAR2 archives when '--par2-options' is used
      - Missing space between par2-options plus default options

2016-11-01  Kenneth Loafman  <kenneth@loafman.com>

    * Fixed bug #1621194 with code from Tornhoof
      - Do backup to google drive working without a service account

2016-10-22  Kenneth Loafman  <kenneth@loafman.com>

    * Merged in lp:~mwilck/duplicity/duplicity
      - GPG: enable truly non-interactive operation with gpg2
      - This patch fixes the IMO unexpected behavior that, when using GnuPG2, a pass phrase dialog always pops up for
        saving backups. This is particularly annoying when trying to do unattended / fully automatic backups.

2016-09-16  Kenneth Loafman  <kenneth@loafman.com>

    * Fixed bug #1623342 with patch from Daniel Jakots
      - failing test on OpenBSD because tar/gtar not found

2016-09-06  Kenneth Loafman  <kenneth@loafman.com>

    * Merged in lp:~aaron-whitehouse/duplicity/bug_1620085_exclude-if-present-locked-folder
      - Fixes Bug #1620085: --exclude-if-present gives OSError looking for tag in locked folders

2016-08-22  Kenneth Loafman  <kenneth@loafman.com>

    * Fixed bugs #815510 and #1615480
      - Changed default --volsize to 200MB
    * Merged in lp:~mstoll-de/duplicity/duplicity
      - Backblaze announced a new domain for the b2 api

2016-08-20  Kenneth Loafman  <kenneth@loafman.com>

    * Prep for 0.7.10

2016-08-18  Kenneth Loafman  <kenneth@loafman.com>

    * Merged in lp:~fenisilius/duplicity/acd_init_mkdir
      - Allow duplicity to create remote folder

2016-08-12  Kenneth Loafman  <kenneth@loafman.com>

    * Fixed bug #1612472 with patch from David Cuthbert
      - Restore from S3 fails with --with-prefix-archive if prefix includes '/'
    * Merged in lp:~arashad.ahamad/duplicity/duplicity_latest
      - Changes for connecting to IBM Bluemix ObjectStorage.  See man page.

2016-07-31  Kenneth Loafman  <kenneth@loafman.com>

    * Fixed conflict in merge from Martin Wilck and applied
      - https://code.launchpad.net/~mwilck/duplicity/0.7-series/+merge/301492
      - merge fixes setsid usage in functional testing.

2016-07-28  Kenneth Loafman  <kenneth@loafman.com>

    * Merged in lp:~mwilck/duplicity/0.7-series
      - Speedup of path_matches_glob() by about 8x.  See
        https://code.launchpad.net/~mwilck/duplicity/0.7-series/+merge/301332
        for more details.
    * Remove -w from setsid in functional tests.

2016-07-24  Kenneth Loafman  <kenneth@loafman.com>

    * Merged in lp:~aaron-whitehouse/duplicity/07-fix_deja_dup_error_on_locked_files
      - Revert log.Error to log.Warn, as it was prior to the merge in rev 1224,
        as this was affecting other applications (e.g. deja dup; Bug #1605939).
    * Prep for 0.7.09

2016-07-20  Kenneth Loafman  <kenneth@loafman.com>

    * Fixed bug #1600692 with patch from Wolfgang Rohdewald
      - Allow symlink to have optional trailing slash during verify.

2016-07-02  Kenneth Loafman  <kenneth@loafman.com>

    * Merged in lp:~aaron-whitehouse/duplicity/PEP8_W503_fixes
      - Fix PEP8 W503 errors (line break before binary operator) and enable the
        PEP8 test for this in test_code.CodeTest.
    * Merged in lp:~aaron-whitehouse/duplicity/PEP8_line_length
      - Set line length error length to 120 (matching tox.ini) for PEP8 and
        fixed E501(line too long) errors.
    * Merged in lp:~duplicity-team/duplicity/po-updates
    * Prep for 0.7.08

2016-06-24  Kenneth Loafman  <kenneth@loafman.com>

    * Fixed bug #1594780 with patches from B. Reitsma
      - Use re.finditer() to speed processing

2016-06-13  Kenneth Loafman  <kenneth@loafman.com>

    * Fixed README-REPO to no longer mention 0.6-series
    * Merged in lp:~aaron-whitehouse/duplicity/fix_stat_errors
      - Only give an error about not being able to access possibly locked file if
        that file is supposed to be included or scanned (i.e. not excluded).
        Fixes Bug #1089131

2016-06-12  Kenneth Loafman  <kenneth@loafman.com>

    * Fixed bug #822697 ssh-options not passed in rsync over ssh
      - Added globals.ssh_options to rsync command line
    * Increased default volume size to 200M, was 25M

2016-06-11  Kenneth Loafman  <kenneth@loafman.com>

    * Merged in lp:~aaron-whitehouse/duplicity/fix_pep8
      - Fix PEP8 error in onedrivebackend.py (space before bracket)

2016-06-06  Kenneth Loafman  <kenneth@loafman.com>

    * Fixed bug #1589038 with patches from Malte Schröder
      - Added ignore_case option to selection functions
    * Merged in lp:~mstoll-de/duplicity/b2-reauth
      - Fixes bug #1588503 b2: large uploads fail due to expired auth token

2016-06-01  Kenneth Loafman  <kenneth@loafman.com>

    * Fixed bug #1586992 with patches from Dmitry Nezhevenko
      - Patch adds _delete_list to Par2Backend. And _delete_list fallbacks to
        _delete calls if wrapped backend has no _delete_list.

2016-05-30  Kenneth Loafman  <kenneth@loafman.com>

    * Merged in lp:~ghoz/duplicity/swift-prefix
      - adds the abiliy to use path in the swift backend, in order to have multiple
        backups to the same container neatly organized.
    * Fixed bug #1573957 with patches from Dmitry Nezhevenko
      - upload last chunk with files_upload_session_finish to avoid extra request
      - upload small files using non-chunked api
    * Fixed bug #1586934 with patches from Dmitry Nezhevenko
      - fixes error handling in wrapper

2016-05-12  Kenneth Loafman  <kenneth@loafman.com>

    * Merged in lp:~noizyland/duplicity/fix_azurebackend_typo
      - Fix typo in error handling code

2016-04-19  Kenneth Loafman  <kenneth@loafman.com>

    * Prep for 0.7.07.1 critical bug fixes

2016-04-18  Kenneth Loafman  <kenneth@loafman.com>

    * Fixed bug #1571134 incompatible with python-oauth2client version 2.x
      and #1558155 PyDrive backend broken, needs update to oauth2client library
      - used patch from https://bugs.debian.org/820725 but made changes
        to allow the user to continue using the old version
    * Fixed bug #1570293 duplicity is very slow due to excessive fsync
      - removed flush() after write.
      - revert to previous version

2016-04-12  Kenneth Loafman  <kenneth@loafman.com>

    * Fixed bug #1568677 duplicity fails to use existing S3 bucket in boto backend
      - bug introduced by incomplete fix of bug #1296793
      - simplified setting of bucket locations
    * Fixed bug #1569523 get_bucket unknown keyword location and my_location name error
      - bug introduced in improper fix of bug #1568677
      - gotta love those inconsistent APIs

2016-04-11  Kenneth Loafman  <kenneth@loafman.com>

    * Fixed bug 1568677 with suggestions from Florian Kruse
      - bug introduced by incomplete fix of bug 1296793

2016-04-10  Kenneth Loafman  <kenneth@loafman.com>

    * Merged in lp:~duplicity-team/duplicity/po-updates
    * Prep for 0.7.07

2016-03-07  Kenneth Loafman  <kenneth@loafman.com>

    * Fix bug reported on the mailing list from Mark Grandi (assertion error
      while backing up).  In file_naming.parse() the filename was being lower
      cased prior to parsing.  If you had used a prefix with mixed case, we
      were writing the file properly, but could not find it in the backend.

2016-03-07  Kenneth Loafman  <kenneth@loafman.com>

    * Merged in lp:~aaron-whitehouse/duplicity/split_glob_matching_from_select
      - Move glob matching code out of selection.py's Select function and
        into globmatch.py.

2016-03-05  Kenneth Loafman  <kenneth@loafman.com>

    * Merged in lp:~aaron-whitehouse/duplicity/improve_present_get_sf_man_page
      - Improve man page entry for --exclude-if-present

2016-03-04  Kenneth Loafman  <kenneth@loafman.com>

    * More fixes to dist/makedist to make it more OS agnostic.
    * Merged in lp:~ed.so/duplicity/webdav.lftp.ssl-overhaul
        duplicity.1, commandline.py, globals.py
        - added --ssl-cacert-path parameter
        backend.py
        - make sure url path component is properly url decoded,
          in case it contains special chars (eg. @ or space)
        lftpbackend.py
        - quote _all_ cmd line params
        - added missing lftp+ftpes protocol
        - fix empty list result when chdir failed silently
        - added ssl_cacert_path support
        webdavbackend.py
        - add ssl default context support for python 2.7.9+
          (using system certs eg. in /etc/ssl/certs)
        - added ssl_cacert_path support for python 2.7.9+
        - gettext wrapped all log messages
        - minor refinements
    * Applied patch from Dmitry Nezhevenko to upgrade dropbox backend:
      - update to SDK v2
      - use chunked upload

2016-02-28  Kenneth Loafman  <kenneth@loafman.com>

    * Reverted changes made in rev 1164 w.r.t. getting the source from
      VCS rather than local directory.  Fixes bug #1548080.

2016-02-15  Kenneth Loafman  <kenneth@loafman.com>

    * Added acdclibackend.py from Stefan Breunig and Malay Shah
      - renamed from amazoncloudbackend to stress use of acd_cli
    * Fixed some 2to3 and Pep8 issues that had crept in
    * Backed out changes made by patching for bug #1541314.  These
      patches should not have been applied to the 0.7 series.
    * Merged in lp:~rye/duplicity/mediafire
      - Backend for https://www.mediafire.com
      - Requires https://pypi.python.org/pypi/mediafire/ installed.

2016-02-15  Kenneth Loafman  <kenneth@loafman.com>

    * Merged in lp:~harningt/duplicity/multibackend-mirror
      - This changeset addresses multibackend handling to permit a
        mirroring option in addition to its "stripe" mode to make it
        a redundancy tool vs space-expansion tool. To do this without
        changing the configuration too much, I used the query string
        that would generally go unused for files to specify behavior
        that applies to all items inside the configuration file.

2016-02-05  Kenneth Loafman  <kenneth@loafman.com>

    * Fixed a patching error in ssh_pexpect_backend.py
    * Merged in lp:~fpytloun/duplicity/webdav-gssapi-fix
      - Make kerberos optional for webdav backend

2016-02-03  Kenneth Loafman  <kenneth@loafman.com>

    * Applied patch from kay-diam to fix error handling in ssh pexpect,
      fixes bug #1541314

2016-02-02  Kenneth Loafman  <kenneth@loafman.com>

    * Fix bug #1540279 - mistake in --help

2016-01-29  Kenneth Loafman  <kenneth@loafman.com>

    * Add more pylint ignore warnings tags
    * Adjust so test_restart.py can run on Mac as well
    * Fix for bug #1538333 - assert filecount == len(self.files_changed)
      - added flush after every write for all FileobjHooked files which
        should prevent some errors when duplicity is forcibly closed.

2016-01-28  Kenneth Loafman  <kenneth@loafman.com>

    * Merged in lp:~fpytloun/duplicity/webdav-gssapi
      - support GSSAPI authentication in webdav backend

2016-01-24  Kenneth Loafman  <kenneth@loafman.com>

    * Pep8 corrections for recently released code.
    * Fixed bug #1260666 universally by splitting the filelist for
      delete before passing to backend.
    * Fixed bug #1369243 by adjusting messages to be more readable.
    * Fixed bug #1375019 with patch from Eric Bavier (home to tmp).
    * Fixed bug #1379575 with patch from Tim Ruffing (shorten webdav response).
    * Fixed bug #1492301 with patch from askretov (manually refresh oauth).

2016-01-23  Kenneth Loafman  <kenneth@loafman.com>

    * Fixed bug #1296793 - Failed to create bucket
      - use S3Connection.lookup() to check bucket exists
      - skips Boto's Exception processing for this check
      - dupe of bug #1507109 and bug #1537185
    * Merged in lp:~mifchip/duplicity/duplicity
      - fix bug #1313964, absolute path doesn't work for FTP

2016-01-11  Kenneth Loafman  <kenneth@loafman.com>

    * Applied changes from ralle-ubuntu to fix bug 1072130.
      - duplicity does not support ftpes://

2016-01-10  Kenneth Loafman  <kenneth@loafman.com>

    * Applied patch from abeverly to fix bug #1475890
      - allow port to be specified along with hostname on S3
      - adjusted help text and man page to reflect the change
    * Undo changes to test_restart.py.  GNU tar is needed.
    * Fix minor pep8 nit in collections.py

2016-01-07  Kenneth Loafman  <kenneth@loafman.com>

    * Applied patch from shaochun to fix bug #1531154,
      - --file-changed failed when file contains spaces

2016-01-06  Kenneth Loafman  <kenneth@loafman.com>

    * Partial fix for bug #1529606 - shell code injection in lftpbackend
      - still need to fix the other backends that spawn shell commands
    * Make test_restart compatible with both GNUtar and BSDtar
    * Fix stupid issue with functional test path for duplicity

2016-01-04  Kenneth Loafman  <kenneth@loafman.com>

    Random stuff:
      - supply correct path for pydevd under Mac
      - fix some tests to run under Mac as well

2015-12-23  Kenneth Loafman  <kenneth@loafman.com>

    Random stuff:
      - remove RPM stuff from makedist
      - have makedist pull directly from VCS, not local dir
      - update po translation directory and build process
      - clean up some odd error messages
      - move Pep8 ignores to tox.ini

2015-12-11  Kenneth Loafman  <kenneth@loafman.com>

    * Merged in lp:~matthew-t-bentley/duplicity/b2
      - A couple fixes allowing multiple backups to be hosted in different
        folders in the same bucket as well as some logging for -v9.

2015-12-09  Kenneth Loafman  <kenneth@loafman.com>

    * Merged in lp:~matthew-t-bentley/duplicity/b2
      - Fix import and error typos.
      - Allow multiple backups in the same bucket.
      - Fixes bug #1523498.

2015-12-07  Kenneth Loafman  <kenneth@loafman.com>

    * Prep for 0.7.06

2015-12-04  Kenneth Loafman  <kenneth@loafman.com>

    * Merged in lp:~matthew-t-bentley/duplicity/b2
      - Adds a backed for BackBlaze's (currently beta) B2 backup service.
      - This adds backends/b2backend.py, modifies log.py to add an
        error code and modifies commandline.py to add the b2://
        example to the help text.

2015-12-03  Kenneth Loafman  <kenneth@loafman.com>

    * Merged in lp:~noizyland/duplicity/azurebackend-fixes
      - Support new version of Azure Storage SDK
      - Refactor _list method to support containers with >5000 blobs

2015-11-30  Kenneth Loafman  <kenneth@loafman.com>

    * Fix bug #1520691 - Shell Code Injection in hsi backend (2)
      - Added code to expand relative program path to full path.
      - Fix hisbackend where it expected a list not a string.

2015-11-28  Kenneth Loafman  <kenneth@loafman.com>

    * Fix bug #1520691 - Shell Code Injection in hsi backend
      - Replace use of os.popen3() with subprocess equivalent.

2015-11-25  Kenneth Loafman  <kenneth@loafman.com>

    * Merged in lp:~feraudet/duplicity/fix
      - Fix missing SWIFT_ENDPOINT_TYPE env var, bug 1519694.

2015-11-24  Kenneth Loafman  <kenneth@loafman.com>

    * Merged in lp:~michal-s/duplicity/duplicity
      - Fix azurebackend storage class import

2015-11-05  Kenneth Loafman  <kenneth@loafman.com>

    * Fixed bug #1511308 - Cannot restore no-encryption, no-compression backup
      - Corrected code to include plain file in write_multivolume()
      - Added PlainWriteFile() to gpg.py

2015-11-01  Kenneth Loafman  <kenneth@loafman.com>

    * Merged in lp:~ed.so/duplicity/tempfile.tempdir
      - make sure packages using python's tempfile create temp files in
          duplicity's temp dir

2015-10-31  Kenneth Loafman  <kenneth@loafman.com>

    * Reversed previous changes to lockfile.  Now it will take any version
      extant in the LP build repository.  (PyPi is not avail in LP build).

2015-10-27  Kenneth Loafman  <kenneth@loafman.com>

    * Cleanup issues around Launchpad build, mainly lockfile >= 0.9.
    * Merged in lp:~michal-s/duplicity/duplicity
      - WindowsAzureMissingResourceError and WindowsAzureConflictError
        changed due to SDK changes.

2015-10-26  Kenneth Loafman  <kenneth@loafman.com>

    * Applied patch from Alexander Zangerl to update to changes in lockfile
      API 0.9 and later.  Updated README to notify users.
    * Modded tox.ini to use the latest lockfile.
    * Merged in lp:~ed.so/duplicity/setup.shebang
      - Having the python interpreter searched in the PATH is much more
        flexible than the /usr/bin/python inserted into our scripts shebang
        by setuptools.  This patch prevents that. don't touch my shebang! :)

2015-10-12  Kenneth Loafman  <kenneth@loafman.com>

    * Upgrade to newest version of pep8 and pylint.   Add three ignores
      to test_pep8 and one to test_pylint to get the rest to pass.  They
      are all valid in our case.

2015-10-10  Kenneth Loafman  <kenneth@loafman.com>

    * Merged in lp:~mnjul/duplicity/s3-infreq-access
      - This adds support for AWS S3's newly announced Infrequent Access
        storage class and is intended to implement Blueprint:
        https://blueprints.launchpad.net/duplicity/+spec/aws-s3-std-ia-class .
      - A new command line option, --s3-use-ia, is added, and boto backend
        will automatically use the correct storage class value depending on
        whether --s3-use-rrs and --s3-use-ia is set. Command line parser will
        prompt error if both --s3-use-ia and --s3-use-rrs are used together,
        as they conflict with each other.
      - The manpage has been updated giving a short explanation on the new
        option. Its wording derives from Amazon's official announcement:
        https://aws.amazon.com/about-aws/whats-new/2015/09/announcing-new-\
        amazon-s3-storage-class-and-lower-glacier-prices/
    * The ptyprocess module no longer supports Python 2.6, so fix tox.ini to
      use an older version.  Make explicit environs for all tests.


2015-09-15  Kenneth Loafman  <kenneth@loafman.com>

    * Merged in lp:~duplicity-team/duplicity/po-updates
    * Prep for 0.7.05

2015-09-14  Kenneth Loafman  <kenneth@loafman.com>

    * Merged in lp:~bmerry/duplicity/pydrive-id-cache
      - This fixes the issue a number of users (including myself) have been
        having with duplicity creating files with duplicate filenames on
        Google Drive. It keeps a runtime cache of filename to object ID
        mappings, so that once it has uploaded an object it won't be fooled
        by weakly consistent directory listings.

2015-09-06  Kenneth Loafman  <kenneth@loafman.com>

    * Fix bug #1493573.  Correct option name in man page.
    * Fix bug #1494228 CygWin: TypeError: basis_file must be a (true) file
      - The problem that caused the change to tempfile.TemporaryFile was due
        to the fact that os.tmpfile always creates its file in the system
        temp directory, not in the directory specified.  The fix applied was
        to use os.tmpfile in cygwin/windows and tempfile.TemporaryFile in all
        the rest.  This means that cygwin is now broken with respect to temp
        file placement of this one file (deleted automatically on close).

2015-09-06  Kenneth Loafman  <kenneth@loafman.com>

    * Updated man pages to reflect more contributors.

2015-08-25  Kenneth Loafman  <kenneth@loafman.com>

    * Merged in lp:~germar/duplicity/par2removefix
      - After reorganisation in revision 981 and the fix for bug #1406173 the
        par2backend does not remove .par2 files anymore when removing
        duplicity-*.gpg files.
      - This banch adds an unfiltered_list() method which is used in
        delete() and delete_list()

2015-08-22  Kenneth Loafman  <kenneth@loafman.com>

    * Merged in lp:~w.baranowski/duplicity/selection_debug
      - This little patch logs debug messages concerning path selection process,
        and so allows users to debug their include/exclude configuration.

2015-08-19  Kenneth Loafman  <kenneth@loafman.com>

    * Fixed Bug 1438170 duplicity crashes on resume when using gpg-agent with
      patch from Artur Bodera (abodera).  Applied the same patch to incremental
      resumes as well.

2015-08-04  Kenneth Loafman  <kenneth@loafman.com>

    * Fixed Bug 1476019 S3 storage bucket not being automatically created
      with patch from abeverley
    * Merged in lp:~aaron-whitehouse/duplicity/launchpad_tox_profile
      - Add tox testing profile that mimics the packages installed on the
        Launchpad build server, to reduce the likelihood of tests passing
        our test suite, but failing on the build server (e.g. because of
        the out-of-date mock version).
    * Merged in lp:~aaron-whitehouse/duplicity/disable_code_tests_for_lpbuildd
      - Set RUN_CODE_TESTS to 0 for lpbuildd tox profile, reflecting its value
        on the Launchpad build server (and therefore skipping PEP8, 2to3 and
        pylint). More accurately reflects the system we are mimicking and saves
        approximately 1 minute per test run.

2015-08-03  Kenneth Loafman  <kenneth@loafman.com>

    * Merged in lp:~aaron-whitehouse/duplicity/fix_patch_error
      - Change use of mock.patch in unit tests to accommodate the obsolete
        version of python-mock on the build server.

2015-08-02  Kenneth Loafman  <kenneth@loafman.com>

    * Merged in lp:~dag-stenstad/duplicity/swift_authversion_3_support
      - Added support for Openstack Identity v3 in the Swift backend.
    * Merged in lp:~aaron-whitehouse/duplicity/fix_2to3_issues
      - Fixed 2to3 issues. Updated README-REPO with more test information. Updated pylint and
        test_diff2 descriptions to make it clear these require packages to be installed on the
        sytem to pass. All tests pass on Python 2.6 and Python 2.7 as at this revision.
    * Prep for 0.7.04

2015-07-31  Kenneth Loafman  <kenneth@loafman.com>

    * Merged in lp:~aaron-whitehouse/duplicity/trailing_slash_match_dirs
      - Made globs with trailing slashes only match directories, not files, fixing Bug #1479545.
    * Merged in lp:~aaron-whitehouse/duplicity/improve_tox_and_python2-6_testing
      - Testing improvements, particularly in relation to testing against Python version 2.6:
        * tox.ini fixed so that it is possible to run individual tests against both Python 2.6 and 2.7;
        * updated test_code.py to use unittest2 for Python versions < 2.7 (instead of failing);
        * ./run-tests now correctly runs all tests against both Python 2.6 and 2.7; and
        * improved testing directions in README-REPO.

2015-07-29  Kenneth Loafman  <kenneth@loafman.com>

    * Merged in lp:~aaron-whitehouse/duplicity/bug_884371
      - Fixed Bug #884371 - Stopped an exclude glob trumping an earlier scan glob, but also
        ensured that an exclude glob is not trumped by a later include. This fix is important,
        as without it files that are specified to be included are not being backed up as expected.
      - Fixed Bug #932482 - a trailing slash at the end of globs no longer prevents them working
        as expected.
    * Merged in lp:~aaron-whitehouse/duplicity/reenable_tests
      - Re-enable unit.test_selection tests that had been temporarily commented out.

2015-07-04  Kenneth Loafman  <kenneth@loafman.com>

    * Fixed bug 1471348 Multi back-end doesn't work with hubiC
      - added init of superclass in both cases.
    * Fixed bug 1471348 Multi back-end doesn't work with hubiC (again)
      - hubiC should reach up to duplicity.backend.__init__

2015-07-03  Kenneth Loafman  <kenneth@loafman.com>

    * Merged in lp:~aaron-whitehouse/duplicity/fix_POTFILES.in_and_run-tests
      - Fixed two filename references in po/POTFILES.in, a mistake which crept in in
        rev 1093 and caused testing/run-tests to fail with "IndexError: list index
        out of range".
    * Merged in lp:~aaron-whitehouse/duplicity/reactivate_progress_test
      - Re-enable the test of the --progress option (test_exclude_filelist_progress_option),
        which was marked as an expected failure. The issue causing this test to fail was
        fixed in revision 1095 and the test now passes.

2015-06-21  Kenneth Loafman  <kenneth@loafman.com>

    * Merged in lp:~ed.so/duplicity/gpg.binary
      - new parameter --gpg-binary allows user to point to a different gpg binary,
        not necessarily in path

2015-06-20  Kenneth Loafman  <kenneth@loafman.com>

    * Fixed bug 1466582 - reduce unnecessary syscall with --exclude-if-present - with
      patch from Kuang-che Wu to make sure resulting path is a directory.

2015-06-17  Kenneth Loafman  <kenneth@loafman.com>

    * Fixed bug 1466160 - pydrive backend is slow to remove old backup set - with
      patch from Kuang-che Wu to implement _delete_list().

2015-06-16  Kenneth Loafman  <kenneth@loafman.com>

    * Fixed bug 1465335 - pydrive still use files in trash can - with patch
      from Kuang-che Wu to ignore trashed files.
    * Fixed bug 1452263 - par2 option not working on small processors - with patch
      from Kuang-che Wu to ignore default 30 second timeout.

2015-06-14  Kenneth Loafman  <kenneth@loafman.com>

    * Fixed bug 791794 - description of --gpg-options is misleading, Simply
      needed to add the '--' before the options as in "--opt1 --opt2=parm".

2015-05-31  Kenneth Loafman  <kenneth@loafman.com>

    * Merged in lp:~bmerry/duplicity/pydrive-regular
      - This implements the proposal made by somebody else
        (http://lists.gnu.org/archive/html/duplicity-talk/2015-02/msg00037.html)
        to allow the pydrive backend to work with a normal drive account instead
        of a service account. It seems to be working for me: I was able to migrate
        seamlessly from the gdocs backend. It's set up so that a service account
        can still be used, depending on which environment variable is set.
        The man page is updated to describe how to use the new functionality.
    * Merged in lp:~ed.so/duplicity/gdocs.pydrive
      - make pydrive new gdocs default backend
      - keep gdata backend as gdata+gdocs://
    * Fix a couple of PEP8 glitches.

2015-05-27  Kenneth Loafman  <kenneth@loafman.com>

    * Merged in lp:~noizyland/duplicity/fix-progress
      - Fixes bug 1264744.  selection.filelist_globbing_get_sfs leaves the
        filelist file object's position at the end of the file. When the
        --progress option is used the filelists need to be read twice. On
        the second read nothing is read from the file because file has
        already been read and the position is EOF.  This patch calls seek(0)
        on the filelist to reset the position to BOF so that subsequent
        read() calls will return data.
    * Added pylint ignore error in webdavbackend.py.

2015-05-11  Kenneth Loafman  <kenneth@loafman.com>

    * Prep for 0.7.03

2015-05-10  Kenneth Loafman  <kenneth@loafman.com>

    * Merge in lp:~sjakthol/duplicity/onedrive-error-message
      - Add proper error message for OneDrive backend when python-requests or
        python-requests-oauthlib is not installed (bug 1453355).

2015-05-08  Kenneth Loafman  <kenneth@loafman.com>

    * Added ability to get single file status from collection-status with
      patch from jitao (bug 1044715), like so:
      $ duplicity collection-status --file-changed c1 file://./foo

2015-05-01  Kenneth Loafman  <kenneth@loafman.com>

    * Fixed bug 1448249 and bug 1449151 thanks to David Coppit.
      - When patching, close base file before renaming
      - Enable --ignore-errors flag in rdiffdir

2015-04-20  Kenneth Loafman  <kenneth@loafman.com>

    * Merge in lp:~cemsbr/duplicity/duplicity
      - Fix bug 1432229 in Copy.com backend:
        Reply header has no content-type for JSON detection. Now, we also check
        whether the content starts with '{'.
    * Fixed bug 1444404 with patch from Samu Nuutamo
      - rdiffdir patch crashes if a regular file is changed to a non-regular
        file (symlink, fifo, ...)

2015-04-12  Kenneth Loafman  <kenneth@loafman.com>

    * Merge in lp:~stynor/duplicity/multi-backend
      - A new backend that allows use of more than one backend stores (e.g. to
        combine the available space from more than one cloud provider to make
        a larger store available to duplicity).
    * Move requirements section lower in manpage.

2015-03-29  Kenneth Loafman  <kenneth@loafman.com>

    * Fix bug 1437789 with patch from pdf
      - par2backend.py incorrect syntax in get()

2015-03-22  Kenneth Loafman  <kenneth@loafman.com>

    * Fix bug 1434702 with help from Robin Nehls
      - incorrect response BackendException while downloading signatures file.

2015-03-18  Kenneth Loafman  <kenneth@loafman.com>

    * Fix bug 1432999 with hint from Antoine Afalo.
      - '/'s at end of destination cause problems with onedrivebackend.

2015-03-13  Kenneth Loafman  <kenneth@loafman.com>

    * Merged in lp:~aaron-whitehouse/duplicity/filelist_combine
      - Merged globbing and non-globbing filelists to use the same code path
        and all accept globbing characters. Added deprecation warning to the
        --exclude-globbing-filelist and include-globbing-filelist options in
        commandline.py and hid them from help output. Updated the manual
        (and unit tests) accordingly.
      - Note that this does trigger a change in behaviour for duplicity.
        Previously, include patterns in include-filelist did not match files
        in a directory that was included, so /usr/local in an include file
        would not have matched /usr/local/doc. Now, this folder would be
        included, as would occur if --include or the old
        --include-globbing-filelist was used. Additional lines will therefore
        need to be added to filelists to unambiguously exclude unwanted
        subfolders, if this is intended.
      - Mark --include-filelist-stdin and --exclude-fielist-stdin for
        deprecation and hide from --help output.

2015-03-11  Kenneth Loafman  <kenneth@loafman.com>

    * Prep for 0.7.02.

2015-03-10  Kenneth Loafman  <kenneth@loafman.com>

    * remove extraneous string format arg in previous scp fix.

2015-03-09  Kenneth Loafman  <kenneth@loafman.com>

    * Fix for --pydevd debug environment and location under Eclipse.
    * Fix for bug where scp was actually working as scp and not working with
      rsync.net because of using extraneous test command in restricted shell.
      Was trying "test -d 'foo' || mkdir -p 'foo'", now only "mkdir -p foo".

2015-02-12  Kenneth Loafman  <kenneth@loafman.com>

    * Really fix bug 1416344 based on comment #5 by Roman Tereshonkov.

2015-02-09  Kenneth Loafman  <kenneth@loafman.com>

    * Fix _librsyncmodule.c compilation, bug 1416344, thanks to Kari Hautio.

2015-02-08  Kenneth Loafman  <kenneth@loafman.com>

    * Fix spelling error in manpage, bug 1419314.

2015-02-01  Kenneth Loafman  <kenneth@loafman.com>

    * Misc fixes for the following PEP8 issues:
      - E401
      - see http://pep8.readthedocs.org

2015-01-31  Kenneth Loafman  <kenneth@loafman.com>

    * Merged in lp:~aaron-whitehouse/duplicity/bug_932482_trailing_slashes_and_wildcards_error
      - Added functional and unit tests to show Bug #932482 - that selection does
        not work correctly when excludes (in a filelist or in a commandline option)
        contain both a single or double asterisk and a trailing slash.
    * Misc fixes for the following PEP8 issues:
      - E231, E241, E251, E261, E262, E271, E272, E301, E302, E303, E502,
        E701, E702, E703, E711, E721, W291, W292, W293, W391
      - see http://pep8.readthedocs.org
    * Fixes for 2to3 issues

2015-01-29  Kenneth Loafman  <kenneth@loafman.com>

    * Ongoing pep8 corrections.
    * Merged in lp:~angusgr/duplicity/exclude-older-than
      - Add "--exclude-older-than" commandline option, that allows you to only
        back up files with a modification date newer than a particular threshold.
    * Merged in lp:~aaron-whitehouse/duplicity/bug_884371_asterisks_in_includes
      - Added tests to unit/test_selection.py and funtional/test_selection.py
        to show the behaviour reported in Bug #884371, i.e. that selection is
        incorrect when there is a * or ** on an include line of a filelist or
        commandline --include.

2015-01-22  Kenneth Loafman  <kenneth@loafman.com>

    * Fixed bug # 1414418
      - Aligned commandline.py options and help display contents.
      - Aligned commandline.py options and manpage contents.
    * Changed --s3_multipart_max_timeout to --s3-multipart-max-timeout to be
      consistent with commandline option naming conventions.
    * Applied patch from Adam Reichold to fix bug # 1413792.

2015-01-22  Kenneth Loafman  <kenneth@loafman.com>

    * Misc fixes for the following PEP8 issues:
      - E127, E128, E201, E202, E203
      - see http://pep8.readthedocs.org

2015-01-18  Kenneth Loafman  <kenneth@loafman.com>

    * Misc fixes for the following PEP8 issues:
      - E111, E121, E122, E124, E125, E126
      - see http://pep8.readthedocs.org

2015-01-17  Kenneth Loafman  <kenneth@loafman.com>

    * Remove 'gs' and 's3+http' from uses_netloc[].  Fixes Bug 1411803.

2015-01-15  Kenneth Loafman  <kenneth@loafman.com>

    * Fixed variable typo in commandline.py that was causing build fails.
    * Merged in lp:~duplicity-team/duplicity/po-updates

2015-01-13  Kenneth Loafman  <kenneth@loafman.com>

    * Merged in lp:~noizyland/duplicity/fix_azurebackend_container_names
      - Azure Backend examples have underscores in the container names.  These
        are not valid Azure container names.  The underscores have been replaced
        with hypens and a note about valid container names added to the man page.
      - Also corrects a problem where Azure Exceptions were returing unicode
        strings that were not being handled correctly.
    * Merged in lp:~user3942934/duplicity/pydrive
      - Currently duplicity uses gdocs backend for Google Drive backups.
        gdocs uses deprecated API and don't allow backups for managed Google
        accounts.  (see https://bugs.launchpad.net/duplicity/+bug/1315684)
      - Added pydrive backend that solves both of those problems. Published
        also on https://github.com/westerngateguard/duplicity-pydrive-backend.
    * Fixed some tabs/spaces problems that were causing install failures.

2015-01-13  Kenneth Loafman  <kenneth@loafman.com>

* Merged in lp:~aaron-whitehouse/duplicity/progress_option_error
  - Added test_exclude_globbing_filelist_progress_option into
    functional/test_selection.py, which shows the error reported in
    Bug #1264744 - that the --exclude-globbing-filelist does not backup
    the correct files if the --progress option is used. Test is marked as
    an expected failure so as not to cause the test suite to fail.

2015-01-12  Kenneth Loafman  <kenneth@loafman.com>

    * Fixed some recently added 2to3 and pep8 issues.
    * Merged in lp:~vincegt/duplicity/swift_regionname
      - Fixes bug #1376628
      - Add mapping of SWIFT_REGIONNAME to select region inside SWIFT when a
        provider proposes more than one region.

2015-01-11  Kenneth Loafman  <kenneth@loafman.com>

    * Merged in lp:~9-sa/duplicity/FixBug1408289
      - Fix bug #1408289
      - Wrong attribute name prevented raise of client exception, working now
    * Merged in lp:~noizyland/duplicity/azurebackend
      - Add backend for Azure Blob Storage Service
    * Prep for 0.7.01

2015-01-08  Kenneth Loafman  <kenneth@loafman.com>

    * Merged in lp:~stapelberg+ubuntu/duplicity/add-onedrive-backend
      - Add a Microsoft OneDrive backend
    * Merged in lp:~hooloovoo/duplicity/filelist_select_bug_1408411
      - Adds functional test cases that fail because of Bug #1408411 (commented
        out), to assist in fixing that bug.
    * Merged in lp:~hooloovoo/duplicity/process_filelists_for_spaces_etc
      - Process filelists to remove imperfections such as blank lines, comments
        and leading/trailing whitespace. Also correctly processes quoted folders
        containing spaces in their names. Extensive unit and functional tests to
        test these changes (and selection more generally).
      - The branch does add an additional folder to testfiles.tar.gz called
        select2. This included a folder with a trailing space, to test the quote
        test. The subfolders also have clearer names than in the "select" folder
        (eg "1sub2sub3") which makes it easier to keep track of issues in tests.

2015-01-01  Kenneth Loafman  <kenneth@loafman.com>

    * Misc fixes for the following PEP8 issues:
       - E211, E221, E222, E225, E226, E228
       - see http://pep8.readthedocs.org
    * Fixed bug 1278529 by applying patch supplied in report
      - Use get_bucket() rather than lookup() on S3 to get proper error msg.

2014-12-29  Kenneth Loafman  <kenneth@loafman.com>

    * Fixed bug 1406173 by applying patch supplied in report
      - Ignore .par2 files in remote file list
    * Removed redundant shell test testing/verify_test.sh

2014-12-28  Kenneth Loafman  <kenneth@loafman.com>

    * Merged in lp:~hooloovoo/duplicity/add-additional-verify-tests-for-corrupted-archives
      - Add tests to test_verify.py to test that verify fails if the archive
        file is corrupted. Changed file objects to use the with keyword to ensure
        that the file is properly closed.
      - Small edit to find statement in verify_test.sh to make it work as
        expected (enclose string in quotes).
    * Merged in lp:~hooloovoo/duplicity/add-else-to-badupload-try-except
      - Badupload test previously did not have an else in the try-except. The
        test passed if the except was triggered, but would also pass if the
        test did not trigger an error at all.

2014-12-18  Kenneth Loafman  <kenneth@loafman.com>

    * Merge in lp:~hooloovoo/duplicity/test-verify-improvements
      - Fix up test_verify, which was a bit of a mess:
      - Simplify test_verify.py to just do a simple backup and verify on a
        single file in each test.
      - Modify tests to correctly use --compare-data option.
      - Add tests for when the source files have atime/mtime manipulated.
    * Fix duplicity verify to ignore the file system when globals.compare_data is
      False.  This means that verify only validates the viability of the backup
      itself unless --compare-data is specified.
    * Reenable test_verify_changed_source_file test

2014-12-17  Kenneth Loafman  <kenneth@loafman.com>

    * Merge in lp:~hooloovoo/duplicity/verify-not-check-source
      - Tests to validate that duplicity does not check filesystem source during
        verify unless --compare-data is specified
    * Merge in lp:~ed.so/duplicity/move_netloc
      - move netloc usage definitions into respective backends
      - fix "[Question #259173]: rsync backend fails"
        https://answers.launchpad.net/duplicity/+question/259173
    * Make ssh an unsupported backend scheme
    * Temporarily disable RsyncBackendTest and test_verify_changed_source_file

2014-12-12  Kenneth Loafman  <kenneth@loafman.com>

    * Source formatted, using PyDev, all source files to fix some easily fixed
      PEP8 issues. Use ignore space when comparing against previous versions.
    * Merge in lp:~andol/duplicity/signkeyformat
      - Allow --sign-key to use short format, long format alt. full fingerprint.

2014-12-11  Kenneth Loafman  <kenneth@loafman.com>

    * Merged in lp:~ed.so/duplicity/paramiko.identyfile
      - fix identity file parsing of --ssh-options for paramiko
      - manpage fixes

2014-12-10  Kenneth Loafman  <kenneth@loafman.com>

    * Manually merged in lp:~m4ktub/duplicity/0.6-reliability
      - Per fix proposed in Bug #1395341.
    * Modded .bzrignore to ignore *.egg test dependencies, normalized, sorted.

2014-12-01  Kenneth Loafman  <kenneth@loafman.com>

    * Partial fix of bug 1236248 with changes by az, manpage warning about
      --extra-clean, however, recovery with missing sig files is broken.
    * Fixed bug 1255453 with changes by Gaudenz Steinlin, report backend import
      results, both normal and failed, at INFO log level.

2014-11-30  Kenneth Loafman  <kenneth@loafman.com>

    * In webdavbackend.py:
      - Fixed bug 1396106 with change by Tim Ruffing, mispelled member.
      - Added missing 'self.' before member in error message.
    * Merged in lp:~adrien-delhorme/duplicity/hubic
      - Add Hubic support through pyrax and a custom pyrax_identity module.
    * Fixed bug 1385599 with changes by Yannick Molin. SSL settings are now
      conditioned on protocol ftp or ftps.

2014-11-20  Kenneth Loafman  <kenneth@loafman.com>

    * Undid move of testing/test_code.py.  Instead I fixed it
      so that it would not run during PPA build.  It now needs
      the setting RUN_CODE_TESTS=1 in the environment which is
      supplied in the tox.ini file.

2014-11-19  Kenneth Loafman  <kenneth@loafman.com>

    * Remove valid_extension() check from file_naming.py.  It was
      causing failed tests for short filenames.  Thanks edso.
    * Moved testing/test_code.py to testing/manual/code_test.py
      so PPA builds would succeed.  Should be moved back later.

2014-11-13  Kenneth Loafman  <kenneth@loafman.com>

    * Merged in lp:~ed.so/duplicity/fix.dpbx.import
      - fix dpbx import error import lazily
    * Partial fix for PPA build failures, new backend name.

2014-11-10  Kenneth Loafman  <kenneth@loafman.com>

    * Merged in lp:~ed.so/duplicity/lftp.ncftp.and.prefixes
      - retire --ssh-backend, --use-scp parameters
      - introduce scheme prefixes for alternative backend selection
        e.g. ncftp+ftp://, see manpage
      - scp is now selected via scheme e.g. scp://
      - added lftp fish, webdav(s), sftp support
    * Merged in lp:~mterry/duplicity/missing-unicode-escape
      - Convert restore_dir to unicode before printing.
    * Merged in lp:~hooloovoo/duplicity/fix-typo-in-test-description
      - Fixed spelling mistake/typo in a description of a test.

2014-10-27  Kenneth Loafman  <kenneth@loafman.com>

    * Merged in lp:~mterry/duplicity/code-nits
      - Fix some pylint/pep8 nits that prevented the test_code.py test from passing.
    * Merged in lp:~mterry/duplicity/debian-dir
      - Add a debian/ directory to make it easier to manage the PPAs for duplicity.

2014-10-23  Kenneth Loafman  <kenneth@loafman.com>

    * Prep for 0.7.0
    * Merged in lp:~ed.so/duplicity/manpage.blocksize
      - add --max_blocksize doc
      - reorder 'a note on filename prefixes' into alphabetical order

2014-10-18  Kenneth Loafman  <kenneth@loafman.com>

    * Merged in lp:~johnleach/duplicity/1315437-swift-container-create
      - Check to see if the swift container exists before trying to create it,
        in case we don't have permissions to create containers. Fixes #1315437
    * Merged in lp:~moritzm/duplicity/duplicity
      - Use lftp for both FTP and FTPS
    * Adjust unit tests to expect single FTP backend

2014-10-16  Kenneth Loafman  <kenneth@loafman.com>

    * Merged in lp:~ed.so/duplicity/0.7-dpbx.importfix
      - fix this showstopper with the dropbox backend
        "NameError: global name 'rest' is not defined"

2014-10-12  Kenneth Loafman  <kenneth@loafman.com>

    * Merged in lp:~hooloovoo/duplicity/updated-README-REPO
      - Changes to README-REPO to reflect the restructuring of the directories.
    * Merged in lp:~jflaker/duplicity/BugFix1325215
      - The reference to "--progress_rate" in the man page as a parameter is
        incorrect. Should be "--progress-rate".

2014-09-30  Kenneth Loafman  <kenneth@loafman.com>

    * Fixed bug 1375304 with patch supplied by Aleksandar Ivanovic

2014-08-17  Kenneth Loafman  <kenneth@loafman.com>

    * Added sxbacked.py, Skylable backend.  Waiting on man page updates.
    * Merged in lp:~ed.so/duplicity/manpage.verify
      - Clarify verify's functionality as wished for by a user surprised with a big
        bandwidth bill from rackspace.
    * Merged in lp:~jeffreydavidrogers/duplicity/duplicity
      - This change fixes two small typos in the duplicity man page.

2014-06-28  Kenneth Loafman  <kenneth@loafman.com>

    * Merged in lp:~3v1n0/duplicity/copy.com-backend
      - I've added a backend for Copy.com cloud storage, this supports all the
        required operations and works as it should from my tests.
      - You can use it by calling duplicity with something like:
        copy://account@email.com:your-password@copy.com/duplicity
      - The only thing I've concerns with is the optimized support for _delete_list
        which can't be enabled here because the test_delete_list tries also to
        delete a not-existing files, and it requires the backend not to raise an
        exception in that case (is this somewhat wanted or could we do the same as
        for _delete or _query?)
    * Merged in lp:~ed.so/duplicity/webdav200fix-0.7
      - webdav backend fix "BackendException: Bad status code 200 reason OK. " when
        restarting an interrupted backup and overwriting partially uploaded volumes.
    * Merged in lp:~mterry/duplicity/webdav-fixes
      - This branch fixes two issues I saw when testing the webdav backend:
      - 1) Errors like the following: "Attempt 1 failed. BackendException: File
        /tmp/duplicity-LQ1a0i-tempdir/mktemp-u2aiyX-2 not found locally after get
        from backend".  These were caused by the _get() method not calling setdata()
        on the local path object, so the rest of the code thought it didn't exist.
      - 2) Some odd issues from stale responses/data. We have a couple places in
        webdavbackend.py where we close the connection before making a request
        because of this problem. But I've changed it to do it every time, more
        reliably, by putting a _close() call inside the request() method.
      - With this, the webdav backend seems fine to me.
    * Merged in lp:~antmak/duplicity/0.7-par2-fix
      - Useful fix for verbatim par2cmdline options (like "-t" in par2-tbb version)
    * Fixed bug 1327550: OverflowError: signed integer is greater than maximum
      - Major and minor device numbers are supposed to be one byte each.  Someone
        has crafted a special system image using OpenVZ where the major and minor
        device numbers are much larger (ploop devices).  We treat them as (0,0).

2014-05-11  Kenneth Loafman  <kenneth@loafman.com>

    * Merged in lp:~mterry/duplicity/py2.6.0
      - Support python 2.6.0.
      - Without this branch, we only support python >= 2.6.5 because that's when
        python's urlparse.py module became its more modern incarnation. (I won't
        get into the wisdom of them making such a change in the middle of the
        2.6 lifecycle.)
      - Also, the version of lockfile that I have (0.8) doesn't work with python
        2.6.0 or 2.6.1 due to their implementation of
        threading.current_thread().ident returning None unexpectedly. So this
        branch tells lockfile not to worry about adding the current thread's
        identifier to the lock filename (we don't need a separate lock per thread,
        since our locking is per process).
      - I've tested with 2.6.0 and 2.7.6 (both extremes of our current support).
    * Update shebang line to python2 instead of python to avoid confusion.

2014-05-07  Kenneth Loafman  <kenneth@loafman.com>

    * Applied expat fix from edso.  See answer #12 in
      https://answers.launchpad.net/duplicity/+question/248020

2014-04-30  Kenneth Loafman  <kenneth@loafman.com>

    * Merged in lp:~mterry/duplicity/encode-exceptions
      - Because exceptions often contain file paths, they have the same problem
        with Python 2.x's implicit decoding using the 'ascii' encoding that we've
        experienced before.  So I added a new util.uexc() method that uses the
        util.ufn() method to convert an exception to a unicode string and used it
        around the place.
      - Bugs fixed: 1289288, 1311176, 1313966

2014-04-29  Kenneth Loafman  <kenneth@loafman.com>

    * Merged in lp:~mterry/duplicity/backend-unification
      - Reorganize and simplify backend code.  Specifically:
        - Formalize the expected API between backends and duplicity.  See the new
          file duplicity/backends/README for the instructions I've given authors.
        - Add some tests for our backend wrapper class as well as some tests for
          individual backends.  For several backends that have some commands do all
          the heavy lifting (hsi, tahoe, ftp), I've added fake little mock commands
          so that we can test them locally.  This doesn't truly test our integration
          with those commands, but at least lets us test the backend glue code.
        - Removed a lot of duplicate and unused code which backends were using (or
          not using).  This branch drops 700 lines of code (~20%)
          in duplicity/backends!
        - Simplified expectations of backends.  Our wrapper code now does all the
          retrying, and all the exception handling.  Backends can 'fire and forget'
          trusting our wrappers to give the user a reasonable error message.
          Obviously, backends can also add more details and make nicer error
          messages.  But they don't *have* to.
        - Separate out the backend classes from our wrapper class.  Now there is no
          possibility of namespace collision.  All our API methods use one
          underscore.  Anything else (zero or two underscores) are for the backend
          class's use.
        - Added the concept of a 'backend prefix' which is used by par2 and gio
          backends to provide generic support for "schema+" in urls -- like par2+
          or gio+.  I've since marked the '--gio' flag as deprecated, in favor of
          'gio+'.  Now you can even nest such backends like
          par2+gio+file://blah/blah.
        - The switch to control which cloudfiles backend had a typo.  I fixed this,
          but I'm not sure I should have?  If we haven't had complaints, maybe we
          can just drop the old backend.
        - I manually tested all the backends we have (except hsi and tahoe -- but
          those are simple wrappers around commands and I did test those via mocks
          per above).  I also added a bunch more manual backend tests to
          ./testing/manual/backendtest.py, which can now be run like the above to
          test all the files you have configured in config.py or you can pass it a
          URL which it will use for testing (useful for backend authors).

2014-04-26  Kenneth Loafman  <kenneth@loafman.com>

    * Merged in lp:~mterry/duplicity/py3-map-filter
      - In py3, map and filter return iterable objects, not lists. So in each case
        we use them, I've either imported the future version or switched to a list
        comprehension if we really wanted a list.

2014-04-25  Kenneth Loafman  <kenneth@loafman.com>

    * Fixed bug #1312328 WebDAV backend can't understand 200 OK response to DELETE
      - Allow both 200 and 204 as valid response to delete

2014-04-20  Kenneth Loafman  <kenneth@loafman.com>

    * Merged in lp:~mterry/duplicity/more-test-reorg
      - Here's another test reorganization / modernization branch. It does the
        following things:
        - Drop duplicity/misc.py. It is confusing to have both misc.py and util.py,
          and most of the code in misc.py was no longer used. I moved the one
          function that was still used into util.py.
        - Consolidated the various ways to run tests into just one. I made tox runs
          go through ./setup.py test, rather than nosetests. And I made the
          ./testing/run-tests scripts just call tox. Now we no longer need nosetests
          as a test dependency (although you can still use it if you want).
        - Added two more code quality automated tests: a pep8 one and a pylint one.
          I disabled almost all checks in each program that gave a warning. These
          tests just establish a baseline for future improvement.
        - Moved the test helper code into TestCase subclasses that all tests can
          use. And used more code sharing and setUp/tearDown cleverness to remove
          duplicated code.
        - Reorganized the tests in ./testing/tests into ./testing/functional and
          ./testing/unit -- for whether they drive duplicity as a subprocess or
          whether they import and test code directly. Each dir can have specialized
          TestCase subclasses now.
        - Renamed the files in ./testing/unit to more clearly indicate which file
          in ./duplicity they are unit testing.
        - Added some helper methods for tests to set environment and globals.*
          parameters more safely (i.e. without affecting other tests) by
          automatically cleaning up any such changes during test tearDown.
        - Removed test_unicode.py, since it is kind of dumb. It used to be more
          useful, but now with py2.6, we are just testing that one line of code
          in it is actually there.

2014-04-19  Kenneth Loafman  <kenneth@loafman.com>

    * Merged in lp:~mterry/duplicity/2.6isms
      - Here's a whole stack of minor syntax modernizations that will become
        necessary in python3. They all work in python2.6.
      - I've added a new test to keep us honest and prevent backsliding on these
        modernizations. It runs 2to3 and will fail the test if 2to3 finds anything
        that needs fixing (with a specific set of exceptions carved out).
      - This branch has most of the easy 2to3 fixes, the ones with obvious and
        safe syntax changes.
      - We could just let 2to3 do them for us, but ideally we use 2to3 as little
        as possible, since it doesn't always know how to solve a given problem.
        I will propose a branch later that actually does use 2to3 to generate
        python3 versions of duplicity if they are requested. But this is a first
        step to clean up the code base.
    * Merged in lp:~mterry/duplicity/drop-static
      - Drop static.py.
      - This is some of the oldest code in duplicity! A bzr blame says it is
        unmodified (except for whitespace / comment changes) since revision 1.
      - But it's not needed anymore. Not really even since we updated to python2.4,
        which introduced the @staticmethod decorator. So this branch drops it and
        its test file.
    * Merged in lp:~mterry/duplicity/encode-for-print
      - Encode translated strings before passing them to 'print'.
      - The print command can only apparently handle bytes. So when we pass it
        unicode, it freaks out. There were only four instances I saw where we used
        print, so I figured it was easiest to just convert them to use the log
        framework too.
      - That way all user-visible strings go through that framework and are subject
        to the same encoding rules.

2014-04-17  Kenneth Loafman  <kenneth@loafman.com>

    * Merged in lp:~fredrik-loch/duplicity/duplicity-S3-SSE
      - Adds support for server side encryption as requested in Bug #996660
    * Merged in lp:~mterry/duplicity/consolidate-tests
      - Consolidate all the duplicity-running code in the test framework.
      - This takes the four test files [1] that run duplicity itself (i.e. the
        high-level functional test files) and consolidates their code. Before, it
        was madness. Each one had its own run_duplicity method, with its own
        slightly tweaked features. This should reduce a lot of duplication.
      - [1] cleanuptest.py, finaltest.py, restarttest.py, and badupload.py
    * Merged in lp:~mterry/duplicity/modern-testing
      - Enable/use more modern testing tools like nosetests and tox as well as more
        common setup.py hooks like test and sdist.
      - Specifically:
        * move setup.py to toplevel where most tools and users expect it
        * Move and adjust test files to work when running "nosetests" in toplevel
          directory. Specifically, do a lot more of the test setup in
          tests/__init__.py rather than the run-tests scripts
        * Add small tox.ini file for using tox, which is a wrapper for using
          virtualenv. Only enable for py26 and py27 right now, since modern
          setuptools dropped support for <2.6 (and tox 1.7 recently dropped <2.6)
        * Add setup.py hooks for test and sdist which are both standard targets
          (sdist just outsources to dist/makedist right now)
    * Merged in lp:~mterry/duplicity/require-2.6
      - Require at least Python 2.6.
      - Our code base already requires 2.6, because 2.6-isms have crept in. Usually
        because we or a contributor didn't think to test with 2.4. And frankly,
        I'm not even sure how to test with 2.4 on a modern system.
    * Merged in lp:~mterry/duplicity/drop-u1
      - Ubuntu One is closing shop. So no need to support a u1 backend anymore.
    * Merged in lp:~mterry/duplicity/fix-drop-u1
      - Looks like when the drop-u1 branch got merged, its conflict got resolved
        badly. Here is the right version of backend.py to use (and also drops
        u1backend.py from POTFILES).
    * Merged in lp:~mterry/duplicity/drop-pexpect
      - Drop our local copy of pexpect in favor of a system version.
      - It's only used by the pexpect ssh backend (and if you're opting into that,
        you probably can expect that you will need pexpect) and the tests.
      - I've done a quick smoketest (backed up and restored using
        --ssh-backend=pexpect) and it seemed to work fine with a modern version
        of pexpect.

2014-03-10  Kenneth Loafman  <kenneth@loafman.com>

     * Merged in lp:~germer/duplicity/par2
      - This branch adds Par2 recovery files to duplicity. It is a wrapper backend
        which will create the recovery files and upload them all together with the
        wrapped backend. Corrupt archives will be detected and repaired (if
        possible) on the fly during restore.
      - It can be used with url-string par2+webdavs://USER@HOST/PATH
      - Fixes https://bugs.launchpad.net/duplicity/+bug/426282

2014-03-06  Kenneth Loafman  <kenneth@loafman.com>

    * Merged in lp:~ed.so/duplicity/fix.dpbx
      - Fix dpbx backend "NameError: global name 'rest' is not defined"
    * Merged in lp:~prateek/duplicity/botoimportfix
      - Switches the boto backend back to using lazy imports so there are no
        complaints during the importing of backends.

2014-02-26  Kenneth Loafman  <kenneth@loafman.com>

    * Merged in lp:~prateek/duplicity/s3-glacier
      - Fixes https://bugs.launchpad.net/duplicity/+bug/1039511
        - Adds support to detect when a file is on Glacier and initiates a restore
          to S3. Also merges overlapping code in the boto backends
      - Fixes https://bugs.launchpad.net/duplicity/+bug/1243246
        - Adds a --s3_multipart_max_timeout input option to limit the max execution
          time of a chunked upload to S3. Also adds debug message to calculate
          upload speed.

2014-02-24  Kenneth Loafman  <kenneth@loafman.com>

    * Merged in lp:~mterry/duplicity/pexpect-fix
      - duplicity has its own copy of pexpect. Use that instead of requiring one
        from the system.

2014-02-05  Kenneth Loafman  <kenneth@loafman.com>

    * Merged in lp:~mterry/duplicity/gpg-encode
      - getpass.getpass(prompt) eventually calls str(prompt). Which is a no go,
        if the prompt contains unicode. Here's a patch to always pass getpass() a
        byte string.
      - Our tests didn't catch this because they always set PASSPHRASE. I've added
        a test that passes the passphrase via stdin.

2014-01-31  Kenneth Loafman  <kenneth@loafman.com>

    * Applied two patches from mailing list message at:
      https://lists.nongnu.org/archive/html/duplicity-talk/2014-01/msg00030.html
      "Added command line options to use different prefixes for manifest/sig/archive files"
      This resolves https://bugs.launchpad.net/duplicity/+bug/1170161 and provides
      a workaround for https://bugs.launchpad.net/duplicity/+bug/1170113

2014-01-24  Kenneth Loafman  <kenneth@loafman.com>

    * Prep for 0.6.23 release.

2014-01-17  Kenneth Loafman  <kenneth@loafman.com>

    * Merged in lp:~louis-bouchard/duplicity/add-allow-concurrency
      - Implement locking mechanism to avoid concurrent execution under the same
        cache directory. This is the default behavior.
      - Also implement --alllow-concurrency option to disable the locking
        if required.
      - This functionality adds a dependency to python-lockfile

2014-01-13  Kenneth Loafman  <kenneth@loafman.com>

    * Restored patch of gdocsbackend.py from original author (thanks ede)
    * Applied patch from bug 1266753: Boto backend removes local cache if
      connection cannot be made

2014-01-02  Kenneth Loafman  <kenneth@loafman.com>

    * Restored missing line from patch of gdocsbackend.py
    * Reverted changes to gdocsbackend.py

2013-12-30  Kenneth Loafman  <kenneth@loafman.com>

    * Merged in lp:~mterry/duplicity/encoding
      - This branch hopefully fixes two filename encoding issues:
      - Users in bug 989496 were noticing a UnicodeEncodeError exception which
        happens (as far as I can tell) because some backends (like webdav) are
        returning unicode filenames from list(). When these filenames are combined
        with the utf8 translations of log messages, either (A) the default ascii
        encoding can't handle promoting the utf8 bytes or -- if there aren't any
        utf8 bytes in the translation -- (B) the resulting unicode string raises
        an error later when log.py tries to upgrade the string again to unicode
        for printing.
      - This fix is largely implemented by adding a wrapper for backend list()
        implementations. This wrapper ensures that duplicity internals always see
        a byte string. (I'd like to eventually use this same wrapping strategy to
        implement generic retry support without backends having to add any logic,
        but that's just a thought for the future.)
      - That is, the fix for issue #1 is completely inside backend.py and the
        changes to backends/*.py.
      - The rest of the invasive changes deal with filenames that may not be valid
        utf8. This is much rarer, but possible. For proper handling of this, we
        need to print using unicode, and convert filenames from the system filename
        encoding to unicode, gracefully handling conversion errors. Some of the
        filenames we print are remote names. Who knows what encoding they are in;
        it could be different than the system filename encoding. 99% of the time,
        everything will be utf8 and we're fine. If we do get conversion errors,
        the only effect should be some question mark characters in duplicity
        logging output.
      - I tried to convert as much of the actual codebase to use unicode for
        printing. But I stopped short of adding an assert in log.py to enforce
        unicode, because I didn't want to go through all the backend code and
        manually adjust those bits without being able to test each one.

2013-12-28  Kenneth Loafman  <kenneth@loafman.com>

    * Merged in lp:~verb/duplicity/boto-min-version
      - Update documentation and error messages to match the current actual version
        requirements of boto backend.
    * Merged in changes from main trunk.
    * Merged in lp:~ed.so/duplicity/debian.paramiko.log
      - upstream debian patch "paramiko logging"
        http://patch-tracker.debian.org/package/duplicity/0.6.22-2
    * Merged in lp:~ed.so/duplicity/debian.dav.mkdir
      - upstream debian patch "webdav create folder recursively"
        http://patch-tracker.debian.org/package/duplicity/0.6.22-2
    * Nuke tabs

2013-11-24  Kenneth Loafman  <kenneth@loafman.com>

    * Merged in lp:~jkrauss/duplicity/pyrax
      - Rackspace has deprecated python-cloudfiles in favor of their pyrax
        library, which consolidates all Rackspace Cloud API functionality into
        a single library.  Tested it with Duplicity 0.6.21 on both Arch Linux
        and FreeBSD 8.3.0.
    * Changed to default to pyrax backend rather than cloudfiles backend.
      To revert to the cloudfiles backend use '--cf-backend=cloudfiles'

2013-11-19  Kenneth Loafman  <kenneth@loafman.com>

    * Applied patch to fix "Access GDrive through gdocs backend failing"
      - see https://lists.nongnu.org/archive/html/duplicity-talk/2013-07/msg00007.html

2013-11-17  Kenneth Loafman  <kenneth@loafman.com>

    * Merged in lp:~verb/duplicity/bucket_root_fix
      - Fix bug that prevents backing up to the root of a bucket with boto backend.
    * Merged in lp:~gliptak/duplicity/415619
      - Better error message when chown fails
    * Merged in lp:~mterry/duplicity/log-path-type
      - Any backup browser built on top of duplicity will need to indicate which
        files in the backup are folders and which are files. The current logging
        information doesn't provide this detail. So I've added a field to the
        log.InfoCode.file_list output that includes the path type.
    * Merged in lp:~mterry/duplicity/manifest-oddities
      - We may accidentally end up with an oddly inconsistent manifest like so:
        Volume 1
        Volume 2
        Volume 3
        Volume 2
        As did get reported recently on the mailing list:
        http://lists.nongnu.org/archive/html/duplicity-talk/2013-11/msg00009.html
      - One way this can happen (the only way?) is if you back up, then duplicity
        gets interrupted between writing the manifest and uploading the volume.
        Then, when restarted, there is no longer enough data to create as many
        volumes as existed previously.
      - This situation can cause an exception when trying to restart the backup.
      - This branch fixes it by deleting any excess volume information encountered
        when loading in the manifest. We discard volume with higher numbers
        than the last one read.
    * Merged in lp:~mterry/duplicity/disappearing-source
      - When restarting a backup, we may accidentally skip the first chunk of one of
        the source files. To reproduce this,:
        1) interrupt a backup
        2) delete the source file it was in the middle of
        3) restart the backup
      - When replaying the source iterator to find where to resume from, we can't
        notice that the file is gone until we've already iterated past where it
        would be!
      - The solution I came up with is to just let duplicity stuff the data we
        accidentally read back into the source iterator.
      - This is actually a data loss bug, because it's possible to back up
        corrupted files (that are missing their first chunk).
    * Merged in lp:~mterry/duplicity/normalize-before-using
      - Avoid throwing an exception due to a None element in a patch sequence.
      - None elements in a (non-normalized) patch sequence are perfectly normal.
        With the current code in the patched function, it is certainly possible to
        hit a crash due a None.
        See http://lists.nongnu.org/archive/html/duplicity-talk/2013-11/msg00005.html
      - This branch fixes that by normalizing the sequence before using it in the
        logging code. It's acceptable to bring the normalize_ps() call outside the
        try/except block because normalize_ps is not expected to throw. It's
        relatively simple and doesn't really use its objects besides checking if
        they are None.

2013-09-23  Kenneth Loafman  <kenneth@loafman.com>

    * Merged in lp:~mterry/duplicity/catch-seq-copy-error
      - Any* exception when running patch_seq2ropath should be ignored (though
        logged) and duplicity should move on. This covers the two asserts in that
        function (bug 1155345 and bug 720525) as well as errors that happen during
        file copying (bug 662442).
    * Merged in lp:~mterry/duplicity/argv
      - Fix use of argv when calling os.execve

2013-09-14  Kenneth Loafman  <kenneth@loafman.com>

    * Merged lp:~mterry/duplicity/ignore-missing to fix patch below.

2013-09-13  Kenneth Loafman  <kenneth@loafman.com>

    * Applied patch from bug 1216921 to fix ignore_missing().

2013-08-17  Kenneth Loafman  <kenneth@loafman.com>

    * Merged in lp:~scowcron/duplicity/ftp_password_pexpect
      - Use common backend.Backend get_password() rather than _ssh_pexpect.py specific code.
    * Merged in lp:~mhu-s/duplicity/swiftbackend
      - This branch adds support for Swift, the OpenStack Object Storage service. See
        https://blueprints.launchpad.net/duplicity/+spec/swiftbackend
    * Merged in lp:~verb/duplicity/boto-gcs
      - These patches add support for Google Cloud Storage via the boto backend.
      - boto has supported GCS in interoperability mode for a few years now. This change
        adds support by taking advantage of boto's storage_uri abstraction layer.
    * Merged in lp:~ckornacker/duplicity/megacloud
      - Add support for Mega (mega.co.nz) backend.
    * Applied patch from Eric S Raymond to man page to fix markup problems.
    * Merged in lp:~ed.so/duplicity/man.page
      - update paramiko links
      - add command parameters to synopsis
      - add --compare-data
      - some polishing and several improvements

2013-04-27  Kenneth Loafman  <kenneth@loafman.com>

    * Merged in lp:~tblue/duplicity/paramiko-1.10.0
      - This fixes bug #1156746, making the Paramiko backend compatible with
        Paramiko 1.10.0. It keeps compatibility with older Paramiko versions.
    * Merged in lp:~townsend/duplicity/fix-1161599-2
      - The fix in revno. 912 didn't take into account that the parameter "body"
        passed into request() is overloaded, so when it was NULL or of a type other
        than file, it would fail.  This checks if "body" is of type "file" before
        actually seek()'ing back to the beginning of the file.
    * Merged in lp:~tblue/duplicity/paramiko-fix-delete-retry
      - This fixes bug #1115715, which is really annoying. Basically it makes
        using the Paramiko backend with the default settings impossible.
    * Merged in lp:~juan-f/duplicity/progress
      - From time ago, there are people asking for a progress bar estimation in duplicity.
        There is even a script that circumvents the issue, getting info from the log so as
        to estimate the progress status ( https://github.com/quentin/Duplicity-progress )
        but does not give enough feedback and the estimation is rather plain.
      - I have developed a set of heuristics that gather information from the deltas and
        the transfer ratios of the backend so as to forecast % of progress, estimation of
        remaining time and average speed, for both full and incremental backup uploads.
      - The current implementation works for boto backend, but to port the other backends
        to use this feature would be quite easy (we can discuss the details if interested).
      - The algorithm is activated by the --progress command line flag, and will perform a
        first-pass dry-run to collect evidence for all the deltas. Next it will trigger the
        real upload, while a thread statistically estimates the ratio of changes and
        compression for the data in/out, and uses these ratios to forecast time remaining
        and % of completion.
      - The progress data will be logged each 3 seconds, or the --progress-rate flag.
    * Merged in lp:~jnoster/duplicity/dpbx-added
      - The application key was approved as "production" one after some changes to the code
        to suit the requirements of Dropbox team (the keys are now obfuscated, for instance).
    * Applied blocksize.patch from https://bugs.launchpad.net/duplicity/+bug/897423
      - New option --max-blocksize (default 2048) to allow increasing delta blocksize.
    * Applied duplicity-ftps.patch from https://bugs.launchpad.net/duplicity/+bug/1104069
      - Don't try to delete an empty file list.

2013-02-17  Kenneth Loafman  <kenneth@loafman.com>

    * Applied patches from Laszlo Ersek to rdiffdir to "consume a chain of sigtar
      files in rdiffdir delta mode" which supports incremental sigtar files.
    * Merged in lp:~jnoster/duplicity/dpbx-added
      - Add Dropbox backend
      - NB! In order to use the backend one must:
        1. Install Dropbox Python SDK first.
        2. Run the duplicity with Dropbox backend (dpbx://) first time
           *interactively* to catch and follow the oAuth URL.
    * Merged in lp:~ed.so/duplicity/verify.data
      - add switch --compare-data, to selectively enable formerly always disabled
        data comparison on verify runs

2013-01-18  Kenneth Loafman  <kenneth@loafman.com>

    * Merged in lp:~duplicity-team/duplicity/po-updates
      - Updated translations
    * Prep for 0.6.21 release

2013-01-18  Kenneth Loafman  <kenneth@loafman.com>

    * Merged in lp:~ed.so/duplicity/webdav.fix-retry
      - added ssl certificate verification (see man page)
      - more robust retry routine to survive ssl errors, broken pipe errors
      - added http redirect support
    * Merged in lp:~ed.so/duplicity/webdav.manpage
      - explanation of webdav changes above
    * Merged in lp:~mterry/duplicity/pygi
      - Python bindings for the gobject stack (used in the gio backend) have changed
        from static to dynamically-generated bindings. The old static bindings are
        deprecated. So here's a branch to change the gio backend from old to new ones.
    * Merged in lp:~mterry/duplicity/py3rsync
      - This branch lets one build the _librsync module with Python 3. You can't
        really do anything useful with it, but it's a nicely-isolated piece to add
        Python 3 support for.
      - The changes are a mix of modernization and #ifdef logic.
      - All tests still pass in Python 2.7 and 2.4. I tested manually that the module
        worked as expected in Python 3.

2013-01-07  Kenneth Loafman  <kenneth@loafman.com>

    * Merged in lp:~mterry/duplicity/static-corruption
      - This branch fixes three possible ways a backup could get data-corrupted.
        Inspired by bug 1091269.
          A) If resuming after a volume that ended in a one-block file, we would
             skip the first block of the next file.
          B) If resuming after a volume that ended in a multi-block file, we would
             skip the first block of the next file.
          C) If resuming after a volume that spanned a multi-block file, we would
             skip some data inside the file.
      - A and B are because when finding the right place in the source files to
        restart the backup, the iteration loop didn't handle None block numbers
        very well (which are used to indicate the end of a file).
      - C is what bug 1091269 talks about. This was because data block sizes would
        get smaller as the difftar file got closer and closer to the volsize.
        Standard block sizes were 64 * 1024.  But say we were close to the end of
        the difftar... When resuming, duplicity doesn't know the custom block sizes
        used by the previous run, so it uses standard block sizes. And it doesn't
        always match up, as you can imagine. So we would leave chunks of data out
        of the backed up file.
      - Tests added for these cases.
      - This branch is called 'static-corruption' because all these issues occur
        even when the source data doesn't change. I still think there are some
        corruption issues when a file changes in between duplicity runs. I haven't
        started looking into that yet, but that's next on my list.
      - C only happened without encryption (because the gpg writer function already
        happened to force a constant data block size). A and B happened with or
        without encryption.

2013-01-02  Kenneth Loafman  <kenneth@loafman.com>

    * Fixed 1091269 Data corruption when resuming with --no-encryption
      - Patches from Pascual Abellan that make block size consistent and
        that add no-encryption option to manual-ctrl-c-test.sh.
      - Modified gpg.py patch to use 64k block size so unit test passes.

2013-01-01  Kenneth Loafman  <kenneth@loafman.com>

    * Merged in lp:~ed.so/duplicity/u1_and_manpage
      - Manpage
        - document Ubuntu One required python libs
        - added continuous contributors and backend author notes
      - U1backend
        - lazily import non standard python libs, fixes
        http://article.gmane.org/gmane.comp.sysutils.backup.duplicity.general/5753
        - fix "not bytearray" prevents PUT with python 2.6
        - don't hang after putting in credentials (cause it silently retries in background)
          but go through with backup

2012-12-22  Kenneth Loafman  <kenneth@loafman.com>

    * Merged in lp:~ed.so/duplicity/webdav.fix-retry
      - bugfix: webdav retrying broke on ERRORS like "error: [Errno 32] Broken pipe" in
        socket.pyas reported here https://answers.launchpad.net/duplicity/+question/212966
        added a more generalized 'retry_fatal' decorator which makes retrying backend
        methods even easier
    * Merged in lp:~ed.so/duplicity/manpage
      - Clear up PASSPHRASE reusage as sign passphrase.  Minor fixes.

2012-12-17  Kenneth Loafman  <kenneth@loafman.com>

    * Merged in lp:~lenharo-h/duplicity/duplicity
      - Generate encrypted backups without revealing the user's key id
        via option --hidden-encrypt-key
    * Merged in lp:~mterry/duplicity/u1-utf8
      - Make sure u1backend returns filenames as utf8
    * Merged in lp:~carlos-abalde/duplicity/gdocs-backend-gdata-2.0.16.-upgrade
      - Upgrade of GoogleDocs backend to python gdata lib >= 2.0.15:
        Stop using get_everything method.

2012-11-19  Kenneth Loafman  <kenneth@loafman.com>

    * Merged in lp:~ed.so/duplicity/lftp.netrc
      - Allow .netrc auth for lftp backend
    * Merged in lp:~mterry/duplicity/946988
      - This fixes bug 946988 by not duplicating the checks for when we should ask
        for the password (those same checks are done more correctly inside
        get_passphrase). And add a test to reproduce the bug.

2012-11-10  Kenneth Loafman  <kenneth@loafman.com>

    * Merged in lp:~satwell/duplicity/caching
      - Add a cache for password and group lookups. This significantly improves
        runtime with very large password and group configurations.
    * Merged in lp:~ed.so/duplicity/manpage
      - more formatting fixes, clarifications in sections EXAMPLES, FILE SELECTION

2012-11-03  Kenneth Loafman  <kenneth@loafman.com>

    * Merged in lp:~mterry/duplicity/u1-oauthlib
      - As the Ubuntu packager for duplicity, I would prefer u1backend.py
        used oauthlib instead of oauth.  oauthlib is well maintained upstream
        (unlike oauth), has a python3 port (for the future), and is in Ubuntu
        main (so is oauth right now, but hopefully in the future we can drop
        it to universe, in which case duplicity can't use it anymore).
    * Merged in lp:~mterry/duplicity/delete-new-sig-in-cache
      - In duplicity 0.6.20, we fixed bug 1031269. This means that we no longer
        leave sig files on the remote location.  Leaving sig files on the remote
        location also caused a bug with deleting cache files. Code used to leave
        remote new-sig but delete the locale cache new-sig; this meant that we would
        keep downloadoing the new-sig all the time from remote. We had worked around
        that by just not deleting the new-sig in the cache, which was sort of the
        wrong side of that problem to tackle.  Now that we handle the remote
        new-sigs better (by deleting them), I don't think we need this code anymore.
        Patch by az@debian.org.
    * Merged in lp:~mterry/duplicity/u1-ascii-error
      - Fix for u1backend unicode error.  Patch by Paul Barker.


2012-10-29  Kenneth Loafman  <kenneth@loafman.com>

    * Merged in lp:~ed.so/duplicity/24syntaxfix
      - fix python 2.4 vs 2.5 syntax error

2012-10-28  Kenneth Loafman  <kenneth@loafman.com>

    * Remove dist/mkGNUchangelog script.
    * Prep files for 0.6.20 release.

2012-10-27  Kenneth Loafman  <kenneth@loafman.com>

    * Applied patch from az for bug #1066625 u1backend
      - add delay between retries

2012-10-25  Kenneth Loafman  <kenneth@loafman.com>

    * Merged in lp:~mterry/duplicity/u1-402
      - Switch the code we check for out-of-space in u1backend.

2012-10-25  Michael Terry  <michael.terry@canonical.com>

    u1backend: interpret http code 402 as no-space-left rather than 507

2012-10-17  Kenneth Loafman  <kenneth@loafman.com>

    Update CHANGELOG and Changelog.GNU

2012-10-17  Kenneth Loafman  <kenneth@loafman.com>

    1039001 --exclude-if-present and --exclude-other-filesystems causes crash with inaccessible other fs

2012-10-17  Kenneth Loafman  <kenneth@loafman.com>

    995851 doc improvement for --encrypt-key, --sign-key

2012-10-17  Kenneth Loafman  <kenneth@loafman.com>

    Update Changelog.GNU

2012-10-17  Kenneth Loafman  <kenneth@loafman.com>

    1066625 ubuntu one backend does not work without gnome/dbus/x11 session

2012-10-16  Kenneth Loafman  <kenneth@loafman.com>

    Updated Changelog.GNU

2012-10-16  Kenneth Loafman  <kenneth@loafman.com>

    * Merged in lp:~ed.so/duplicity/ssh.manpage
      - added gdocs and rsync REQUIREMENTS
      - added cloudfiles documentation

2012-10-16  ede

    added gdocs, rsync REQUIREMENTS

2012-10-13  ede

    some refinements
    add cloudfiles documentation

2012-10-03  ede

    sort urls alphabetically
    add abs vs. relative file urls

2012-10-03  ede

    typo

2012-10-03  ede

    minor fix

2012-10-03  ede

    some clarifications mostly for ssh pexpect backend

2012-10-16  Kenneth Loafman  <kenneth@loafman.com>

    Update Changelog.GNU

2012-10-16  Kenneth Loafman  <kenneth@loafman.com>

    * Merged in lp:~ed.so/duplicity/gpginterface
      - refactor GnuPGInterface to gpginterface.py
        reasoning can be found in README

2012-10-15  ede

    some clarifications in README

2012-10-15  ede

    refactor GnuPGInterface to gpginterface.py
    reasoning can be found in README

2012-10-07  Kenneth Loafman  <kenneth@loafman.com>

    Update Changelog.GNU

2012-10-07  Kenneth Loafman  <kenneth@loafman.com>

    * Merged in lp:~ed.so/duplicity/gpg.tmp
      - place gpg.py tempfiles in duplicity's tmp subfolder which is cleaned
        whatever happens

2012-10-07  ede

    place gpg.py tempfiles in duplicity's tmp subfolder which is cleaned whatever happens

2012-10-02  Michael Terry  <michael.terry@canonical.com>

    tests: apparently on hardy chroots, /bin can be smaller than 3MB compressed, so instead of using /bin in test_multi_volume_failure, use largefiles

2012-10-02  Michael Terry  <michael.terry@canonical.com>

    tests: whoops, I had accidentally disabled one of the new tests for ignoring double entries in a tarball

2012-10-02  Michael Terry  <michael.terry@canonical.com>

    tests: don't use subprocess.check_output, which was only added in Python 2.7

2012-09-30  Michael Terry  <michael.terry@canonical.com>

    don't use unittest.TestCase.assertSetEqual, which isn't supported in older Python versions

2012-09-30  Kenneth Loafman  <kenneth@loafman.com>

    Update Changelog.GNU

2012-09-30  Kenneth Loafman  <kenneth@loafman.com>

    * Merged in lp:~ed.so/duplicity/ssh-pexpect-msgbug
      - Fixes 'UnboundLocalError: local variable 'msg' referenced before assignment'
        in _ssh_pexpect.py

2012-09-30  ede

    probably fix

    File "/usr/local/lib/python2.7/dist-packages/duplicity/backends/_ssh_pexpect.py", line 223, in run_sftp_command
    log.Warn("Running '%s' with commands:\n %s\n failed (attempt #%d): %s" % (commandline, "\n ".join(commands), n, msg))
    UnboundLocalError: local variable 'msg' referenced before assignment

2012-09-29  Kenneth Loafman  <kenneth@loafman.com>

    Wrap CHANGELOG to col 80.

2012-09-29  Kenneth Loafman  <kenneth@loafman.com>

    Update Changelog.GNU

2012-09-29  Kenneth Loafman  <kenneth@loafman.com>

    - Merged in lp:~mterry/duplicity/ropath.index
    + This branch does two main things:
    1) Skips base dir entries when compiling the list of deleted delta iters.
    (this gracefully recovers from the sort of situations that lead to bug
    929067). I'm reasonably confident this is an uninvasive change, but
    please confirm.
    2) Overwrites the sigtar file on backup-restart. This is because AFAICT,
    duplicity will rewrite the entire sigtar each restart. But we were
    opening the sigtar file as "ab", so we'd just dump the contents on top
    of the previous contents. Which was causing some confusion in bug 929067.
    If I'm wrong that we don't always rewrite the entire sigtar each time,
    this needs some rethink. Please also confirm that.
    + In addition, I added two tests for the above two changes and make some
    improvements elsewhere in the restarttest.py file while I was at it.

2012-09-28  Michael Terry  <michael.terry@canonical.com>

    gracefully handle multiple duplicate base dir entries in the sigtar; avoid writing such entries out

2012-09-29  Kenneth Loafman  <kenneth@loafman.com>

    - Merged in lp:~gregretkowski/duplicity/cf-retry-delete
    + This will retry cloudfile delete commands. With large numbers of archive
    files over mediocre links transient network errors will occasionally cause
    deletes to fail and these should be retried.

2012-09-27  Greg Retkowski  <greg@thud.pao.int.nebula.com>

    Retry cloudfiles deletes

    This will retry cloudfile delete commands with large numbers of
    archive files over mediocre links deletes occasionally fail
    and should be retried.

2012-09-29  Kenneth Loafman  <kenneth@loafman.com>

    - Merged in lp:~ed.so/duplicity/duplicity.manpage
    + disabled hyphenation and block justification for better readablility of command line examples.
    + reformatted REQUIREMENTS section for hopefully better online rendering
    + minor clarifications

2012-09-21  ede

    missing space

2012-09-21  ede

    - disabled hyphenation and block justification for better readablility of command line examples.
    - reformatted REQUIREMENTS section for hopefully better online rendering
    - minor clarifications

2012-09-29  Kenneth Loafman  <kenneth@loafman.com>

    - Merged in lp:~mterry/duplicity/leftover-sigtar
    + So currently, duplicity does not delete signature files when doing a remove-all-but-n operation. Seems wrong, since those signature files are now useless and take up space.
    + This branch does several things:
    1) Make remove-all-but-n operate on chains. In practice it did before, since the sets it operated on always came from complete chains (i.e. it never used only some of the sets from a chain)
    2) Add a new method to get all signature chains before a certain time.
    3) Use this new method to also delete signature chains during remove-all-but operations.
    + And it cleans up the cleanuptest.py file:
    1) Removes crufty, unused code
    2) Disallows changing the destination folder for the test, which no one would ever want to do and isn't really supported anyway
    3) Add some additional checks to the existing test
    4) Adds two new methods to test remove-all-but-n and remove-all-inc-of-but-n-full

2012-09-19  Michael Terry  <michael.terry@canonical.com>

    delete signature files when doing remove-all-but

2012-09-29  Kenneth Loafman  <kenneth@loafman.com>

    - Merged in lp:~mterry/duplicity/1031277
    + ssh: actually delete all the requested files, not just the first one

2012-09-19  Michael Terry  <michael.terry@canonical.com>

    ssh: actually delete all the requested files, not just the first one

2012-09-13  Kenneth Loafman  <kenneth@loafman.com>

    Update Changelog.GNU and CHANGELOG.

2012-09-13  Kenneth Loafman  <kenneth@loafman.com>

    Merged in lp:~mterry/duplicity/utf8-po.

2012-09-13  Michael Terry  <michael.terry@canonical.com>

    make sure translations are in utf-8

2012-09-12  Kenneth Loafman  <kenneth@loafman.com>

    Fix dates.

2012-09-12  Kenneth Loafman  <kenneth@loafman.com>

    Update CHANGELOG and Changelog.GNU to reflect recent changes.
    Update location path in mkGNUChangelog.sh.

2012-09-11  Kenneth Loafman  <kenneth@loafman.com>

    Merged in lp:~ed.so/duplicity/duplicity.tmpspacefix

2012-09-11  edso

    use tempfile.TemporaryFile() so unused temp files are deleted automagically

2012-09-10  edso

    propbably solve bug 'Out of space error while restoring a file'
    see bug tracker/mailing list
    https://bugs.launchpad.net/duplicity/+bug/1005901
    http://lists.gnu.org/archive/html/duplicity-talk/2012-09/msg00000.html

2012-09-11  Kenneth Loafman  <kenneth@loafman.com>

    Merged in lp:~ed.so/duplicity/duplicity.helpfix

2012-09-10  edso

    fix rare 'TypeError: encode() argument 1 must be string, not None'
    read here
    http://lists.nongnu.org/archive/html/duplicity-talk/2012-09/msg00016.html

2012-06-21  Michael Terry  <michael.terry@canonical.com>

    log.py: add a couple comments to reserve error codes 126 and 127 because they conflict with running duplicity under pkexec (very similar to how 255 is reserved because gksu uses it)

2012-05-18  Kenneth Loafman  <kenneth@loafman.com>

    Add note on GnuPGInterface and multiple GPG processes.

2012-05-16  Kenneth Loafman  <kenneth@loafman.com>

    Merged in lp:~ed.so/duplicity/backend_fixes

    - fixed ssh/gio backend import warnings
    + ssh paramiko backend imports paramiko lazily now
    + gio backend is not imported automatically but on request when --gio option is used
    - added a warning when --ssh-backend is used with an incorrect value

2012-05-16  edso

    - fixed ssh/gio backend import warnings
    + ssh paramiko backend imports paramiko lazily now
    + gio backend is not imported automatically but on request when --gio option is used
    - added a warning when --ssh-backend is used with an incorrect value

2012-05-15  Kenneth Loafman  <kenneth@loafman.com>

    Update changelogs, remove misleading date.

2012-05-15  Kenneth Loafman  <kenneth@loafman.com>

    Merged  in  lp:~ed.so/duplicity/ssh-fixes

    - ssh paramiko backend respects --num-retries now
    - set retry delay for ssh backends to 10s
    - ssh pexpect backend
    + sftp part does not claim 'Invalid SSH password' although it's only 'Permission denied' now
    + sftp errors are now more talkative
    - gpg.py
    + commented assert which broke otherwise working verify run

2012-05-15  edso

    - ssh paramiko backend respects --num-retries now
    - set retry delay for ssh backends to 10s
    - ssh pexpect backend
    + sftp part does not claim 'Invalid SSH password' although it's only 'Permission denied' now
    + sftp errors are now more talkative
    - gpg.py
    + commented assert which broke otherwise working verify run

2012-05-15  edso

    - ssh paramiko backend respects --num-retries now
    - set retry delay for ssh backends to 10s
    - ssh pexpect backend
    + sftp part does not claim 'Invalid SSH password' although it's only 'Permission denied' now
    + sftp errors are now more talkative
    - gpg.py
    + commented assert which broke otherwise working verify run

2012-03-24  Kenneth Loafman  <kenneth@loafman.com>

    A couple more warning error codes that Deja Dup is interested in noticing.

2012-03-21  Michael Terry  <michael.terry@canonical.com>

    add a couple more warning codes for machine consumption of warnings

2012-03-24  Kenneth Loafman  <kenneth@loafman.com>

    If the gio backend wants to ask a question during its mount phase, it previously just aborted. This branch allows it to continue, though not to make an intelligent answer.

    Only two gvfs daemons ask questions: 'sftp' does for new hosts, and 'afc' does for locked device. In both cases, the 0 choice is the 'just keep going' choice.

2012-03-19  Michael Terry  <michael.terry@canonical.com>

    allow answering gio mount questions (albeit naively)

2012-03-13  edso

    Merged in lp:~ed.so/duplicity/0.6-readd_sshpexpect
    - readd ssh pexpect backend as alternative
    - added --ssh-backend parameter to switch between paramiko,pexpect
    - manpage
    -- update to reflect above changes
    -- added more backend requirements
    - Changelog.GNU removed double entries

2012-03-13  edso

    add missing files

2012-03-13  edso

    - readd ssh pexpect backend as alternative
    - added --ssh-backend parameter to switch between paramiko,pexpect
    - manpage
    -- update to reflect above changes
    -- added more backend requirements
    - Changelog.GNU removed double entries

2012-03-13  Kenneth Loafman  <kenneth@loafman.com>

    Update Changelog.GNU.

2012-03-13  Kenneth Loafman  <kenneth@loafman.com>

    Merged in lp:~ed.so/duplicity/0.6-ssh_add_missinghostkey

    add missing_host_key prompt to new sshbackend similar to ssh procedure

2012-03-12  edso

    changelog entry

2012-03-12  edso

    add missing_host_key prompt similar to ssh procedure

2012-03-13  Kenneth Loafman  <kenneth@loafman.com>

    Merged in lp:~carlos-abalde/duplicity/gdocs-backend-gdata-2.0.16.-upgrade.

2012-03-12  Carlos Abalde  <carlos.abalde@gmail.com>

    Fixing most basic stuff. Pending all testing

2012-03-08  edso  <edgar.soldin@web.de>

    Merged in lp:~ed.so/duplicity/0.6-ssh_config

    add ssh_config support (/etc/ssh/ssh_config + ~/.ssh/config) to paramiko sshbackend
    @Ken: would you please announce that sshbackend is paramiko based native python now in the Changelog for the next release?
    this was missing in 0.6.18's Changelog

2012-03-08  edso

    changelog entry

2012-03-08  edso

    add ssh_config support (/etc/ssh/ssh_config + ~/.ssh/config) to paramiko sshbackend

2012-03-08  edso  <edgar.soldin@web.de>

    Merged in lp:~ed.so/duplicity/0.6-webdav_fixes.

2012-03-08  edso

    - empty listbody for enhanced webdav compatibility
    - bugfix: initial folder creation on backend does not result in a ResponseNotReady anymore

2012-03-08  Kenneth Loafman  <kenneth@loafman.com>

    Merged in lp:~ed.so/duplicity/0.6-manpage

    - added REQUIREMENTS section

2012-03-08  edso

    - added REQUIREMENTS section
    - restructure SYNOPSIS/ACTIONS to have commands sorted by backup lifecycle
    - added restore and some more hints when --time or --file-to-restore are supported
    - replaced scp:// with sftp:// in examples as this is the suggested protocol anyway
    - added an intro text to ACTIONS section
    - adapted --ssh-askpass description to latest functionality

2012-02-29  kenneth@loafman.com

    Changes for 0.6.18.

2012-02-29  kenneth@loafman.com

    Use correct dir name for cleanup.

2012-02-29  kenneth@loafman.com

    Adjust roottest.py to new test dir structure.

2012-02-29  kenneth@loafman.com

    Changes for 0.6.18.

2012-02-29  kenneth@loafman.com

    Some code/import changes to make the ssh and boto backends compatible with Python 2.4.

2012-02-29  kenneth@loafman.com

    Changes for 0.6.18.

2012-02-29  kenneth@loafman.com

    Changes for 0.6.18.

2012-02-29  kenneth@loafman.com

    Fix for bug 931175 'duplicity crashes when PYTHONOPTIMIZE is set'

2012-02-28  kenneth@loafman.com

    Remove duplicate line.

2012-02-28  kenneth@loafman.com

    File /etc/motd may not exist in test environment.  Use __file__ instead to point to a known plaintext source file.

2012-02-28  kenneth@loafman.com

    Remove tests for 884371.  Can't test that yet.

2012-02-28  kenneth@loafman.com

    Raise log level on backend import failure so it will be visible under default conditions.

2012-02-15  kenneth@loafman.com

    Fix for bug 929465 -- UnsupportedBackendScheme: scheme not supported in url: scp://u123@u123.example.com/foo/

2012-02-12  kenneth@loafman.com

    Applied patch from 930727

    ftpsbackend should respect num_retries for ftp commands

2012-02-07  Kenneth Loafman  <kenneth@loafman.com>

    Merged in lp:~mterry/duplicity/nopexpect

    Just a simple branch that drops the now-unused local copy of pexpect.py. (The ssh backend now uses paramiko)

2012-02-07  Michael Terry  <michael.terry@canonical.com>

    drop unused pexpect.py

2012-02-07  Kenneth Loafman  <kenneth@loafman.com>

    Merged in lp:~mterry/duplicity/testfixes

    Here are two changes that help the test suite pass (it got broken after the recent round of merges).

    1) When file_naming is asked for a name, don't assert if compression AND encryption are turned on.  They are by default now.  But globals.compression is only meant to take effect if encryption is turned off.  So when encryption is on, just turn off gzip suffixes.

    2) Some tests are unit tests that directly import the relevant duplicity code.  So make sure that regular expressions are setup lazily as needed, not once at the start of bin/duplicity.

2012-02-07  Michael Terry  <michael.terry@canonical.com>

    a couple small code fixes to help tests pass

2012-02-05  Kenneth Loafman  <kenneth@loafman.com>

    Applied patch by Alexander Zangerl from bug 909031, "SSH-Backend: Creating dirs separately causes a permissons-problems".

2012-02-05  Kenneth Loafman  <kenneth@loafman.com>

    Merged in lp:~nguyenqmai/duplicity/file-prefix-option.

    Adding --file-prefix option so different sets of backups can be stored in the same bucket.  See blueprint at https://blueprints.launchpad.net/duplicity/+spec/file-prefix-option

2012-01-19  nguyenqmai

    change the way the file_naming regular expressions are created to support --file-prefix option

2012-02-05  Kenneth Loafman  <kenneth@loafman.com>

    Merged in lp:~mterry/duplicity/memleak

    Don't cache TarInfo files. Tests still pass, so I don't believe we need the members cache (and in the old tarfile.py, we didn't cache either).

2012-01-20  Michael Terry  <michael.terry@canonical.com>

    Don't have TarFile objects cache member TarInfo objects; it takes too much space

2012-02-05  Kenneth Loafman  <kenneth@loafman.com>

    Merged in lp:~mterry/duplicity/always-delay

    always delay a little bit when a backend gives us errors

2012-01-09  Michael Terry  <michael.terry@canonical.com>

    always delay a little bit when a backend gives us errors

2012-02-05  Kenneth Loafman  <kenneth@loafman.com>

    Merged in lp:~tobias-genannt/duplicity/nocompress

    Added option to not compress the backup, when no encryption is selected

2011-12-21  Tobias Genannt  <tobias.genannt@googlemail.com>

    - changelog update
    - fixed comment

2011-12-21  Tobias Genannt  <tobias.genannt@googlemail.com>

    Added option to not compress the backup, when no encryption is selected

2012-02-05  kenneth@loafman.com

    Added patch for testing of bug 884371, 'Globbing patterns fail to include some files if prefix is "**"'

    Note: This patch does not fix the bug, it's just for testing.

2012-02-05  kenneth@loafman.com

    Applied patch from 916689 "multipart upload fails on python 2.7.2"

2012-02-05  kenneth@loafman.com

    Applied patch from 884638 and fixed version check to allow Python 2.5 and above.

2011-12-18  Kenneth Loafman  <kenneth@loafman.com>

    Merged in lp:~mterry/duplicity/resume-inc

2011-12-06  Michael Terry  <michael.terry@canonical.com>

    resuming an incremental results in a 'Restarting backup, but current encryption settings do not match original settings' error because curtime is incorrectly set away from previous incremental value

2011-12-18  Kenneth Loafman  <kenneth@loafman.com>

    Merged in lp:~mterry/duplicity/more-test-fixes

2011-12-05  Michael Terry  <michael.terry@canonical.com>

    tests: make other-filesystem check more robust against certain directories being mounts or not

2011-12-05  Michael Terry  <michael.terry@canonical.com>

    tests: use backup source that is more likely to be larger than 1M compressed

2011-12-05  Michael Terry  <michael.terry@canonical.com>

    tests: add delay between backups to avoid assertion error

2011-12-01  Kenneth Loafman  <kenneth@loafman.com>

    Fix extraneous '.py' that keeps import from working.

2011-11-25  Kenneth Loafman  <kenneth@loafman.com>

    Changes for 0.6.17

2011-11-25  Kenneth Loafman  <kenneth@loafman.com>

    Not used.

2011-11-25  Kenneth Loafman  <kenneth@loafman.com>

    Run tests using virtualenv for each.

2011-11-25  Kenneth Loafman  <kenneth@loafman.com>

    - Make adjustments for the new structure.
    - Adjust boto requirements to be 1.6a or higher.
    - Cleanup install scripts.

2011-11-24  Kenneth Loafman  <kenneth@loafman.com>

    Some doc changes including new requirements.

2011-11-23  Kenneth Loafman  <kenneth@loafman.com>

    Don't assume dir location for Python.

2011-11-23  Kenneth Loafman  <kenneth@loafman.com>

    Added --rsync-options flag to allow user to pass options to rsync at will.

2011-11-15  Eliot Moss  <moss@cs.umass.edu>

    Adds --rsync-options to command line
    Allows uer to pass additional options to the rsync backend
    Commit include paragraph in man page, new global variable,
    and the small changes needed to the backend itself

2011-11-23  Kenneth Loafman  <kenneth@loafman.com>

    878964: Resuming a backup with a different password should throw an error

2011-11-23  Launchpad Translations on behalf of duplicity-team

    Launchpad automatic translations update.

2011-11-22  Launchpad Translations on behalf of duplicity-team

    Launchpad automatic translations update.

2011-11-19  Launchpad Translations on behalf of duplicity-team

    Launchpad automatic translations update.

2011-11-08  Launchpad Translations on behalf of duplicity-team

    Launchpad automatic translations update.

2011-10-30  Launchpad Translations on behalf of duplicity-team

    Launchpad automatic translations update.

2011-10-22  Launchpad Translations on behalf of duplicity-team

    Launchpad automatic translations update.

2011-10-17  Launchpad Translations on behalf of duplicity-team

    Launchpad automatic translations update.

2011-10-16  Launchpad Translations on behalf of duplicity-team

    Launchpad automatic translations update.

2011-10-20  Michael Terry  <michael.terry@canonical.com>

    check that we have the right passphrase when restarting a backup

2011-11-22  Kenneth Loafman  <kenneth@loafman.com>

    411145  Misleading error message: "Invalid SSH password"

2011-11-21  Kenneth Loafman  <kenneth@loafman.com>

    Split botobackend.py into two parts, _boto_single.py which is the older single-processing version and _boto_multi.py which is the newer multi-processing version.  The default is single processing and can be overridden with --s3-use-multiprocessing.

2011-11-20  Kenneth Loafman  <kenneth@loafman.com>

    The function add_filename was rejecting anything non-encrypted as a legit file.  This fixes that problem and the bug.

2011-11-20  Kenneth Loafman  <kenneth@loafman.com>

    Fix to allow debugging from pydev.  The check for --pydevd must be done after command line is parsed.

2011-11-18  Kenneth Loafman  <kenneth@loafman.com>

    Merged in bzr merge lp:~summer-is-gone/duplicity/tz-incremental-fix.

2011-11-03  Ivan Gromov  <ivan.gromov@redsolution.ru>

    Changed functions working with UTC time file format from localtime() to gmtime() and timegm()

2011-11-03  ivan.gromov  <ivan.gromov@C0011>

    Fixed time_separator global attribute usage in some tests

2011-11-03  Ivan Gromov  <ivan.gromov@redsolution.ru>

    Made proper setUp method for tests in dup_timetest.py.

2011-11-18  Kenneth Loafman  <kenneth@loafman.com>

    Remove random_seed from VCS, adjust .bzrignore.

2011-11-17  ken

    Remove localbackend.testing_in_progress since all it accomplished was to make the local backend test fail.

2011-11-17  Kenneth Loafman  <kenneth@loafman.com>

    Merged in lp:~mterry/duplicity/ship-tests and moved a couple of things around to get manual tests working

2011-11-07  Michael Terry  <michael.terry@canonical.com>

    Make tarball layout match bzr layout much more closely; ship tests in tarballs and adjust things so that they can work

2011-11-04  Michael Terry  <michael.terry@canonical.com>

    rename auto/ to tests/

2011-11-04  Michael Terry  <michael.terry@canonical.com>

    undo accidental changes to run-tests and convert pathtest and rdiffdirtest (for both of which, I uncommented a failing test I didn't understand)

2011-11-04  Michael Terry  <michael.terry@canonical.com>

    move some more custom scripts to manual/

2011-11-04  Michael Terry  <michael.terry@canonical.com>

    move some things around; converge on one script for running any kind of test or list of tests

2011-11-04  Michael Terry  <michael.terry@canonical.com>

    convert patchdirtest to auto; rip out its root-requiring tests and move them to roottest script; fix roottest script to work now with the new rootfiles.tar.gz, whoops

2011-11-04  Michael Terry  <michael.terry@canonical.com>

    convert finaltest to auto; workaround an ecryptfs bug with long filenames in the test

2011-11-04  Michael Terry  <michael.terry@canonical.com>

    drop state file random_seed from test gnupg home

2011-11-04  Michael Terry  <michael.terry@canonical.com>

    convert gpgtest to auto; add testing keys to the suite, so testers don't have to make their own; delete gpgtest2, as it didn't do anything

2011-11-04  Michael Terry  <michael.terry@canonical.com>

    drop unused darwin tarball and util file

2011-11-04  Michael Terry  <michael.terry@canonical.com>

    convert GnuPGInterfacetest and dup_timetest to auto

2011-11-04  Michael Terry  <michael.terry@canonical.com>

    convert file_namingtest, parsedurltest, and restarttest to auto

2011-11-04  Michael Terry  <michael.terry@canonical.com>

    convert manifesttest, selectiontest, and test_tarfile to auto

2011-11-04  Michael Terry  <michael.terry@canonical.com>

    convert cleanuptest, dup_temptest, and misctest to auto

2011-11-04  Michael Terry  <michael.terry@canonical.com>

    convert statisticstest to auto; make sure tests are run in English and in US/Central timezone

2011-11-04  Michael Terry  <michael.terry@canonical.com>

    convert statictest to auto

2011-11-04  Michael Terry  <michael.terry@canonical.com>

    convert tempdirtest to auto

2011-11-04  Michael Terry  <michael.terry@canonical.com>

    convert logtest to auto

2011-11-04  Michael Terry  <michael.terry@canonical.com>

    convert lazytest to auto

2011-11-04  Michael Terry  <michael.terry@canonical.com>

    clean up run scripts a little bit, rename testfiles.tgz to rootfiles.tgz

2011-11-03  Michael Terry  <michael.terry@canonical.com>

    make diffdirtest auto

2011-11-03  Michael Terry  <michael.terry@canonical.com>

    make badupload auto

2011-11-03  Michael Terry  <michael.terry@canonical.com>

    make collectionstest auto

2011-11-02  Michael Terry  <michael.terry@canonical.com>

    move all manual tets into their own subdirectory

2011-11-07  ken

    -- Applied patch 0616.diff from bug 881070.
    -- Fixed compile issues in reset_connection.
    -- Changed 'url' to 'parsed_url' to make consistent with backends.

2011-10-16  ken

    Changes for 0.6.16.

2011-10-16  ken

    Changes for 0.6.16.

2011-10-15  Kenneth Loafman  <kenneth@loafman.com>

    Merge in lp:~duplicity-team/duplicity/po-updates

2011-10-15  Kenneth Loafman  <kenneth@loafman.com>

    Merge in lp:~duplicity-team/duplicity/po-updates

2011-10-12  Launchpad Translations on behalf of duplicity-team

    Launchpad automatic translations update.

2011-10-11  Launchpad Translations on behalf of duplicity-team

    Launchpad automatic translations update.

2011-09-20  Launchpad Translations on behalf of duplicity-team

    Launchpad automatic translations update.

2011-08-29  Launchpad Translations on behalf of duplicity-team

    Launchpad automatic translations update.

2011-08-28  Launchpad Translations on behalf of duplicity-team

    Launchpad automatic translations update.

2011-08-26  Launchpad Translations on behalf of duplicity-team

    Launchpad automatic translations update.

2011-08-25  Launchpad Translations on behalf of duplicity-team

    Launchpad automatic translations update.

2011-08-24  Launchpad Translations on behalf of duplicity-team

    Launchpad automatic translations update.

2011-08-21  Launchpad Translations on behalf of duplicity-team

    Launchpad automatic translations update.

2011-08-10  Launchpad Translations on behalf of duplicity-team

    Launchpad automatic translations update.

2011-08-09  Launchpad Translations on behalf of duplicity-team

    Launchpad automatic translations update.

2011-08-08  Launchpad Translations on behalf of duplicity-team

    Launchpad automatic translations update.

2011-08-01  Launchpad Translations on behalf of duplicity-team

    Launchpad automatic translations update.

2011-07-16  Launchpad Translations on behalf of duplicity-team

    Launchpad automatic translations update.

2011-06-23  Launchpad Translations on behalf of duplicity-team

    Launchpad automatic translations update.

2011-06-19  Launchpad Translations on behalf of duplicity-team

    Launchpad automatic translations update.

2011-10-15  Kenneth Loafman  <kenneth@loafman.com>

    Remove Eclipse stuff from bzr.

2011-10-10  kenneth@loafman.com

    Update .pot and add all languages to LINGUAS list file.

2011-10-10  Kenneth Loafman  <kenneth@loafman.com>

    Merged in lp:~ed.so/duplicity/UnicodeDecodeError

2011-10-10  edso

    some links for UnicodeDecodeError

2011-10-10  edso

    fix UnicodeDecodeError: 'ascii' codec can't decode byte on command usage

2011-10-08  kenneth@loafman.com

    Remove evil tab characters causing indent errors.

2011-10-08  kenneth@loafman.com

    838162  Duplicity URL Parser is not parsing IPv6 properly

2011-10-08  kenneth@loafman.com

    676109 Amazon S3 backend multipart upload support

2011-10-08  kenneth@loafman.com

    739438 Local backend should always try renaming instead of copying

2011-10-07  Kenneth Loafman  <kenneth@loafman.com>

    Merge in lp:~ed.so/duplicity/manpage

2011-10-07  edso

    updated
    --verbosity
    symmetric and signing

    minor fixes

2011-10-07  kenneth@loafman.com

    Checkpoint

2011-10-05  Kenneth Loafman  <kenneth@loafman.com>

    Merged in lp:~mterry/duplicity/rbNoneNone

2011-10-04  Michael Terry  <michael.terry@canonical.com>

    make sure sig_path is a regular file before opening it

2011-10-05  Kenneth Loafman  <kenneth@loafman.com>

    Merged in lp:~ross-ross-williams/duplicity/gpg-agent-fix

2011-09-06  Ross Williams  <ross@ross-williams.net>

    gpg2 will not get the passphrase from gpg-agent if --passphrase-fd is specified. Added tests to disable passphrase FD if use_agent option is true.

2011-10-05  Kenneth Loafman  <kenneth@loafman.com>

    Merged in lp:~mterry/duplicity/fix-local-backend-validation

2011-09-06  Michael Terry  <michael.terry@canonical.com>

    use cached size of original upload file rather than grabbing it after put() call.  Some backends invalidate the stat information after put (like local backend after a rename)

2011-10-05  Kenneth Loafman  <kenneth@loafman.com>

    Merged in lp:~mterry/duplicity/partial-encryption

2011-08-31  Michael Terry  <michael.terry@canonical.com>

    allow upgrading partial chain encryption status

2011-10-05  Kenneth Loafman  <kenneth@loafman.com>

    Merged in lp:~mterry/duplicity/tarfile

2011-08-23  Michael Terry  <mike@mterry.name>

    make tarfile.py 2.4-compatible

2011-08-23  Michael Terry  <mike@mterry.name>

    use python2.7's tarfile instead of whichever version comes with user's python

2011-08-20  Michael Terry  <mike@mterry.name>

    use a proper fake TarFile object when reading an empty tar

2011-08-20  Michael Terry  <mike@mterry.name>

    handle empty headers better than passing ignore_zeros -- instead handle ReadErrors

2011-08-20  Michael Terry  <mike@mterry.name>

    and update trailing slashes in test too

2011-08-20  Michael Terry  <mike@mterry.name>

    fix how trailing slashes are used to be cross-python-version compatible

2011-08-20  Michael Terry  <mike@mterry.name>

    whoops, forgot an import

2011-08-20  Michael Terry  <mike@mterry.name>

    handle different versions of tarfile

2011-08-20  Michael Terry  <mike@mterry.name>

    first pass at dropping tarfile

2011-08-29  Kenneth Loafman  <kenneth@loafman.com>

    Merged lp:~duplicity-team/duplicity/check-volumes

2011-08-28  Michael Terry  <michael.terry@canonical.com>

    make query_info a little easier to use by guaranteeing a well-formated return dictionary

2011-08-28  Michael Terry  <michael.terry@canonical.com>

    add rackspace query support

2011-08-28  Michael Terry  <michael.terry@canonical.com>

    add query support to boto backend

2011-08-28  Michael Terry  <michael.terry@canonical.com>

    make clear the difference between sizes from errors and backends that don't support querying

2011-08-25  Michael Terry  <michael.terry@canonical.com>

    add query_info support to u1 backend

2011-08-25  Michael Terry  <michael.terry@canonical.com>

    first pass at checking volume upload success

2011-08-29  Kenneth Loafman  <kenneth@loafman.com>

    832149: Uploads to Rackspace fail silently

2011-08-28  Michael Terry  <michael.terry@canonical.com>

    cloudfiles: allow listing more than 10k files

2011-08-23  Kenneth Loafman  <kenneth@loafman.com>

    - usability enhancement: sign passphrase prompt has no second
    verification prompt anymore, symmetric passphrases are still verified

2011-08-23  edso

    drop sign passphrase verification prompt

2011-08-23  edso

    bugfix of rev767
    on using sign key duplicity claimed 'PASSPHRASE variable not set'

2011-08-23  Kenneth Loafman  <kenneth@loafman.com>

    Sync with master.

2011-08-20  Michael Terry  <mike@mterry.name>

    remove another non-2.4-ism I introduced

2011-08-19  Kenneth Loafman  <kenneth@loafman.com>

    Changes for 0.6.15.

2011-08-19  Kenneth Loafman  <kenneth@loafman.com>

    fixes to unit tests to support SIGN_PASSPHRASE.

2011-08-18  Kenneth Loafman  <kenneth@loafman.com>

    - introduce --numeric-owner parameter
    patch courtesy of Lukas Anzinger <l.anzinger AT gmail.com>
    - duplicity:restore_check_hash
    'Invalid data - *** hash mismatch' lists the offending filename

2011-08-18  edso

    typo fix

2011-08-18  edso

    numowner & hash mismatch verbosity

2011-08-18  Kenneth Loafman  <kenneth@loafman.com>

    Remove use of virtualenv.

2011-08-18  Kenneth Loafman  <kenneth@loafman.com>

    - Ignore ENOENT (file missing) errors where it is safe.
    - Set minimum Python version to 2.4 in README.

2011-08-17  Kenneth Loafman  <kenneth@loafman.com>

    824678     0.6.14 Fails to install on 8.04 LTS (Hardy)

2011-08-17  Kenneth Loafman  <kenneth@loafman.com>

    823556     sftp errors after rev 740 change

2011-08-06  Kenneth Loafman  <kenneth@loafman.com>

    Merged in lp:~carlos-abalde/duplicity/google-docs

2011-08-03  Carlos Abalde  <carlos.abalde@gmail.com>

    Fixed indentation: 2 to 4 spaces

2011-07-31  Carlos Abalde  <carlos.abalde@gmail.com>

    Fetching user password correctly (i.e. not using directly self.parsed_url.password)

2011-07-31  Carlos Abalde  <carlos.abalde@gmail.com>

    Now using backend.retry(fn) decorator to handle API retries

2011-07-30  Carlos Abalde  <carlos.abalde@gmail.com>

    Added subfolders support + several minor improvements and fixes

2011-07-29  Carlos Abalde  <carlos.abalde@gmail.com>

    Added support for captcha challenges

2011-07-29  Carlos Abalde  <carlos.abalde@gmail.com>

    Replacing get_doclist by get_everything in put & delete methods. Raisng BackendException's in constructor

2011-07-29  Carlos Abalde  <carlos.abalde@gmail.com>

    Replaces get_doclist by get_everything when retrieving remote list of files in backup destination folder

2011-07-28  Carlos Abalde  <carlos.abalde@gmail.com>

    Added authentication instruction for accounts with 2-step verification enabled

2011-07-28  Carlos Abalde  <carlos.abalde@gmail.com>

    A couple of assert + missing local_path.setdata on remote file get

2011-07-28  Carlos Abalde  <carlos.abalde@gmail.com>

    Better error logging + retries for each API op

2011-07-28  Carlos Abalde  <carlos.abalde@gmail.com>

    Improved upload: check duplicated file names on destination folder + better error handling

2011-07-28  Carlos Abalde  <carlos.abalde@gmail.com>

    Improved API error handling

2011-07-28  Carlos Abalde  <carlos.abalde@gmail.com>

    Checking Google Data APIs Python libraries are present

2011-07-27  Carlos Abalde  <carlos.abalde@gmail.com>

    Fixed URI format

2011-07-27  Carlos Abalde  <carlos.abalde@gmail.com>

    First usable prototype

2011-08-06  Kenneth Loafman  <kenneth@loafman.com>

    Merged in lp:~mterry/duplicity/u1-fixes

2011-08-03  Michael Terry  <michael.terry@canonical.com>

    some u1 backend fixes: handle errors 507 and 503; add oops-id to message user sees so U1 folks can help

2011-07-29  Kenneth Loafman  <kenneth@loafman.com>

    Merged in lp:~ed.so/duplicity/encr-sign-key2

2011-07-29  Kenneth Loafman  <kenneth@loafman.com>

    Merged in lp:~ed.so/duplicity/encr-sign-key2

2011-07-16  ede

    - introduce --encrypt-sign-key parameter
    - duplicity-bin::get_passphrase
    skip passphrase asking and reuse passphrase if
    sign-key is also an encrypt key and
    a passphrase for either one is already set
    - add _() gettext to text in duplicity-bin::get_passphrase
    - document changes and minor additions in manpage

2011-07-29  Kenneth Loafman  <kenneth@loafman.com>

    818178     Shouldn't try to delete files it knows don't exist

2011-07-29  Michael Terry  <michael.terry@canonical.com>

    Don't try to delete partial manifests from backends

2011-07-29  Kenneth Loafman  <kenneth@loafman.com>

    Merged in lp:~mterry/duplicity/retry-u1

2011-07-29  Michael Terry  <michael.terry@canonical.com>

    retry operations on u1 backend

2011-07-26  Kenneth Loafman  <kenneth@loafman.com>

    Merged lp:~mterry/duplicity/815635

2011-07-25  Michael Terry  <michael.terry@canonical.com>

    when copying metadata from remote to local archive, first copy to a temporary file then move over to archive

2011-07-26  Kenneth Loafman  <kenneth@loafman.com>

    Merged lp:~mterry/duplicity/report-encrypted-chains

2011-07-22  Michael Terry  <michael.terry@canonical.com>

    report whether a chain is encrypted or not

2011-07-26  Kenneth Loafman  <kenneth@loafman.com>

    Merged lp:~mterry/duplicity/more-accurate-sync

2011-07-22  Michael Terry  <michael.terry@canonical.com>

    be more careful about what we try to synchronize

2011-07-09  Kenneth Loafman  <kenneth@loafman.com>

    703142     AssertionError: assert len(chain_list) == 2

2011-07-08  Michael Terry  <michael.terry@canonical.com>

    pay attention to local partials when sync'ing metadata and make sure we don't end up with three copies of a metadata file

2011-07-09  Kenneth Loafman  <kenneth@loafman.com>

    794576     Transport endpoint is not connected

2011-07-07  Michael Terry  <michael.terry@canonical.com>

    ignore ENOTCONN when scanning files

2011-06-28  Kenneth Loafman  <kenneth@loafman.com>

    Really restore threaded_waitpid().

2011-06-27  Kenneth Loafman  <kenneth@loafman.com>

    Merged in lp:~mterry/duplicity/guard-tarinfo

2011-06-23  Michael Terry  <michael.terry@canonical.com>

    also guard the recursive call

2011-06-23  Michael Terry  <michael.terry@canonical.com>

    guard tarinfo object from being None

2011-06-27  Kenneth Loafman  <kenneth@loafman.com>

    Detabify.  Tabs are evil.

2011-06-24  Kenneth Loafman  <kenneth@loafman.com>

    Restore previous version with threaded_waitpid().

2011-06-22  Kenneth Loafman  <kenneth@loafman.com>

    Ignore 404 errors when we try to delete a file on Ubuntu One.

2011-06-21  Michael Terry  <michael.terry@canonical.com>

    u1backend: ignore file-not-found errors on delete

2011-06-22  Kenneth Loafman  <kenneth@loafman.com>

    Update to duplicity messages.

2011-06-18  Kenneth Loafman  <kenneth@loafman.com>

    Prep for 0.6.14 release.

2011-06-18  Kenneth Loafman  <kenneth@loafman.com>

    Prep for 0.6.14 release.

2011-06-17  Kenneth Loafman  <kenneth@loafman.com>

    777377     collection-status asking for passphrase

    Various fixes to unit tests to comprehend changes made.

2011-06-17  Kenneth Loafman  <kenneth@loafman.com>

    680425     Endless retype passphrase when typo
    793096     Allow to pass different passwords for --sign-key and --encrypt-key

2011-06-17  Lekensteyn  <lekensteyn@gmail.com>

    - duplicity.1: move information about the PASSPHRASE and SIGN_PASSPHRASE
    environment variables to the Environment Variables section
    - duplicity.1: add information about the limitation on using
    symmetric+sign to the bugs section
    - In the passphrase retrieval function get_passphrase, do not switch from
    "ask password without verifying" to ask+verify if the passphrase was
    empty
    - Allow an empty passphrase for signing key
    - Make clear in the verification prompt whether the encryption passphrase
    or the signing passphrase is being confirmed
    - Fix passphrase retrieval for sym+sign (duplicity-bin and gpg.py)
    - Allow sym+sign with limitation (see comments and manual page)

2011-06-11  Lekensteyn  <lekensteyn@gmail.com>

    - invalid function description fixed for get_passphrase in duplicity-bin
    - function get_passphrase in duplicity-bin accepts argument "for_signing"
    which indicates that a passphrase for a signing key is requested
    - introduces the SIGN_PASSPHRASE environment variable for passing a
    different passphrase to the signing key
    - commandline option --encrypt-secret-keyring=path introduced to set a
    custom location for the secret keyring used by the encryption key
    - manual page updated with SIGN_PASSPHRASE and --encrypt-secret-keyring
    - ask for a new passphrase if the passphrase confirmation failed to
    prevent an endless retype
    - improved some comments in the code
    - due to the difference in the handling of the signing and encryption
    passphrase, the passphrase is asked later in the duplicity-bin

2011-06-17  Kenneth Loafman  <kenneth@loafman.com>

    797758     Duplicity ignores some FatalErrors

2011-06-17  Michael Terry  <mike@mterry.name>

    always catch Exceptions, not BaseExceptions

2011-06-17  Kenneth Loafman  <kenneth@loafman.com>

    Checkpoint

2011-06-14  Kenneth Loafman  <kenneth@loafman.com>

    794123     Timeout on sftp command 'ls -1'

2011-06-14  Kenneth Loafman  <kenneth@loafman.com>

    Checkpoint.

2011-06-13  Kenneth Loafman  <kenneth@loafman.com>

    487720     Restore fails with "Invalid data - SHA1 hash mismatch"

2011-06-13  Kenneth Loafman  <kenneth@loafman.com>

    Fixed boolean swap made when correcting syntax.

2011-06-13  Kenneth Loafman  <kenneth@loafman.com>

    Fix syntax for Python 2.4 and 2.5.

2011-06-13  Kenneth Loafman  <kenneth@loafman.com>

    Fix syntax for Python 2.4 and 2.5.

2011-06-13  Kenneth Loafman  <kenneth@loafman.com>

    Fix CHANGELOG.

2011-06-13  Kenneth Loafman  <kenneth@loafman.com>

    782337     sftp backend cannot create new subdirs on new backup

2011-06-13  Kenneth Loafman  <kenneth@loafman.com>

    782294     create tomporary files with sftp

2011-06-13  Kenneth Loafman  <kenneth@loafman.com>

    Merged in lp:~mterry/duplicity/retry-decorator

2011-06-12  Michael Terry  <mike@mterry.name>

    move logging code up to retry decorator; fixes use of 'n' variable where it doesn't belong

2011-06-06  Michael Terry  <mike@mterry.name>

    add retry decorator for backend functions; use it for giobackend; add retry to giobackend's list and delete operations

2011-06-13  Kenneth Loafman  <kenneth@loafman.com>

    Merged in lp:~mterry/duplicity/u1-status

2011-06-13  Michael Terry  <mike@mterry.name>

    u1: allow any success status, not just 200

2011-06-13  Kenneth Loafman  <kenneth@loafman.com>

    Checkpoint.

2011-06-13  Kenneth Loafman  <kenneth@loafman.com>

    Merged in lp:~mterry/duplicity/gio-name

2011-06-06  Michael Terry  <mike@mterry.name>

    giobackend: use name, not display name to list files

2011-06-13  Kenneth Loafman  <kenneth@loafman.com>

    Merged in lp:~mterry/duplicity/levelName

2011-05-31  Michael Terry  <mike@mterry.name>

    fix MachineFilter logic to match new level name code

2011-05-24  Michael Terry  <michael.terry@canonical.com>

    Cautiously avoid using levelname directly in log module.  It can be adjusted by libraries.

2011-06-12  Kenneth Loafman  <kenneth@loafman.com>

    452342     Provide Ubuntu One integration

2011-05-24  Michael Terry  <michael.terry@canonical.com>

    update man page

2011-05-24  Michael Terry  <michael.terry@canonical.com>

    drop test file

2011-05-24  Michael Terry  <michael.terry@canonical.com>

    further fixups

2011-05-23  Michael Terry  <michael.terry@canonical.com>

    further upload work

2011-05-17  Michael Terry  <michael.terry@canonical.com>

    start of u1 support

2011-06-12  Kenneth Loafman  <kenneth@loafman.com>

    792704     Webdav(s) url scheme lacks port support

2011-06-12  Kenneth Loafman  <kenneth@loafman.com>

    782321     duplicity sftp backend should ignore removing a file which is not there

2011-06-12  Kenneth Loafman  <kenneth@loafman.com>

    778215     ncftpls file delete fails in ftpbackend.py

2011-06-12  Kenneth Loafman  <kenneth@loafman.com>

    507904     Cygwin: Full Backup fails with "IOError: [Errno 13] Permission denied"

2011-06-12  Kenneth Loafman  <kenneth@loafman.com>

    761688     Difference found: File X has permissions 666, expected 666

2011-06-12  Kenneth Loafman  <kenneth@loafman.com>

    739438     [PATCH] Local backend should always try renaming instead of copying

2011-06-12  Kenneth Loafman  <kenneth@loafman.com>

    705499     "include-filelist-stdin" not implemented on version 0.6.11

2011-06-12  Kenneth Loafman  <kenneth@loafman.com>

    Sync with repository.

2011-06-07  Launchpad Translations on behalf of duplicity-team

    Launchpad automatic translations update.

2011-04-26  Launchpad Translations on behalf of duplicity-team

    Launchpad automatic translations update.

2011-04-25  Launchpad Translations on behalf of duplicity-team

    Launchpad automatic translations update.

2011-04-17  Launchpad Translations on behalf of duplicity-team

    Launchpad automatic translations update.

2011-04-04  Launchpad Translations on behalf of duplicity-team

    Launchpad automatic translations update.

2011-04-03  Launchpad Translations on behalf of duplicity-team

    Launchpad automatic translations update.

2011-03-22  Launchpad Translations on behalf of duplicity-team

    Launchpad automatic translations update.

2010-12-15  Launchpad Translations on behalf of duplicity-team

    Launchpad automatic translations update.

2010-12-08  Launchpad Translations on behalf of duplicity-team

    Launchpad automatic translations update.

2010-11-21  Launchpad Translations on behalf of duplicity-team

    Launchpad automatic translations update.

2011-05-11  ed  <edgar.soldin@web.de>

    as restoring is non-destructive by default (overideable with --force) there is no need to raie fata errors if not supported in/exclude parameters are given as parameters.
    see also:
    http://lists.gnu.org/archive/html/duplicity-talk/2011-04/msg00010.html

2011-06-12  Kenneth Loafman  <kenneth@loafman.com>

    512628     --exclude-filelist-stdin and gpg error with/without PASSPHRASE

2011-06-12  Kenneth Loafman  <kenneth@loafman.com>

    512628     --exclude-filelist-stdin and gpg error with/without PASSPHRASE

2011-04-16  Kenneth Loafman  <kenneth@loafman.com>

    Insure Python 2.4 compatible.

2011-04-16  Kenneth Loafman  <kenneth@loafman.com>

    433591  AttributeError: FileobjHooked instance has no attribute 'name'

2011-04-04  Kenneth Loafman  <kenneth@loafman.com>

    Merged in lp:~ed.so/duplicity/0.6-add_sftp.

2011-04-04  ed  <edgar.soldin@web.de>

    link sftp to ssh backend, thus enabling sftp:// urls
    modified explanation in manpage
    minor changes in manpage

2011-04-04  Kenneth Loafman  <kenneth@loafman.com>

    Boto has refactored too many times, so back off and just use Exception rather than searching.

2011-04-03  Kenneth Loafman  <kenneth@loafman.com>

    Boto moved S3ResponseError, so allow for different imports.

2011-04-02  Kenneth Loafman  <kenneth@loafman.com>

    Changes for 0.6.13.

2011-04-02  Kenneth Loafman  <kenneth@loafman.com>

    Changes for 0.6.13.

2011-04-02  Kenneth Loafman  <kenneth@loafman.com>

    Changes for 0.6.13.

2011-04-02  Kenneth Loafman  <kenneth@loafman.com>

    Check for presence of bucket before trying to create.

2011-03-29  Kenneth Loafman  <kenneth@loafman.com>

    579958  Assertion error "time not moving forward at appropriate pace"

2011-03-26  Kenneth Loafman  <kenneth@loafman.com>

    Add in ftpsbackend.py.  Missed it.

2011-03-21  Kenneth Loafman  <kenneth@loafman.com>

    613244     silent data corruption with checkpoint/restore

2011-03-21  Kenneth Loafman  <kenneth@loafman.com>

    Add a manual test for Ctrl-C interrupts.  This could be automated, but I find that the old hairy eyeball works quite well as is.

2011-03-21  Kenneth Loafman  <kenneth@loafman.com>

    Use python-virtualenv to provide a well-defined environment for testing multiple versions of Python.

2011-03-21  Kenneth Loafman  <kenneth@loafman.com>

    Add (undocumented) option --pydevd to allow easier debugging when executing long chains of duplicity executions.

2011-03-21  Kenneth Loafman  <kenneth@loafman.com>

    Remove threaded_waitpid().  We still need GnuPGInterface because of the shift bug in the return code and the ugly mix of tabs and spaces.  All has been reported to the author.

    Note:  With this change people who do long chains of incrementals will need to up the number of file handles.

2011-03-09  Kenneth Loafman  <kenneth@loafman.com>

    Replace 2.5 'except...as' syntax.

2011-03-08  Kenneth Loafman  <kenneth@loafman.com>

    Changes for 0.6.12.

2011-03-08  Kenneth Loafman  <kenneth@loafman.com>

    Various fixes for testing.  All tests pass completely.

2011-03-08  Kenneth Loafman  <kenneth@loafman.com>

    Add test for new ftps backend using lftp.

2011-03-07  Kenneth Loafman  <kenneth@loafman.com>

    Some FTP sites return 'total NN' in true ls fashion, so ignore line during listing of files.

2011-03-06  Kenneth Loafman  <kenneth@loafman.com>

    Fix typo on fix for 700390.

2011-03-06  Kenneth Loafman  <kenneth@loafman.com>

    Miscellaneous fixes for testing.

2011-03-06  Kenneth Loafman  <kenneth@loafman.com>

    700390     Backup fails silently when target is full (sftp, verbosity=4)

2011-03-06  Kenneth Loafman  <kenneth@loafman.com>

    581054     Inverted "Current directory" "Previous directory" in error message

2011-03-06  Kenneth Loafman  <kenneth@loafman.com>

    626915     ftps support using lftp (ftpsbackend)

2011-03-06  Kenneth Loafman  <kenneth@loafman.com>

    629984     boto backend uses Python 2.5 conditional

2011-03-06  Kenneth Loafman  <kenneth@loafman.com>

    670891     Cygwin: TypeError: basis_file must be a (true) file, while restoring inremental backup

2011-03-06  Kenneth Loafman  <kenneth@loafman.com>

    655797     symbolic link ownership not preserved

2011-02-12  Kenneth Loafman  <kenneth@loafman.com>

    lp:~blueyed/duplicity/path-enodev-bugfix

2011-02-12  Kenneth Loafman  <kenneth@loafman.com>

    Merged: lp:~blueyed/duplicity/path-enodev-bugfix

2011-02-12  Kenneth Loafman  <kenneth@loafman.com>

    629136     sslerror: The read operation timed out with cf

2011-01-18  Kenneth Loafman  <kenneth@loafman.com>

    704314     Exception in log module

2010-12-26  Kenneth Loafman  <kenneth@loafman.com>

    486489  Only full backups done on webdav

2010-12-26  Kenneth Loafman  <kenneth@loafman.com>

    620163  OSError: [Errno 2] No such file or directory

2010-12-26  Kenneth Loafman  <kenneth@loafman.com>

    Merged in lp:~mterry/duplicity/backend-log-codes3

2010-12-04  Michael Terry  <mike@mterry.name>

    use log error codes for common backend errors

2010-11-27  Kenneth Loafman  <kenneth@loafman.com>

    681980     Duplicity 0.6.11 aborts if RSYNC_RSH not set

2010-11-20  Kenneth Loafman  <kenneth@loafman.com>

    Changes for 0.6.11

2010-11-20  Kenneth Loafman  <kenneth@loafman.com>

    Changes for 0.6.11

2010-11-20  Kenneth Loafman  <kenneth@loafman.com>

    433970 Add an option to connect to S3 with regular HTTP (and not HTTPS)

2010-10-13  Martin Pool  <mbp@sourcefrog.net>

    Add --s3-unencrypted-connection (bug 433970)

2010-11-20  Kenneth Loafman  <kenneth@loafman.com>

    631275 missing ssh on rsyncd url - rsync: Failed to exec ssh: ...

2010-11-20  ed  <edgar.soldin@web.de>

    solve bug 631275
    rsync 3.0.7 persists on either rsync:// _or_ :: module notation
    both together and it interpretes it as a dest for rsh

2010-11-13  ed  <edgar.soldin@web.de>

    protect rsync from possibly conflicting remote shell environment setting

2010-11-20  Kenneth Loafman  <kenneth@loafman.com>

    674506 RsyncBackend instance has no attribute 'subprocess_popen_persist'.

2010-11-12  ed  <edgar.soldin@web.de>

    restored
    backend:subprocess_popen_* methods
    moved ncftpls workaround into ftpbackend
    introduced new backend:popen_persist_breaks setting for such workarounds
    enhanced backend:munge_password
    rsyncbackend: rsync over ssh does not ask for password (only keyauth supported)

2010-11-20  Kenneth Loafman  <kenneth@loafman.com>

    Merged lp:~ed.so/duplicity/survive_spaces.

2010-11-12  ed  <edgar.soldin@web.de>

    survive spaces in path on local copying with encryption enabled

2010-11-20  Kenneth Loafman  <kenneth@loafman.com>

    Merged lp:~ed.so/duplicity/sign_symmetric2.

2010-11-12  ed  <edgar.soldin@web.de>

    allow signing of symmetric encryption

2010-11-20  Kenneth Loafman  <kenneth@loafman.com>

    Merged lp:~duplicity-team/duplicity/po-updates.

2010-10-24  Launchpad Translations on behalf of duplicity-team

    Launchpad automatic translations update.

2010-10-12  Launchpad Translations on behalf of duplicity-team

    Launchpad automatic translations update.

2010-10-08  Launchpad Translations on behalf of duplicity-team

    Launchpad automatic translations update.

2010-09-20  duplicity-team  <duplicity-team@lists.launchpad.net>

    Launchpad automatic translations update.

2010-07-24  Launchpad Code Hosting  <codehost@crowberry>

    Launchpad automatic translations update.

2010-05-24  Launchpad Code Hosting  <codehost@crowberry>

    Launchpad automatic translations update.

2010-11-20  Kenneth Loafman  <kenneth@loafman.com>

    669225 sftp: Couldnt delete file: Failure only logged on level 9.

2010-11-05  Daniel Hahler  <ubuntu-launchpad@thequod.de>

    Catch "Couldn't delete file" response in sftp commands.

2010-11-20  Kenneth Loafman  <kenneth@loafman.com>

    Fix CHANGELOG.

2010-06-29  Tomaž Muraus  <kami@k5-storitve.net>

    When using listmatch filenames are now unqouted so colons and other special characters don't cause problems.

    Also all the tests now pass.

2010-06-27  Tomaž Muraus  <kami@k5-storitve.net>

    Added test for SpiderOak backend (it should probably just fail in most cases since the API is still very unstable).

2010-06-22  Tomaž Muraus  <kami@k5-storitve.net>

    Add ability to retry failed commands.

2010-06-22  Tomaž Muraus  <kami@k5-storitve.net>

    Handle exceptions when listing files and display coresponding HTTP status code on HTTPError exception

2010-06-22  Tomaž Muraus  <kami@k5-storitve.net>

    First version of SpiderOak DIY backend.

    Still very rough and needs tests.

2010-05-26  Kenneth Loafman  <kenneth@loafman.com>

    Merged lp:~mterry/duplicity/backend-log-codes2

2010-05-26  Michael Terry  <mike@mterry.name>

    support new backend-error log codes

2010-05-24  Kenneth Loafman  <kenneth@loafman.com>

    Merge changes from 0.6-series.

2010-11-20  Kenneth Loafman  <kenneth@loafman.com>

    Merged in lp:~l2g/duplicity/use-py.test

2009-09-21  Larry Gilbert  <larry+launchpad@l2g.to>

    Adding conftest.py for py.test configuration hooks (right now just setting
    up temporary directories)

2009-09-20  Larry Gilbert  <larry+launchpad@l2g.to>

    Use py.path to simplify a little

2009-09-20  Larry Gilbert  <larry+launchpad@l2g.to>

    Don't try to change dirs in cleanup_test_files for now. Actually, this file probably won't be here much longer.

2009-09-20  Larry Gilbert  <larry+launchpad@l2g.to>

    Criss-cross merge. 'Scuse my mess.

2009-09-19  Larry Gilbert  <larry+launchpad@l2g.to>

    trunk merge

2009-09-20  Larry Gilbert  <larry+launchpad@l2g.to>

    Fix non-root-based test skipping

2009-09-19  Larry Gilbert  <larry+launchpad@l2g.to>

    Expose test files' root directory as config.test_root

2009-09-19  Larry Gilbert  <larry+launchpad@l2g.to>

    New helper module for tests; have backendtest.py make use of it

2009-09-19  Larry Gilbert  <larry+launchpad@l2g.to>

    I think these are all my own changes, not a trunk merge. Sorry for confusion.

2009-09-17  Larry Gilbert  <larry+launchpad@L2G.to>

    Refactored.  Put in py.test.skip to skip tests when tarfile can't be used.

2009-09-17  Larry Gilbert  <larry+launchpad@L2G.to>

    commit.py already adjusts sys.path, so anything that imports commit doesn't
    need to

2009-09-16  Larry Gilbert  <larry+launchpad@L2G.to>

    Allow testing/config.py to find duplicity even when run outside testing/.
    Added a missing import.

2010-10-25  Kenneth Loafman  <kenneth@loafman.com>

    637556     os.execve should get passed program as first argument

2010-10-06  Kenneth Loafman  <kenneth@loafman.com>

    Delete duplicity.spec -- autocreated.

2010-09-19  Kenneth Loafman  <kenneth@loafman.com>

    Changes for 0.6.10.

2010-10-06  Kenneth Loafman  <kenneth@loafman.com>

    Replace ternary operator with simple if statement.  Python 2.4 does not support the ternary operator.

2010-10-06  Kenneth Loafman  <kenneth@loafman.com>

    Upgrade setup dependency to Python 2.4 or later.

2010-09-19  Kenneth Loafman  <kenneth@loafman.com>

    Changes for 0.6.10.

2010-09-06  Kenneth Loafman  <kenneth@loafman.com>

    612714     NameError: global name 'parsed_url' is not defined

2010-09-06  Kenneth Loafman  <kenneth@loafman.com>

    589495     duplicity --short-filenames crashes with TypeError

2010-09-06  Kenneth Loafman  <kenneth@loafman.com>

    589495     duplicity --short-filenames crashes with TypeError

2010-08-26  Kenneth Loafman  <kenneth@loafman.com>

    Merged in lp:~olivierberger/+junk/dupl-542482

2010-08-26  olivier  <olivier@asustour>

    merge with latest release upstream : 0.6.09

2010-05-16  olivier  <olivier@asustour>

    Fix remove-older-than which would no longer work
    Differentiate the function name from global option name for remove_all_but_n_full

2010-03-29  olivier  <olivier@asustour>

    Added bits of manpage

2010-03-29  olivier  <olivier@asustour>

    Adding the remove-all-inc-of-but-n-full variant to
    remove_all_but_n_full() : remove only incremental sets from a backup
    chain selected as older than the n last full

2010-03-29  olivier  <olivier@asustour>

    Adding the 2 new remove-all-but commands as global markers

2010-03-29  olivier  <olivier@asustour>

    Adding new remove-all-inc-of-but-n-full command as a variant of remove-all-but-n-full

2010-03-29  olivier  <olivier@asustour>

    Fix small typo in comments

2010-08-09  Kenneth Loafman  <kenneth@loafman.com>

    613448     ftpbackend fails if target directory doesn't exist

2010-08-09  Kenneth Loafman  <kenneth@loafman.com>

    615449     Command-line verbosity parsing crash

2010-07-28  Kenneth Loafman  <kenneth@loafman.com>

    Man page improvements and clarification.

2010-07-25  Kenneth Loafman  <kenneth@loafman.com>

    Final changes for 0.6.09.

2010-07-24  Kenneth Loafman  <kenneth@loafman.com>

    582962     Diminishing performance on large files

2010-07-24  Kenneth Loafman  <kenneth@loafman.com>

    Fix to warning message in sshbackend.

2010-07-23  Kenneth Loafman  <kenneth@loafman.com>

    Upgraded tahoebackend to new parse_url.

2010-07-23  Kenneth Loafman  <kenneth@loafman.com>

    Merged in lp:~duplicity-team/duplicity/po-updates

2010-07-23  Kenneth Loafman  <kenneth@loafman.com>

    502609     Unknown error while uploading duplicity-full-signatures

2010-07-22  Kenneth Loafman  <kenneth@loafman.com>

    567738  --ssh-options options passing options to ssh do not work

2010-05-15  Michael Terry  <michael.terry@canonical.com>

    support new backend-error log codes

2010-03-08  Michael Terry  <mike@mterry.name>

    don't crash when asked to encrypt, but not passed any gpg_options.  my bad

2010-03-07  Kenneth Loafman  <kenneth@loafman.com>

    #532051 rdiffdir attempts to reference undefined variables with some command arguments

2010-03-07  Kenneth Loafman  <kenneth@loafman.com>

    #519110 Need accurate man page info on use of scp/sftp usage.

2010-03-02  Kenneth Loafman  <kenneth@loafman.com>

    lp:~mterry/duplicity/use-gpg-options-0.7

2010-03-02  Michael Terry  <mike@mterry.name>

    use global gpg options

2010-03-02  ken

    lp:~mterry/duplicity/fix-gpg-options-crash-0.7

2010-03-01  Michael Terry  <mike@mterry.name>

    fix time command line handling

2010-03-01  Michael Terry  <mike@mterry.name>

    and handle initial, empty value for extend commandline actions

2010-03-01  Michael Terry  <michael.terry@canonical.com>

    fix crash on empty gpg-options argument

2010-02-17  ken

    #520470 - Don't Warn when there's old backup to delete

2010-02-17  ken

    Patch #505739 - "sslerror: The read operation timed out" with S3

2010-02-16  ken

    Patch 522544 -- OSError: [Errno 40] Too many levels of symbolic links

2010-02-08  ken

    Patched #497243 archive dir: cache desynchronization caused by remove*

2010-02-08  ken

    Merge with trunk.

2010-01-18  Michael Terry  <mike@mterry.name>

    logging: fix logging to files by opening them with default of 'a' not 'w'

2010-01-08  Michael Terry  <mike@mterry.name>

    merge lp:~mterry/duplicity/rename

2010-01-08  Michael Terry  <mike@mterry.name>

    make a comment reserving 255 as an error code (used by gksu)

2009-12-15  Michael Terry  <michael.terry@canonical.com>

    merge lp:~mterry/duplicity/optparse

2009-12-14  ken

    Merged in lp:~mterry/duplicity/typos

2009-11-27  ken

    Remove antiquated file.

2009-11-27  ken

    Remove requirement for GnuPGInterface, we have our own.

2010-05-23  Kenneth Loafman  <kenneth@loafman.com>

    Merged in lp:~duplicity-team/duplicity/po-updates

2010-04-23  Launchpad Code Hosting  <codehost@crowberry>

    Launchpad automatic translations update.

2010-03-21  Launchpad Code Hosting  <codehost@crowberry>

    Launchpad automatic translations update.

2010-03-12  Launchpad Code Hosting  <codehost@crowberry>

    Launchpad automatic translations update.

2010-05-23  ken

    576564     username not url decoded in backend (at least rsync)

2010-05-23  Kenneth Loafman  <kenneth@loafman.com>

    579958     Assertion error "time not moving forward at appropriate pace"

    setcurtime() must change with time changes.

2010-05-23  ken

    550455       duplicity doesn't handle with large files well (change librsync.SigGenerator.sig_string to a list)

2010-03-11  Kenneth Loafman  <kenneth@loafman.com>

    Changes for 0.6.08b

2010-03-11  Kenneth Loafman  <kenneth@loafman.com>

    Manually apply patch from http://bazaar.launchpad.net/~duplicity-team/duplicity/0.7-series/revision/637 which did not make it into 0.6.

2010-03-11  Kenneth Loafman  <kenneth@loafman.com>

    Changes for 0.6.08a

2010-03-09  Launchpad Code Hosting  <codehost@crowberry>

    Launchpad automatic translations update.

2010-03-01  Launchpad Code Hosting  <codehost@crowberry>

    Launchpad automatic translations update.

2010-03-11  Kenneth Loafman  <kenneth@loafman.com>

    Changes for 0.6.08a

2010-03-07  Kenneth Loafman  <kenneth@loafman.com>

    Changes for 0.6.08

2010-03-07  Kenneth Loafman  <kenneth@loafman.com>

    #532051 rdiffdir attempts to reference undefined variables with some command arguments

2010-03-07  Kenneth Loafman  <kenneth@loafman.com>

    #519110 Need accurate man page info on use of scp/sftp usage.

2010-03-02  Kenneth Loafman  <kenneth@loafman.com>

    Merged lp:~mterry/duplicity/use-gpg-options-0.6

2010-03-02  Michael Terry  <mike@mterry.name>

    use global gpg options

2010-03-02  ken

    Merged lp:~mterry/duplicity/fix-gpg-options-crash-0.6

2010-03-01  Michael Terry  <mike@mterry.name>

    fix time command line handling

2010-03-01  Michael Terry  <mike@mterry.name>

    and handle initial, empty value for extend commandline actions

2010-03-01  Michael Terry  <michael.terry@canonical.com>

    fix crash on empty gpg-options argument

2010-02-28  ken

    Changes for 0.6.07.

2010-02-28  ken

    Merged lp:~duplicity-team/duplicity/po-updates.

2010-01-15  Launchpad Code Hosting  <codehost@crowberry>

    Launchpad automatic translations update.

2010-01-09  Launchpad Code Hosting  <codehost@crowberry>

    Launchpad automatic translations update.

2009-12-16  Launchpad Code Hosting  <codehost@crowberry>

    Launchpad automatic translations update.

2009-12-15  Launchpad Code Hosting  <codehost@crowberry>

    Launchpad automatic translations update.

2010-02-17  ken

    #520470 - Don't Warn when there's old backup to delete

2010-02-17  ken

    Patch #505739 - "sslerror: The read operation timed out" with S3

2010-02-16  ken

    Patch 522544 -- OSError: [Errno 40] Too many levels of symbolic links

2010-02-08  ken

    Patched #497243 archive dir: cache desynchronization caused by remove*

2010-02-08  ken

    Merge with trunk.

2010-01-18  Michael Terry  <mike@mterry.name>

    logging: fix logging to files by opening them with default of 'a' not 'w'

2010-01-08  Michael Terry  <mike@mterry.name>

    make a comment reserving 255 as an error code (used by gksu)

2009-12-28  ken

    Patch 501093 SSHBackend doesn't handle spaces in path

2009-12-28  ken

    Try again -- remove Eclipse/PyDev control files from bzr.

2009-12-28  ken

    Eclipse settings should not be in bzr.

2009-12-28  ken

    No longer needed.

2009-12-28  ken

    Fix real errors found by PyLint.  Remove unneeded includes.  Tag spurious errors so they don't annoy.

2009-12-28  ken

    Fix problem in put() where destination filename was not being passed properly.

2009-12-24  ken

    Merged in lp:~mterry/duplicity/rename

2009-12-20  Michael Terry  <mike@mterry.name>

    add --rename argument

2009-12-15  Michael Terry  <michael.terry@canonical.com>

    add back accidentally-dropped --use-scp option from commandline merge

2009-12-14  ken

    Fix CHANGELOG.

2009-12-14  ken

    Merged in lp:~mterry/duplicity/typos

2009-12-14  ken

    Merged in lp:~duplicity-team/duplicity/po-updates

2009-12-13  Michael Terry  <mike@mterry.name>

    whoops, and this typo

2009-12-13  Michael Terry  <mike@mterry.name>

    fix some typos found when using pydev+eclipse

2009-11-26  ken

    459511 --tempdir option doesn't override TMPDIR

2009-11-26  ken

    487686 re-add scp backend and make available via command line option
    Option --use-scp will use scp, not sftp, for get/put operations.

2009-11-26  ken

    Applied patch 467391 to close connection on a 401 and retry
    with authentication credentials.

2009-11-09  ken

    CVS no longer used, so no longer needed.

2009-11-08  Kenneth Loafman  <kenneth@loafman.com>

    Merged in translations.

2009-11-08  Kenneth Loafman  <kenneth@loafman.com>

    Checkpoint.

2009-10-29  Kenneth Loafman  <kenneth@loafman.com>

    lp:~duplicity-team/duplicity/po-updates

2009-10-29  Kenneth Loafman  <kenneth@loafman.com>

    Merge in lp:~duplicity-team/duplicity/i18n-for-0.7

2009-10-02  Larry Gilbert  <larry+launchpad@l2g.to>

    i18nized a few error messages in duplicity.selection

2009-10-02  Larry Gilbert  <larry+launchpad@l2g.to>

    More strings internationalized in asyncscheduler and commandline

2009-10-29  Kenneth Loafman  <kenneth@loafman.com>

    Merge of lp:~mterry/duplicity/list-old-chains

2009-10-23  Michael Terry  <michael.terry@canonical.com>

    warn if we don't have signatures for the given date period

2009-10-22  Michael Terry  <michael.terry@canonical.com>

    allow deleting old signatures with cleanup --extra-clean

2009-10-19  Michael Terry  <michael.terry@canonical.com>

    don't delete signature chains for old backups; allow listing old backup chain files

2009-10-12  Michael Terry  <michael.terry@canonical.com>

    add missing par2_utils.py to dist tarball

2009-10-19  Kenneth Loafman  <kenneth@loafman.com>

    Merged in lp:~duplicity-team/duplicity/po-updates

2009-10-09  Kenneth Loafman  <kenneth@loafman.com>

    Remove unused __future__ imports.

2009-10-06  Kenneth Loafman  <kenneth@loafman.com>

    Add entry for patches from Stéphane Lesimple for par2.

2009-10-06  Kenneth Loafman  <kenneth@loafman.com>

    Applied patch from Stéphane Lesimple found at:
    https://bugs.launchpad.net/duplicity/+bug/426282/comments/5
    patch skips the par2 files when building up the sets and chains of backups

2009-10-06  Kenneth Loafman  <kenneth@loafman.com>

    Applied patch from Stéphane Lesimple found at:
    https://bugs.launchpad.net/duplicity/+bug/426282/comments/4
    patch avoids storing all the par2 files into the local cache

2009-10-03  Kenneth Loafman  <kenneth@loafman.com>

    Fixed 435975 gpg asks for password in 0.6.05, but not in 0.5.18

2009-09-25  Kenneth Loafman  <kenneth@loafman.com>

    Merge with trunk.

2009-04-11  Michael Terry  <mike@mterry.name>

    modify file name test to test short filenames even when not specifically requested to

2009-04-11  Michael Terry  <mike@mterry.name>

    accept short filenames even if not specifically requested

2009-09-20  Michael Terry  <michael.terry@canonical.com>

    ugh, I'm the worst; add missing import

2009-09-20  Michael Terry  <michael.terry@canonical.com>

    add extra information to the 'hostname changed' log message, split it from the 'source dir changed' message

2009-09-25  Kenneth Loafman  <kenneth@loafman.com>

    Fix problems with unittests under Jaunty.  It appears that redirection
    in os.system() has changed for the worse, so a workaround for now.

    Fix problem in restart where there were no manifest entries and no
    remote volumes stored.  We clean out the partial and restart.

2009-09-18  Kenneth Loafman  <kenneth@loafman.com>

    Applied "426282 [PATCH] par2 creating support", corrected some coding format issues and made sure all unit tests passed.

2009-09-15  Kenneth Loafman  <kenneth@loafman.com>

    Merged in lp:~mterry/duplicity/iterate-warnings

2009-09-11  Kenneth Loafman  <kenneth@loafman.com>

    Merged in lp:~duplicity-team/duplicity/po-updates

2009-09-11  Kenneth Loafman  <kenneth@loafman.com>

    Clean up testing run scripts.

2009-09-08  Kenneth Loafman  <kenneth@loafman.com>

    * 422477 [PATCH] IMAP Backend Error in delete()

2009-12-13  Launchpad Code Hosting  <codehost@crowberry>

    Launchpad automatic translations update.

2009-11-10  Launchpad Code Hosting  <codehost@crowberry>

    Launchpad automatic translations update.

2009-12-14  ken

    Merged in lp:~mterry/duplicity/optparse

2009-12-13  Michael Terry  <mike@mterry.name>

    whoops, remove debug code

2009-12-13  Michael Terry  <mike@mterry.name>

    don't set xdg dirs in duplicity-bin now that globals.py is restored

2009-12-13  Michael Terry  <mike@mterry.name>

    use defaults from globals.py for commandline options

2009-12-13  Michael Terry  <mike@mterry.name>

    fix an undefined variable usage

2009-12-07  Michael Terry  <mike@mterry.name>

    fix a few typos

2009-12-14  ken

    Merged in lp:~mterry/duplicity/typos-0.6

2009-11-30  Michael Terry  <mike@mterry.name>

    fix typo with log-fd support

2009-11-30  Michael Terry  <michael.terry@canonical.com>

    first pass at getopt->optparse conversion

2009-12-13  Michael Terry  <mike@mterry.name>

    whoops, and this typo

2009-12-13  Michael Terry  <mike@mterry.name>

    fix some typos found when using pydev+eclipse (backported from 0.7 line)

2009-11-27  ken

    Remove antiquated file.

2009-11-27  ken

    Remove requirement for GnuPGInterface, we have our own.

2009-11-26  ken

    459511 --tempdir option doesn't override TMPDIR

2009-11-26  ken

    487686 re-add scp backend and make available via command line option
    Option --use-scp will use scp, not sftp, for get/put operations.

2009-11-26  ken

    Applied patch 467391 to close connection on a 401 and retry
    with authentication credentials.

2009-11-08  Kenneth Loafman  <kenneth@loafman.com>

    Merged in translations.

2009-10-30  Launchpad Code Hosting  <codehost@crowberry>

    Launchpad automatic translations update.

2009-11-08  Kenneth Loafman  <kenneth@loafman.com>

    Checkpoint.

2009-10-29  Kenneth Loafman  <kenneth@loafman.com>

    Changes for 0.6.06

2009-10-29  Kenneth Loafman  <kenneth@loafman.com>

    lp:~duplicity-team/duplicity/po-updates

2009-10-24  Launchpad Code Hosting  <codehost@crowberry>

    Launchpad automatic translations update.

2009-10-29  Kenneth Loafman  <kenneth@loafman.com>

    Merge of lp:~mterry/duplicity/list-old-chains-0.6

2009-10-23  Michael Terry  <michael.terry@canonical.com>

    merge old-chain signature work from 0.7 branch; keep old sigs around, allow listing them, warn if a too-old listing is requested

2009-10-19  Kenneth Loafman  <kenneth@loafman.com>

    Merged in lp:~duplicity-team/duplicity/po-updates

2009-10-17  Launchpad Code Hosting  <codehost@crowberry>

    Launchpad automatic translations update.

2009-09-30  Launchpad Code Hosting  <codehost@crowberry>

    Launchpad automatic translations update.

2009-10-10  kenneth@loafman.com

    Remove .cvsignore

2009-10-09  Kenneth Loafman  <kenneth@loafman.com>

    Remove unused __future__ imports.

2009-10-03  Kenneth Loafman  <kenneth@loafman.com>

    Fixed 435975 gpg asks for password in 0.6.05, but not in 0.5.18

2009-09-25  Kenneth Loafman  <kenneth@loafman.com>

    Merge with trunk.

2009-09-20  Michael Terry  <michael.terry@canonical.com>

    ugh, I'm the worst; add missing import

2009-09-20  Michael Terry  <michael.terry@canonical.com>

    whoops, use error code 42, not 41 -- that's for par2

2009-09-20  Michael Terry  <michael.terry@canonical.com>

    add extra information to the 'hostname changed' log message, split it from the 'source dir changed' message

2009-09-25  Kenneth Loafman  <kenneth@loafman.com>

    Merged in lp:~duplicity-team/duplicity/po-updates

2009-09-23  Launchpad Code Hosting  <codehost@crowberry>

    Launchpad automatic translations update.

2009-09-22  Launchpad Code Hosting  <codehost@crowberry>

    Launchpad automatic translations update.

2009-09-21  Launchpad Code Hosting  <codehost@crowberry>

    Launchpad automatic translations update.

2009-09-20  Launchpad Code Hosting  <codehost@crowberry>

    Launchpad automatic translations update.

2009-09-19  Launchpad Code Hosting  <codehost@crowberry>

    Launchpad automatic translations update.

2009-09-18  Launchpad Code Hosting  <codehost@crowberry>

    Launchpad automatic translations update.

2009-09-17  Launchpad Code Hosting  <codehost@crowberry>

    Launchpad automatic translations update.

2009-09-16  Launchpad Code Hosting  <codehost@crowberry>

    Launchpad automatic translations update.

2009-09-25  Kenneth Loafman  <kenneth@loafman.com>

    Fix problems with unittests under Jaunty.  It appears that redirection
    in os.system() has changed for the worse, so a workaround for now.

    Fix problem in restart where there were no manifest entries and no
    remote volumes stored.  We clean out the partial and restart.

2009-09-15  Kenneth Loafman  <kenneth@loafman.com>

    Merged in lp:~mterry/duplicity/iterate-warnings

2009-09-14  Michael Terry  <michael.terry@canonical.com>

    add some machine codes to various warnings when iterating over source files

2009-09-11  Kenneth Loafman  <kenneth@loafman.com>

    Merged in lp:~duplicity-team/duplicity/po-updates

2009-09-07  Larry Gilbert  <larry+launchpad@l2g.to>

    Additional Portuguese and brand-new Bulgarian translations

2009-09-07  Larry Gilbert  <larry+launchpad@l2g.to>

    merge latest 0.6

2009-09-11  Kenneth Loafman  <kenneth@loafman.com>

    Clean up testing run scripts.

2009-09-08  Kenneth Loafman  <kenneth@loafman.com>

    * 422477  [PATCH] IMAP Backend Error in delete()

2009-09-06  Kenneth Loafman  <kenneth@loafman.com>

    Merged in lp:~l2g/duplicity/bug-411375

2009-09-04  Larry Gilbert  <larry+launchpad@L2G.to>

    Change message "--cleanup option" to "'cleanup' command"

2009-09-06  Kenneth Loafman  <kenneth@loafman.com>

    Merged in lp:~duplicity-team/duplicity/po-updates

2009-09-04  Larry Gilbert  <larry+launchpad@L2G.to>

    Translation of Spanish and Portuguese has begun

2009-09-04  Larry Gilbert  <larry+launchpad@L2G.to>

    Updated existing PO files with Rosetta translations

2009-09-02  Kenneth Loafman  <kenneth@loafman.com>

    Merged in lp:~l2g/duplicity/flag-transl-comments which cleared up how\ntranslation comments should be passed to the translators cleanly now.

2009-08-31  Larry Gilbert  <larry+launchpad@l2g.to>

    When generating PO[T] files, only use code comments starting with "TRANSL:"
    for notes to the translators.  "TRANSL:" is filtered out of the POT file
    with sed after it's generated.

2009-09-02  Kenneth Loafman  <kenneth@loafman.com>

    Applied patches from Kasper Brand that fixed device file handling.
    http://lists.gnu.org/archive/html/duplicity-talk/2009-09/msg00001.html

2009-08-28  Kenneth Loafman  <kenneth@loafman.com>

    Changes for 0.6.05.

2009-08-28  Kenneth Loafman  <kenneth@loafman.com>

    Merged in ~l2g/duplicity/test-compat from Larry Gilbert which made
    the testing compatible across more systems.  Also fixed the remaining
    collectionstest bug which was trying to test with no cache present.

2009-08-26  Larry Gilbert  <larry+launchpad@l2g.to>

    Test separate filesystems using /dev instead of /proc (more widely used)

2009-08-23  Larry Gilbert  <larry+launchpad@l2g.to>

    dd on Darwin (and FreeBSD?) doesn't like e.g. "bs=1K", so changed it to "bs=1024"

2009-08-23  Larry Gilbert  <larry+launchpad@l2g.to>

    "cp -pR" seems to be a better analogue to "cp -a".  This may not be perfect
    but it won't hang on a fifo copy like "cp -pr".

2009-08-23  Larry Gilbert  <larry+launchpad@l2g.to>

    Got test_get_extraneous working in collectionstests.py

2009-08-19  Larry Gilbert  <larry+launchpad@l2g.to>

    Unpacked testfiles.tar.gz on Mac OS X file system and repacked as new file

2009-08-14  Larry Gilbert  <larry+launchpad@l2g.to>

    Changed options to 'cp' to be compatible with BSD style yet (hopefully)
    stay compatible with GNU

2009-08-14  Larry Gilbert  <larry+launchpad@l2g.to>

    Took care of some redundancy in tar usage

2009-08-14  Larry Gilbert  <larry+launchpad@l2g.to>

    Use bash "command" command to look for Python binaries beyond /usr/bin

2009-08-25  Kenneth Loafman  <kenneth@loafman.com>

    418170  [PATCH] file names longer then 512 symbols are not supported

2009-08-25  Kenneth Loafman  <kenneth@loafman.com>

    408059  Failure due to _logger.log failure for content with special characters: TypeError decoding Unicode not supported

2009-08-12  Larry Gilbert  <larry+launchpad@L2G.to>

    "remove-older-than" asks for passphrase even though not required; watch for correct internal action name to fix this

2009-08-12  Larry Gilbert  <larry+launchpad@L2G.to>

    "remove-older-than" asks for passphrase even though not required; watch for correct internal action name to fix this

2009-08-11  Larry Gilbert  <larry+launchpad@l2g.to>

    Typo in remove-older-than may have caused unnecessary passphrase prompts?

2009-08-06  Kenneth Loafman  <kenneth@loafman.com>

    Changes for 0.5.19.

2009-07-29  Kenneth Loafman  <kenneth@loafman.com>

    Fix getrlimit usage for Cygwin, which was returning -1 for the hard limit on max open files

2009-07-10  Kenneth Loafman  <kenneth@loafman.com>

    * ignore unicode() translation errors in log messsages.

2009-07-10  Kenneth Loafman  <kenneth@loafman.com>

    * Make sure 'invalid packet (ctb=14)' from gpg is not a fatal error.

2009-07-10  Kenneth Loafman  <kenneth@loafman.com>

    * On processes that complete before waitpid(), log them and return zero as the process.returned value.  They will have already trapped in the main thread if they returned in error.

2009-07-10  Kenneth Loafman  <kenneth@loafman.com>

    * Copy changes from trunk for duplicity translation.

2009-08-12  Kenneth Loafman  <kenneth@loafman.com>

    Comment out Pydev debug startup code.

2009-08-12  Kenneth Loafman  <kenneth@loafman.com>

    Merge from trunk.

2009-08-11  Larry Gilbert  <larry+launchpad@l2g.to>

    Typo in "remove-older-than" may have caused unnecessary passphrase prompts?

2009-08-12  Kenneth Loafman  <kenneth@loafman.com>

    * Fixed #409593 deja-dup (or duplicity) deletes all signatures

2009-08-05  Kenneth Loafman  <kenneth@loafman.com>

    Merge GIO changes from trunk.

2009-08-02  Michael Terry  <michael.terry@canonical.com>

    allow gio backend to restore by setting correct state.  LP: #407968

2009-08-01  Kenneth Loafman  <kenneth@loafman.com>

    Changes for 0.6.04.

2009-08-01  Kenneth Loafman  <kenneth@loafman.com>

    Changes for 0.6.04.

2009-08-01  Kenneth Loafman  <kenneth@loafman.com>

    Fixed 405734 duplicity fails to restore files that contain a newline character

2009-07-30  Kenneth Loafman  <kenneth@loafman.com>

    Fixed 403790 Backup error: No such file or directory

2009-07-29  Kenneth Loafman  <kenneth@loafman.com>

    Last changes for 0.6.03.

2009-07-29  Kenneth Loafman  <kenneth@loafman.com>

    Changes for 0.6.03.

2009-07-29  Kenneth Loafman  <kenneth@loafman.com>

    Changes for 0.6.03.

2009-07-29  Kenneth Loafman  <kenneth@loafman.com>

    Fixed 402794 duplicity public-key-only incompatible with gnupg 2.0.11.

2009-07-28  Kenneth Loafman  <kenneth@loafman.com>

    Fixed 405975 duplicity.gpg.gpg_failed() breaks and spews on GnuPG error.

2009-07-28  Kenneth Loafman  <kenneth@loafman.com>

    Fixed 398230 Deja-dup backup fails with message: "Unable to locate last file"

2009-07-28  Kenneth Loafman  <kenneth@loafman.com>

    Fix bug 405646 Small i18n error.

2009-07-25  Larry Gilbert  <from-launchpad@l2g.to>

    Oops, one too many things in usage() were dictionarified

2009-07-28  Kenneth Loafman  <kenneth@loafman.com>

    Minor header comment correction.

2009-07-28  Kenneth Loafman  <kenneth@loafman.com>

    Adjust to file renames.

2009-07-27  Kenneth Loafman  <kenneth@loafman.com>

    merge of lp:~l2g/duplicity/doc-update.

2009-07-21  Larry Gilbert  <from-launchpad@l2g.to>

    Sorry... I missed the point being made here...

2009-07-21  Larry Gilbert  <lgilbert@digium.com>

    Minor capitalization changes in the manpage

2009-07-21  Larry Gilbert  <lgilbert@digium.com>

    CVS-README changed to REPO-README and updated with Launchpad/bzr info

2009-07-27  Kenneth Loafman  <kenneth@loafman.com>

    merge of lp:~l2g/duplicity/i18n-update-1.

2009-07-25  Larry Gilbert  <from-launchpad@l2g.to>

    Redid dictionary in usage to use a local hash instead of a bunch of local
    variables, to make things a tad more pleasant.

2009-07-25  Larry Gilbert  <from-launchpad@l2g.to>

    Broke up the usage() help info to simplify translation maintenance.
    Imported .po files from Launchpad Translation (not sure how necessary
    they are to have in here, but here they are.)

2009-07-25  Larry Gilbert  <from-launchpad@l2g.to>

    Updated some intltool config info

2009-07-25  Larry Gilbert  <from-launchpad@l2g.to>

    Updated *.po and *.pot files

2009-07-27  Kenneth Loafman  <kenneth@loafman.com>

    Fix restart issues when local manifest does not agree with the contents of the remote system.  In all cases, clean up as needed, and restart the backup at the last known good state.

2009-07-27  Kenneth Loafman  <kenneth@loafman.com>

    Refactor to put loop outside of try/except clause.

2009-07-27  Kenneth Loafman  <kenneth@loafman.com>

    BackupSet.delete() now removes both local and remote files.

2009-07-27  Kenneth Loafman  <kenneth@loafman.com>

    Make testing into a module.

2009-07-25  Kenneth Loafman  <kenneth@loafman.com>

    Capture stderr as well as logger and display stderr with logger only if gpg fails.  Cuts out some of the noise from gpg.

2009-07-25  Kenneth Loafman  <kenneth@loafman.com>

    Split restarttest.py from finaltest.py for ease in debugging.

2009-07-22  Kenneth Loafman  <kenneth@loafman.com>

    * fix test config to import backends (now optional).

2009-07-20  Kenneth Loafman  <kenneth@loafman.com>

    merge of lp:~scode/duplicity/misc.

2009-07-08  Peter Schuller  <peter.schuller@infidyne.com>

    * s/pair/tuple/ (method doc fix)

2009-07-08  Peter Schuller  <peter.schuller@infidyne.com>

    * when doing the "sleep to make sure we have different current time than last backup":
    - sleep for 2 seconds instead of 1, since it is an expected case that time may be moving
    slightly slower as a result of adjtime() and such
    - assert afterwards that current time really does differ from previous time

2009-07-08  Peter Schuller  <peter.schuller@infidyne.com>

    * merge latest trunk

2009-07-20  Kenneth Loafman  <kenneth@loafman.com>

    Update .bzrignore only.

2009-07-19  Kenneth Loafman  <kenneth@loafman.com>

    * fixed 401303 0.6.2 manpage inconsistent wrt. archive-dir/name

2009-07-19  Kenneth Loafman  <kenneth@loafman.com>

    * fix 377528 --file-to-restore doesn't work with trailing slash

2009-07-15  Kenneth Loafman  <kenneth@loafman.com>

    * First pass at bug 394757 - Optional Backends
    https://bugs.launchpad.net/bugs/394757

2009-07-10  Kenneth Loafman  <kenneth@loafman.com>

    * ignore unicode() translation errors in log messsages.

2009-07-10  Kenneth Loafman  <kenneth@loafman.com>

    * Make sure 'invalid packet (ctb=14)' from gpg is not a fatal error.

2009-07-10  Kenneth Loafman  <kenneth@loafman.com>

    * On processes that complete before waitpid(), log them and return zero as the process.returned value.  They will have already trapped in the main thread if they returned in error.

2009-07-10  Kenneth Loafman  <kenneth@loafman.com>

    * Use correct name of error class ConflictingScheme.

2009-07-08  Kenneth Loafman  <kenneth@loafman.com>

    Make Changelog.GNU close to GNU Changelog format.

2009-07-08  Kenneth Loafman  <kenneth@loafman.com>

    Changes for 0.6.02.

2009-07-07  Kenneth Loafman  <kenneth@loafman.com>

    Another attempt at fixing #394629 Hang on first collection-status.

2009-07-07  Kenneth Loafman  <kenneth@loafman.com>

    Fix Bug #395826 "No such file or directory" when backing up second time

2009-07-06  Kenneth Loafman  <kenneth@loafman.com>

    merge of lp:~scode/duplicity/archive-sync-removelocal and fixes.

2009-07-04  Peter Schuller  <peter.schuller@infidyne.com>

    * optimistically try to resolve final issue by passing ParseResult:s sense of what's what to
    get_suffix() rather than hard-coding based on manifest. not sure if this has other bad side-effects
    though - will discuss on ML.

2009-07-04  Peter Schuller  <peter.schuller@infidyne.com>

    * nuke accidentally added characters in comments - left control is breaking on my keyboard...

2009-07-04  Peter Schuller  <peter.schuller@infidyne.com>

    * initial stab (broken): synch both ways; i.e., remove spurious local files in addition to downloading missing ones
    * problem remaining with determining the correct local name

2009-07-05  Kenneth Loafman  <kenneth@loafman.com>

    Fix bug #394629 Hang on first collection-status

2009-07-04  Kenneth Loafman  <kenneth@loafman.com>

    merge of lp:~scode/duplicity/ignore-errors

2009-07-04  Peter Schuller  <peter.schuller@infidyne.com>

    * support an --ignore-errors command which is intended to mean "try to continue in the face of" errors
    that might possibly be okay to ignore
    - intended during restoration to avoid bailing out on errors that are not fatal yet would in fact
    produce an "incorrect" restoration
    - for now, only changes behavior on file meta data restoration where I happened to have a problem
    (I had a +t file which was impossible to restore to +t even though it was possible for it to
    exist and for me to read it)
    - be clear in the man page that this is only supposed to be used in case of problems and even then
    to please contact maintainer if use is needed

2009-07-04  Kenneth Loafman  <kenneth@loafman.com>

    merge of lp:~scode/duplicity/misc

2009-07-04  Peter Schuller  <peter.schuller@infidyne.com>

    * print archive directory in a more readable fashion #394627

2009-07-04  Kenneth Loafman  <kenneth@loafman.com>

    Update ignore list.

2009-07-04  Kenneth Loafman  <kenneth@loafman.com>

    Fixes: [Bug 379386] Fix 'list-current-files' with missing archive dir

2009-07-03  Michael Terry  <michael.terry@canonical.com>

    merge from lp:~mterry/duplicity/po-fixes: reorganize po directory, so that we can start translating in LP

2009-07-02  Michael Terry  <michael.terry@canonical.com>

    fix po dir layout, update POTFILES.in, add pot file to bzr

2009-07-01  Kenneth Loafman  <kenneth@loafman.com>

    Changes for 0.6.01.

2009-07-01  Kenneth Loafman  <kenneth@loafman.com>

    Fixed issues in Checkpoint/Restart:
    * The --name backupname" option was added to allow the
    user to separate one archive from another.  If not
    specified, the default is an MD5 hash of the target
    URL, which should suffice for most uses.

    * The archive_dir (cache) is now stored in a standard
    location, defaulting to ~/.cache/duplicity.  See
    http://standards.freedesktop.org/basedir-spec/latest/

    * The interaction between the --archive-dir option and
    the --name option allows for four possible results
    for the location of the archive dir.
    - neither specified (default)
    ~/.cache/duplicity/hash-of-url
    - --archive-dir=~/arch, no --name
    ~/arch/hash-of-url
    - no --archive-dir, --name=foo
    ~/.cache/duplicity/foo
    - --archive-dir=~/arch, --name=foo
    ~/arch/foo

    * duplicity will now copy needed metadata from the
    remote store to the local cache as needed.  This
    means that the first use after upgraded from 0.5.x
    will have the metadata copied to the local archive
    dir in order to sync both.

    * cleanup will now work correctly with the archive
    dir and separates the local from the remote files.

2009-06-27  Kenneth Loafman  <kenneth@loafman.com>

    Fixes bug 392905.  Allow omission of remote file name if the same as the source file name.

2009-06-25  Kenneth Loafman  <kenneth@loafman.com>

    merge of lp:~kenneth-loafman/duplicity/smart-archive-v2

2009-06-23  kenneth@loafman.com

    * Change to use XDG_ convention per http://standards.freedesktop.org/basedir-spec/latest/

2009-06-23  kenneth@loafman.com

    * Change handling of smart archive dir so both archive and name can be changed.

2009-06-24  Michael Terry  <michael.terry@canonical.com>

    merge lp:~mterry/duplicity/gio-dist-fix to distribute gio backend

2009-06-24  Michael Terry  <michael.terry@canonical.com>

    merge from trunk

2009-06-24  Michael Terry  <michael.terry@canonical.com>

    actually distribute the gio backend

2009-06-24  kenneth@loafman.com

    Fix "external file not found" to show command and file names.

2009-06-23  Kenneth Loafman  <kenneth@loafman.com>

    merge of lp:~scode/duplicity/smart-default-archive

2009-06-23  kenneth@loafman.com

    Avoid deprecation warning for md5 in Python 2.6.

2009-06-22  Peter Schuller  <peter.schuller@infidyne.com>

    * --name affects *expansion*, not default value, of --archive-dir

2009-06-22  Peter Schuller  <peter.schuller@infidyne.com>

    * fix a man page mistake from previous merge
    * remove last remnants of DUPLICITY_ARGS_HASH

2009-06-22  Peter Schuller  <peter.schuller@infidyne.com>

    * correct man page to claim hash of backend url rather than has of args

2009-06-22  Peter Schuller  <peter.schuller@infidyne.com>

    * figure out which arg is a backend url without actually instantiating a backend

2009-06-22  Peter Schuller  <peter.schuller@infidyne.com>

    * make default value to --name be the has of the backend URL specifically, rather than
    the has of remaining args
    * outstanding issue: in order to figure out which arg is a backend we call get_backend();
    must either fix this or feel comfortable that instantiating (and not using) a backend
    is side-effect free

2009-06-22  Peter Schuller  <peter.schuller@infidyne.com>

    * introduce --name parameter to specify symbolic name of a backup
    * change --archive-dir expansion to look for %DUPLICITY_BACKUP_NAME%
    * which in turn defaults to the args hash previously used for
    --archive-dir and %DUPLICITY_ARGS_HASH% expansion

2009-06-22  Peter Schuller  <peter.schuller@infidyne.com>

    * merge from trunk

2009-06-15  Peter Schuller  <peter.schuller@infidyne.com>

    * support expansion of %DUPLICITY_ARGS_HASH% in --archive-dir value
    * default to ~/.duplicity/%DUPLICITY_ARGS_HASH$ so that default behavior
    works well even when the user has multiple backup destinations
    * update the manpage accordingly

2009-06-23  kenneth@loafman.com

    Misc project changes.

2009-06-23  kenneth@loafman.com

    If python is run setuid, it's only partway set, so make sure to run with euid/egid of root.

2009-06-23  kenneth@loafman.com

    Create testfiles/output in SetUp routine so it will run standalone.

2009-06-21  kenneth@loafman.com

    Surround --gio option with try/except so user will not see traceback.

2009-06-21  kenneth@loafman.com

    Make GIO tests dependent on presence of gio module.

2009-06-21  kenneth@loafman.com

    Fix 'get' command args.

2009-06-21  Kenneth Loafman  <kenneth@loafman.com>

    merge of lp:~cjwatson/duplicity/always-sftp

2009-05-06  Colin Watson  <cjwatson@canonical.com>

    initial attempt at using only sftp on the client (https://savannah.nongnu.org/bugs/index.php?26464)

2009-06-21  Kenneth Loafman  <kenneth@loafman.com>

    Add .bzrignore

2009-06-18  Michael Terry  <michael.terry@canonical.com>

    merge with trunk

2009-06-20  Kenneth Loafman  <kenneth@loafman.com>

    merge of lp:~scode/duplicity/bug-387102

2009-06-18  Peter Schuller  <peter.schuller@infidyne.com>

    * merge lp:~mterry/duplicity/log-upload-events since I created conflicts with my
    changes

2009-06-16  Peter Schuller  <peter.schuller@infidyne.com>

    * s/self.__waiter/self.__failed_waiter/

2009-06-16  Peter Schuller  <peter.schuller@infidyne.com>

    * significantly re-design the asynch scheduler to be much simpler; instead of keeping workers
    and queues, simply launch a thread for each unit of work, blocking when called for by
    a concurrency limit or a barrier. the old design was a result of initially designing for
    keeping a persistent set of workers, only to then drop that idea. when dropping that idea,
    I should have re-done it like this from the start instead of retaining the complexity
    i introduced for the persistent worker design.

2009-06-20  Kenneth Loafman  <kenneth@loafman.com>

    merge of lp:~scode/duplicity/reasonable-io-blocksize

2009-06-16  Peter Schuller  <peter.schuller@infidyne.com>

    * GPGWriteFile: what was previously the minimum block is is now just the block size; meaning
    the maximum block size used for individual I/O operations, but still the minimum in terms
    of when to give up on the iteration
    * GZipWriteFile: similar change, though blocksize handling was a bit different

2009-06-20  kenneth@loafman.com

    Fix regression -- add tahoebackend back in.

2009-06-19  Kenneth Loafman  <kenneth@loafman.com>

    s/src.name/self.src.name/ in exception handling path

2009-06-15  Peter Schuller  <peter.schuller@infidyne.com>

    * s/src.name/self.src.name/ in exception handling path

2009-06-18  Michael Terry  <michael.terry@canonical.com>

    merge log worker event info codes

2009-05-31  Michael Terry  <michael.terry@canonical.com>

    add log codes for upload events

2009-06-18  Michael Terry  <michael.terry@canonical.com>

    Merge GIO branch, supporting the --gio argument

2009-06-04  Michael Terry  <michael.terry@canonical.com>

    don't be so specific about exceptions we catch

2009-06-04  Michael Terry  <michael.terry@canonical.com>

    add GIO backend

2009-05-30  Michael Terry  <michael.terry@canonical.com>

    add info codes for upload events

2009-06-18  kenneth@loafman.com

    Fix omitted changes in duplicity manpage.

2009-06-08  loafman

    Changes for 0.6.0.

2009-06-08  loafman

    Some cleanup on the forced assertion test code to allow
    multiple failures and no traceback for the assert.

2009-06-08  loafman

    Add code for testing of Checkpoint/Restore that I had been doing by hand, both single and multiple failure tests, with verify at the end.

2009-06-07  loafman

    Fix getrlimit usage for Cygwin, which was returning -1 for the hard limit on max open files.

2009-06-06  loafman

    After merge of Checkpoint/Restart.

2009-06-06  loafman

    Checkpoint - Prep for merge of duplicity-cprs.

2009-06-06  loafman

    Allow handling of unicode filenames in log messages.

2009-05-20  loafman

    Changes for 0.5.18.

2009-05-20  loafman

    Changes for 0.5.18.

2009-05-14  loafman

    Correct copyright.

2009-05-13  loafman

    Reset file type preferences.

2009-05-13  loafman

    Changed from using ulimit external command to
    resource.getrlimit to check open files limit.

2009-05-13  loafman

    patch #6743: Tahoe backend for duplicity
    https://savannah.nongnu.org/patch/?6743

2009-05-13  loafman

    Only half of this bug is fixed but it's still useful.
    bug #21792: pipe call fails with an error OSError:
    [Errno 24] Too many open files
    https://savannah.nongnu.org/bugs/?21792

2009-05-07  loafman

    Added support for RackSpace's CloudFiles, cf+http.

2009-05-07  loafman

    Add more detail on connection failure.

2009-05-07  loafman

    Added support for RackSpace's CloudFiles, cf+http.

2009-05-04  loafman

    Changes for 0.5.17.

2009-05-02  loafman

    Checkpoint.

2009-05-02  loafman

    The previous revision got the wrong comment, so
    I cleaned up some code and checked back in.  The
    correct release comment should be:

    patch #6814: Ignore comments in filelists
    https://savannah.nongnu.org/patch/?6814

2009-05-02  loafman

    patch #6813: Making changelist easy to read
    https://savannah.nongnu.org/patch/?6813

2009-05-02  loafman

    Moved from using the df command to get temp space
    availability to Python's os.statvfs() call.  Not all df
    commands work the same way.

2009-04-22  loafman

    I had put in some trial code that I removed incompletely that forced
    a full backup action.  This removes the last line of that code.

2009-04-21  loafman

    Changes for 0.5.16.

2009-04-21  loafman

    Reduce max_open_files limit needed to 1024, was 2048.

2009-04-21  loafman

    Fix argument list in FatalError call re max open files.

2009-04-21  loafman

    bug #24825: duplicity warn on insufficient TMPDIR
    space availability and low max open
    file limits pre-backup.
    https://savannah.nongnu.org/bugs/?24825

    bug #25976: Password requested when not needed.
    https://savannah.nongnu.org/bugs/?25976

2009-04-21  loafman

    Use os.access() check on regular files and dirs only.

2009-04-21  loafman

    Added tilde and variable expansion to the source or
    target argument that is not a URL.

2009-04-21  loafman

    Remove check for only one $version string.

2009-04-21  loafman

    bug #24825: duplicity warn on insufficient TMPDIR
    space availability and low max open
    file limits pre-backup.
    https://savannah.nongnu.org/bugs/?24825

2009-04-21  loafman

    bug #25976: Password requested when not needed.
    https://savannah.nongnu.org/bugs/?25976

2009-04-21  loafman

    Make sure gettext is included first.
    Add variable at top of file for verbosity.

2009-04-21  loafman

    Add some documentation.

2009-04-21  loafman

    Make sure gettext is available by importing first.

2009-04-13  loafman

    Move ssh and imap backend globals to globals.py.

2009-04-12  loafman

    patch #6806: More graceful handling of old
    --short-filename files
    https://savannah.nongnu.org/patch/?6806

2009-04-11  loafman

    bug #25594: wrong backup statistics
    https://savannah.nongnu.org/bugs/?25594

2009-04-10  loafman

    Not needed.

2009-04-09  loafman

    Changes for 0.5.15.

2009-04-09  loafman

    If a file is unreadable due to access rights or other
    non-fatal errors, put out error message and continue
    rather than dying messily with a traceback.

2009-04-09  loafman

    Move SystemExit function back to the top and put
    a large note NOT to move it back down, otherwise,
    Exception gets invoked instead.

2009-04-09  loafman

    Remove "--restore-dir" from options[].
    It's not an option and never has been.

2009-04-09  loafman

    Added tilde '~' expansion and variable expansion in the
    options that require a filename.  You can now have this
    "--archive-dir=~/ArchDir/$SYSNAME" if you need it.  No
    expansion is applied to the source or target URL's.

2009-04-07  loafman

    Unit tests were failing for ftp because of the filtering for
    duplicity-only filenames.  Corrected this and removed
    the check for the filename in the first element.

2009-04-07  loafman

    If a file is unreadable due to access rights or other non-
    fatal errors, put out error message and continue.

2009-04-03  loafman

    FTP backend was failing on PureFTPd when the "-x ''"
    option was removed from the second ncftpls popen, a fix
    that was implemented due to bug #24741.  This fix does
    the ls in one pass by extracting either the first or the
    last entry on the 'ls -l'.  [Standard FTP would be nice!]

2009-04-02  loafman

    Changes for 0.5.14.

2009-04-02  loafman

    Normalized include statements and tried to insure that all
    duplicity includes were from the duplicity module.

2009-04-01  loafman

    After email voting among known duplicity contributors,
    the decision was reached to revert to the GPL Version 2
    license, so with their consensus, duplicity is now under
    GPL Version 2.

2009-03-31  loafman

    The -vN option has not changed.  Verbosity may also be one
    of: character [ewnid], or word ['error', 'warning', 'notice',
    'info', 'debug'].  The default is 4 (Notice).  The options
    -v4, -vn, and -vnotice are functionally equivalent, as are
    the mixed-case versions, -vN, -vNotice, -vNOTICE.

2009-03-31  loafman

    The -vN option has not changed.  Verbosity may also be one
    of: character [ewnid], or word ['error', 'warning', 'notice',
    'info', 'debug'].  The default is 4 (Notice).  The options
    -v4, -vn, and -vnotice are functionally equivalent, as are
    the mixed-case versions, -vN, -vNotice, -vNOTICE.

2009-03-30  loafman

    patch #6790: Add --exclude-if-present
    https://savannah.nongnu.org/patch/?6790

2009-03-30  loafman

    Clarify recent log entries.

2009-03-30  loafman

    Add '../' to Python path so we find our GnuPGInterface and not another.

2009-03-29  loafman

    Changed from log.Log with numbered log levels to log.Debug,
    log.Info, log.Notice, log.Warn, log.FatalError as below:
    0  log.FatalError
    1  log.Warn
    2  log.Warn
    3  log.Notice
    4  log.Notice
    5  log.Info
    6  log.Info
    7  log.Info
    8  log.Info
    9 log.Debug
    The -vN option has not changed at this point.

2009-03-29  loafman

    Revert to calling NcFTP utilities (ls, get, put) directly
    rather than scripting ncftp via pexpect.  Move fatal error
    regarding version 3.2.0 to a warning message since it has
    been reported that the segfault problem does not occur on
    most distributions.

2009-03-26  loafman

    Add Changelog.GNU to website and distribution to add a bit of detail
    showing the CVS changes via rcs2log.  Added dist/mkGNUChangelog.sh.

2009-03-25  loafman

    bug #22908: Don't block gpg-agent
    https://savannah.nongnu.org/bugs/?22908

    To fix the above, --use-agent was added as a command line option.
    When this is specified and asymetric encryption is enabled, then all
    GnuPG passphrases will come from the gpg-agent or equivalent program
    and no passphrase prompt will be issued.

2009-03-25  loafman

    Add testing/manual dir.

2009-03-23  loafman

    bug #25976: Signed Backups Now Required
    https://savannah.nongnu.org/bugs/?25976

2009-03-21  loafman

    patch #6787: import duplicity.GnuPGInterface explicitly
    https://savannah.nongnu.org/patch/?6787

2009-03-21  loafman

    Project setting changes.

2009-03-21  loafman

    One statement per line.
    Indent text of error message to code level.

2009-03-19  loafman

    Fixed bug where an extra comma caused a traceback during a warning
    about unnecessary sig files.  Plus fixed print so the real filename
    would show up and not a Python object representation.

2009-03-19  loafman

    bug #25787: Usernames with escaped @-sign are not handled properly
    https://savannah.nongnu.org/bugs/?25787

2009-03-18  loafman

    Adjust log levels so errors show up without verbosity.

2009-03-17  loafman

    BackendException does not cause traceback except when
    verbosity is at level 9 (debug).

2009-03-17  loafman

    Fix backends so sleep does not occur after last retry.

2009-03-17  loafman

    Add more error detection to FTP backend.

    Fix backends so sleep does not occur after last retry.

2009-03-15  loafman

    patch #6773: Make user name optional in rsync backend
    https://savannah.nongnu.org/patch/?6773

2009-03-15  loafman

    bug #25853: duplicity fails with boto passwords coming from ~/.boto
    https://savannah.nongnu.org/bugs/?25853

2009-03-15  loafman

    GPG errors will no longer cause tracebacks, but will produce a
    log entry, from gpg, similar to the following:
    ===== Begin GnuPG log =====
    gpg: BAD0BAD0: skipped: public key not found
    gpg: [stdin]: encryption failed: public key not found
    ===== End GnuPG log =====
    This will let the user know what really caused the GPG process
    to fail, and what really caused errors like 'broken pipe'.

2009-03-12  loafman

    bug #25838: Backup fails / ncftp - remote file already exists
    https://savannah.nongnu.org/bugs/?25838

2009-03-11  loafman

    Add / modify / repair Epydoc docstrings and format.

2009-03-11  loafman

    One statement per line.

2009-03-11  loafman

    One statement per line.

2009-03-08  loafman

    Changes for 0.5.11.

2009-03-08  loafman

    Bug #333057: GnuPGInterface prints exit statuses incorrectly
    https://bugs.launchpad.net/bugs/333057

2009-03-08  loafman

    bug #25787: Usernames with @-sign are not handled properly
    https://savannah.nongnu.org/bugs/?25787

2009-03-08  loafman

    Detabify (was tab-width 8).

2009-03-07  loafman

    Bug #333057: GnuPGInterface prints exit statuses incorrectly
    https://bugs.launchpad.net/bugs/333057

2009-03-07  loafman

    Fix issue on return from waitpid where the result was shifted left and not right, producing 131072 instead of 2, as it should.

    Fixed some indent problems that PyDev complained about (Eclipse IDE).

2009-03-07  loafman

    One statement per line.

2009-03-07  loafman

    bug #25696: ncftp error with 0.5.09
    https://savannah.nongnu.org/bugs/?25696

2009-03-06  loafman

    Also log the quit command.

2009-03-02  loafman

    One statement per line.

2009-03-02  loafman

    bug #15664: When restoring backup: "OverflowError:
    long int too large to convert to int"
    https://savannah.nongnu.org/bugs/?15664

2009-03-02  loafman

    One statement per line.

2009-03-02  loafman

    patch #6761: More robust pexpect handling of SSH authentication
    https://savannah.nongnu.org/patch/?6761

2009-03-02  loafman

    patch #6762: Wrong exit() used for 2.3/2.4 Python
    https://savannah.nongnu.org/patch/?6762

2009-03-02  loafman

    One statement per line.

2009-03-01  loafman

    Explain new filenames and --time-separator better.

2009-03-01  loafman

    Changes for 0.5.10.

2009-03-01  loafman

    Add deprecation warnings for options affected by old filenames.

2009-03-01  loafman

    bug #19988: Incompatibility to Samba/SMB share
    https://savannah.nongnu.org/bugs/?19988

2009-02-28  loafman

    One statement per line.

2009-02-28  loafman

    One statement per line.

2009-02-27  loafman

    Module gettext should be imported and installed prior to importing any other modules.  This allows long strings to be translated when put at the module level rather than at the function call level.  See dup_time.py for examples.

2009-02-27  loafman

    One statement per line and other cleanup.

2009-02-24  loafman

    bug #25550: Error codes do not propagate from log to exit status
    https://savannah.nongnu.org/bugs/?25550

2009-02-21  loafman

    bug #25097: Allow listing files from any time, not just current time
    https://savannah.nongnu.org/bugs/?25097

2009-02-20  loafman

    Bug #229826 duplicity crashed with ValueError in port()
    https://bugs.launchpad.net/duplicity/+bug/229826

2009-02-17  loafman

    Changes for 0.5.09.

2009-02-13  loafman

    If tempdir.py is included, but not instantiated, then deleted, it throws an exception,
    as happens during testing when duplicity main is not used to instantiate tempdir.
    The fix is to make sure instantiation has happened before calling cleanup().

2009-02-13  loafman

    These are changes to make debugging easier.
    - Filter ANSI control (bolding) characters from NcFTP responses.
    - Turn off ad for ncftp server at close of each session.

2009-02-10  loafman

    bug #25530: commandline passwd not working
    https://savannah.nongnu.org/bugs/?25530

2009-02-10  loafman

    FTP is now driven with pexpect rather than NcFTP utilities.
    This closes the following bugs:
    bug #24741: ncftpls -x '' causes failure on Yahoo FTP server
    bug #23516: duplicity/ncftpget not closing unlinked files, ...

2009-02-10  loafman

    Merge from pexpect_ftp.

2009-02-09  loafman

    Applied retryImap2.patch from bug 25512.

2009-02-08  loafman

    bug #25509: Logic error in imapbackend.py [IMAP_SERVER]
    https://savannah.nongnu.org/bugs/?25512

    bug #25512: [Patch] Retry on Imap failure
    https://savannah.nongnu.org/bugs/?25509

2009-02-08  loafman

    Replace rdiff-backup with duplicity in strings.

2009-02-07  loafman

    Add copyright for author.

2009-02-07  loafman

    Split parsedurl test from backendtest and add test cases.

2009-02-05  loafman

    Add NcFTP 3.2.0 exception clause to dependencies.

2009-02-02  loafman

    Turns out going backwards in the license is not as easy as
    forwards.  Restoring GPLv3 license until consensus reached.

2009-02-01  loafman

    Add/update copyright statements in all distribution source files
    and revert duplicity to GPL version 2 license.

2009-01-31  loafman

    Changes for 0.5.07.

2009-01-31  loafman

    Python 2.3 unittest.py tried to call to a test-local variable named
    'test_id' and failed.  Changed to 'my_test_id' and all is well.

2009-01-30  loafman

    Original fix to disallow use of ncftpput 3.2.0 mistyped the ErrorCode used.

2009-01-28  loafman

    patch #6733: Improve error handling in imapbackend.py
    https://savannah.nongnu.org/patch/?6733

2009-01-27  loafman

    Add/update copyright statements in all distribution source files
    and revert duplicity to GPL version 2 license.

2009-01-27  loafman

    patch #6729: New imap backend. Replaces current gmail backend
    https://savannah.nongnu.org/patch/?6729

2009-01-25  loafman

    bug #25293: IOError: [Errno 22] Invalid argument
    https://savannah.nongnu.org/bugs/?25293

2009-01-25  loafman

    Modify patch #6730: Fix timing out for SSH backend
    Do not take out the first line from the return buffer (#4).

2009-01-25  loafman

    patch #6730: Fix timing out for SSH backend
    https://savannah.nongnu.org/patch/?6730

2009-01-25  loafman

    patch #6729: New imap backend. Replaces current gmail backend
    https://savannah.nongnu.org/patch/?6729

2009-01-25  loafman

    Removed ref to bug 25331 since the analysis and fix were both wrong.
    The issue was fixed correctly in bug 25403.

2009-01-25  loafman

    bug #25403: 0.5.06 "manifests not equal because different volume numbers"
    https://savannah.nongnu.org/bugs/?25403

2009-01-25  loafman

    bug #25403: 0.5.06 "manifests not equal because different volume numbers"
    https://savannah.nongnu.org/bugs/?25403

2009-01-25  loafman

    One statement per line.

2009-01-24  loafman

    Move alltests list to separate file.

2009-01-24  loafman

    Add coverage output to .cvsignore.

2009-01-24  loafman

    Turn on verbose for unit tests.

2009-01-24  loafman

    Fix backendtest.py so that empty URL's in config.py cause the
    backend test to be skipped rather than erroring.  Added notes
    in config.py.tmpl explaining the change.

2009-01-23  loafman

    Make default Python be system default version.

2009-01-23  loafman

    Add Releases directory.

2009-01-23  loafman

    First pass at coverage analysis, collect the data.

2009-01-23  loafman

    Remove LOG entries.  Not needed.

2009-01-23  loafman

    Change to ASCII (-kkv)

2009-01-23  loafman

    Run a single unit test.

2009-01-22  loafman

    Increase default volume size (--volsize) to 25M from 5M.  This
    reduces the number of volumes to accomodate larger backups.

2009-01-22  loafman

    bug #25379: sys.exit() causes traceback and should not
    https://savannah.nongnu.org/bugs/index.php?25379

2009-01-18  loafman

    Reworked patch 6701 to list collection one at a time rather than
    writing all as one huge list.  Was causing memeory problems when
    the collections got large.

2009-01-15  loafman

    bug #25331: When --archive-dir and --encrypt-key are used together, incremental fails.
    https://savannah.nongnu.org/bugs/index.php?25331

2009-01-15  loafman

    bug #25331: When --archive-dir and --encrypt-key are used together, incremental fails.
    https://savannah.nongnu.org/bugs/index.php?25331

2009-01-09  loafman

    Changes for 0.5.06.

2009-01-08  loafman

    Fix illegal macro .PP. by removing extraneous period on end.

2009-01-07  loafman

    NcFTP version 3.2.0 will not work with duplicity since we require the
    use of both -f and -C options on ncftpput.  3.1.9, 3.2.1+ work fine.
    I put in error checks for this situation in the FTP backend code.

2009-01-06  loafman

    Noah Spurrier has given us permission to distribute pexpect.py along
    with duplicity, so this will no longer be an install requirement.

2009-01-06  loafman

    Added loop to run-all-tests.sh to run all tests against all supported
    versions of Python if available.  Looks for 2.3, 2.4, 2.5, 2.6.

2009-01-06  loafman

    Fix to deprecation warnings about sha and md5 modules.
    Uses hashlib if available, otherwise original module.

2009-01-05  loafman

    Missed the most basic case, no selection functions.  Fixed.

2009-01-05  loafman

    bug #25230: --include-globbing-filelist only including first entry.
    https://savannah.nongnu.org/bugs/?25230

2009-01-04  loafman

    sr #106583: document the need to use the --force option
    https://savannah.nongnu.org/support/?106583

2009-01-03  loafman

    patch #6709: Report correct number of volumes when restoring
    https://savannah.nongnu.org/patch/?6709

2009-01-03  loafman

    bug #25239: Error during clean, wrong case in duplcicity
    https://savannah.nongnu.org/bugs/?25239

2008-12-30  loafman

    Changes for 0.5.05.

2008-12-30  loafman

    Add po files back into distribution.

2008-12-30  loafman

    Cosmetic - reformat FatalError calls at end for readability.

2008-12-29  loafman

    Change "test" to "$version".

2008-12-29  loafman

    Build list of .mo files to be installed from po directory.

2008-12-29  loafman

    bug #25194: Duplicity 5.04 requires python-distutils-extra...
    https://savannah.nongnu.org/bugs/?25194

2008-12-29  loafman

    Use reldate expansion to include release date.

2008-12-29  loafman

    - Use os.path.join() instead of hardcoded strings
    - Make VersionedCopy replace $reldate as well as $version

2008-12-27  loafman

    Adjust RPM spec file for translations.

2008-12-27  loafman

    Changes for 0.5.04.

2008-12-22  loafman

    patch #6702: handle unknown errnos in robust.py
    https://savannah.nongnu.org/patch/?6702

2008-12-22  loafman

    patch #6700: Make duplicity translatable
    https://savannah.nongnu.org/patch/?6700
    [not in patch - added after unit tests]

2008-12-22  loafman

    patch #6701: Make current-list command machine-readable
    https://savannah.nongnu.org/patch/?6701

2008-12-22  loafman

    patch #6700: Make duplicity translatable
    https://savannah.nongnu.org/patch/?6700

2008-12-22  loafman

    GPG was throwing "gpg: [don't know]: invalid packet (ctb=14)" and apparently this is non-fatal.
    There is a fix for this being rolled into GPG 2.x.
    http://lists.gnupg.org/pipermail/gnupg-devel/2006-September/023180.html
    Copied from collections.py.  Fix supplied by Simon Blandford <simon@onepointltd.com>

2008-12-15  loafman

    One statement per line.  No other changes.

2008-12-15  loafman

    One statement per line.  No other changes.

2008-12-15  loafman

    Print backend name for each test started.

2008-12-15  loafman

    Remove test for assert on non-existing delete.  Not all backends will raise an exception when the target of a delete does not exist.

2008-12-15  loafman

    Log correct file name in line 67.  Use diff_ropath, not basis_path.

2008-12-15  loafman

    Fix patch applied during Patch #6696.  Applied fixiter.diff.

2008-12-15  loafman

    patch #6697: Always log at least one progress during dry run
    https://savannah.nongnu.org/patch/?6697

2008-12-15  loafman

    patch #6696: Consolidate get_delta_iter and get_delta_iter_w_sig
    https://savannah.nongnu.org/patch/?6696

2008-12-15  loafman

    patch #6695: Log filenames
    https://savannah.nongnu.org/patch/?6695

2008-12-15  loafman

    patch #6694: Log exceptions
    https://savannah.nongnu.org/patch/?6694

2008-12-15  loafman

    patch #6693: Some FatalError's don't have codes still
    https://savannah.nongnu.org/patch/?6693

2008-12-15  loafman

    patch #6692: Print collection status in a machine-readable way
    https://savannah.nongnu.org/patch/?6692

2008-12-14  loafman

    bug #24889: NCFTP cannot deal with some FTP servers
    https://savannah.nongnu.org/bugs/?24889

2008-12-14  loafman

    bug #25090: Typos and trailing whitespace in duplicity manpage
    https://savannah.nongnu.org/bugs/?25090

2008-12-10  loafman

    patch #6686: Add error codes for all fatal errors
    https://savannah.nongnu.org/patch/?6686

2008-11-18  loafman

    patch #6678: Add progress metering
    https://savannah.nongnu.org/patch/?6678

2008-11-17  loafman

    Changes for 0.5.03.

2008-11-16  loafman

    patch #6676: Raw delta stats aren't right for multivolumes
    https://savannah.nongnu.org/patch/?6676

2008-11-16  loafman

    patch #6675: Add modelines
    https://savannah.nongnu.org/patch/?6675

2008-11-16  loafman

    patch #6674: Add --log-* options to man page
    https://savannah.nongnu.org/patch/?6674

2008-11-16  loafman

    patch #6673: Add --dry-run option
    https://savannah.nongnu.org/patch/?6673

2008-11-15  loafman

    patch #6672: makedist doesn't ship util.py
    https://savannah.nongnu.org/patch/?6672

2008-11-12  loafman

    Add log.setup() call to main() to support new logging.

2008-11-12  loafman

    *** empty log message ***

2008-11-12  loafman

    Add log.setup() to support new logging.

2008-11-12  loafman

    Checkpoint 2 prior to 5.03.

2008-11-12  loafman

    patch #6670: Machine Readable Output
    https://savannah.nongnu.org/patch/?6670

2008-11-12  loafman

    Correct spelling of parsed_url (parsed_urk) in patch #6662.

2008-11-12  loafman

    sr #106534: GMail backups aren't stored in the correct location
    https://savannah.nongnu.org/support/?106534

2008-11-12  loafman

    sr #106496: put install-from-cvs-notes in CVS-README
    https://savannah.nongnu.org/support/?106496

2008-11-12  loafman

    Checkpoint prior to 5.03.

2008-11-12  loafman

    patch #6638: correct typo in reporting lack of sufficiently new boto backend
    https://savannah.nongnu.org/patch/?6638

2008-11-12  loafman

    patch #6642: make ParsedUrl() thread-safe with respect to itself
    https://savannah.nongnu.org/patch/?6642

2008-11-12  loafman

    patch #6652: improve asynch scheduler (including the synchronous case)
    https://savannah.nongnu.org/patch/?6652

2008-11-12  loafman

    patch #6662: improve s3 backend error reporting
    https://savannah.nongnu.org/patch/?6662

2008-11-12  loafman

    patch #6670: Machine Readable Output
    https://savannah.nongnu.org/patch/?6670

2008-11-12  loafman

    bug #24775: Digest Auth for WebDAV backend
    https://savannah.nongnu.org/bugs/?24775

2008-11-12  loafman

    bug #24731: Documentation error: "if... if" in remove-older-than paragraph
    https://savannah.nongnu.org/bugs/?24731

2008-09-21  loafman

    Changes for 0.5.02

2008-09-21  loafman

    patch #6297: Add IMAP/s/gmail support
    https://savannah.nongnu.org/patch/index.php?6297

2008-09-16  loafman

    patch #6297: Add IMAP/s/gmail support
    https://savannah.nongnu.org/patch/index.php?6297

2008-09-16  loafman

    Change to one statement per line.

2008-09-15  loafman

    Change use of logger so that gpg logs are always collected.
    The log is always printed in the case of gpg IO errors.
    Verbosity level 5 or greater will also print the logs the
    same as previous versions.

2008-09-15  loafman

    Make one statement per line.  No other changes.

2008-09-15  loafman

    - add -h option for help

2008-09-15  loafman

    bug #24274: asyncscheduler.py missing sys import
    https://savannah.nongnu.org/bugs/index.php?24274

2008-09-14  loafman

    bug #24260: backend.py missing re import
    https://savannah.nongnu.org/bugs/index.php?24260

2008-09-11  loafman

    Changes for 0.5.01

2008-09-09  loafman

    Ignore test log file.

2008-09-09  loafman

    Untabify all files.  To compare against previous
    versions use 'cvs diff -w' or 'diff -w'.

2008-09-08  loafman

    Create target dir (collection) if needed.

2008-09-08  loafman

    Ignore testfiles dir.

2008-09-08  loafman

    Add tests for webdav and webdavs.

2008-09-08  loafman

    bug #24223: WebDAV backend broken in 0.5.00
    https://savannah.nongnu.org/bugs/index.php?24223

2008-09-06  loafman

    Changes for 0.5.00

2008-09-06  loafman

    Changes for 0.5.00

2008-09-04  loafman

    temp2.tar was a test-created file that had to be present
    at the beginning of test_tarfile.py.  Removed the need for
    it to be present and removed the file from CVS.

2008-09-03  loafman

    Changes to get unit tests working again:
    - resolve circular imports during unit tests
    - resolve exception error import - now in errors.py

2008-09-03  loafman

    patch #6623: slightly augment tempdir cleanup logging
    https://savannah.nongnu.org/patch/index.php?6623

2008-08-03  loafman

    No longer needed, see backends dir.

2008-08-03  loafman

    no comment

2008-08-03  loafman

    bug #23988: scp destination fails if no username is specified
    https://savannah.nongnu.org/bugs/index.php?23988

2008-08-03  loafman

    bug #23985: --no-encryption option does not work in 0.4.12
    https://savannah.nongnu.org/bugs/index.php?23985

2008-08-02  loafman

    patch #6596: re-organize backend module structure
    https://savannah.nongnu.org/patch/index.php?6596

2008-08-01  loafman

    patch #6353: Concurrency for volume encryption and upload.
    https://savannah.nongnu.org/patch/index.php?6353

2008-08-01  loafman

    patch #6589: S3 european bucket support
    https://savannah.nongnu.org/patch/index.php?6589

2008-07-22  loafman

    Changes for 0.4.12.

2008-07-22  loafman

    bug #23362: Documentation for --version, --time-separator <char>
    https://savannah.nongnu.org/bugs/index.php?23362

2008-07-22  loafman

    Cosmetic only.

2008-07-22  loafman

    bug #23540: doc bug in man page (environment FTP_PASSWORD)
    https://savannah.nongnu.org/bugs/?23540

2008-06-23  loafman

    Dan Muresan created a patch that tries to minimize the number of password
    prompts.  To do so, it sometimes requests a password once without
    confirmation; if later it turns out that a full backup is needed, the
    user is prompted for confirmation.

2008-05-16  loafman

    bug #23066: ssh uris with given portnumbers are not handled correctly
    https://savannah.nongnu.org/bugs/index.php?23066

2008-05-15  loafman

    Fix sort() for Python 2.3

2008-05-07  loafman

    Change back to requiring Python 2.3.

2008-05-05  loafman

    Change requirements back to Python 2.3.

2008-05-05  loafman

    Changes for 0.4.11

2008-05-05  loafman

    Modified to run on Python 2.3.

2008-04-04  loafman

    bug #22826: regressions caused by boto 1.1c
    https://savannah.nongnu.org/bugs/?22826

2008-04-01  loafman

    Reinstate patch #6340 with a detailed explanation.
    http://savannah.nongnu.org/patch/index.php?6340

2008-03-26  loafman

    Changes for 0.4.10.

2008-03-26  loafman

    Remove --sign for now.

2008-03-26  loafman

    bug #22728: FTP backend fails on empty directory
    https://savannah.nongnu.org/bugs/?22728

2008-03-25  loafman

    Fix log.debug to log.Debug

2008-03-25  loafman

    patch #6453: handle absolute urls in webdav backend
    https://savannah.nongnu.org/patch/index.php?6453

2008-03-25  loafman

    patch #6449: add additional debug level logging
    https://savannah.nongnu.org/patch/index.php?6449

2008-02-06  loafman

    patch #6403: Restore by overwriting files/directories by using --force option
    https://savannah.nongnu.org/patch/?6403

2008-02-06  loafman

    Password should be None, not empty string.

2008-02-06  loafman

    Add config for S3 tests.

2008-02-06  loafman

    Reformat to one statement per line.

2008-02-06  loafman

    Fix problem where S3 prefix was appended with 'd'.  This caused
    a failure in the regression tests.  Unsure where it came from.

2008-02-06  loafman

    patch #6389: Possible Fix for pagefile.sys on Win32 systems
    https://savannah.nongnu.org/patch/?6389

2008-02-06  loafman

    patch #6380: add additional named logging levels
    https://savannah.nongnu.org/patch/?6380

2008-02-06  loafman

    patch #6374: Duplicity --tempdir patch documentation.
    https://savannah.nongnu.org/patch/?6374

2008-02-06  loafman

    patch #6375: Duplicity reports the epoch for a nonexistant last full backup date
    https://savannah.nongnu.org/patch/?6375

2008-02-06  loafman

    - remove sleep() from dup_time.py - not used.
    - make one statement per line format change.

2008-02-06  loafman

    Remove testSleeping since sleep() removed from dup_time.py.

2008-02-06  loafman

    Add S3 backend test.

2008-02-03  loafman

    do not store object

2008-01-08  loafman

    Add requirements for source package install.

2008-01-04  loafman

    Changes for 0.4.9.

2008-01-04  loafman

    Add more info on URL formats.

2007-12-31  loafman

    Updated URL Formats in the Help Screen.

2007-12-31  loafman

    Added section URL FORMAT in the duplicity man page.

2007-12-30  loafman

    Make sure to strip extraneous single colon when dealing
    with non-module URLs.  We provide the colon as needed.

2007-12-30  loafman

    bug #21909: Problematic typo in compare_verbose() method
    https://savannah.nongnu.org/bugs/index.php?21909

2007-12-29  loafman

    patch #6357: Explicit restore action is missing from the command list,
    https://savannah.nongnu.org/patch/?6357

2007-12-29  loafman

    patch #6356: Command line option for the temporary directory root.
    https://savannah.nongnu.org/patch/?6356

2007-12-27  loafman

    Added regression tests for absolute, relative, and
    module pathing in the rsync scheme.

2007-12-27  loafman

    Fixed rsync URL description text in --help.

2007-12-27  loafman

    Added 2nd patch to bug #21475 that forces all versions of
    Python to use the fixed urlparse.py.

    Fixed issue with Pure-FTPd that would always return an empty
    directory listing and thus force a full backup every time.
    A side effect of the change is that we now only make one call
    to ncftpls to get the listing, thereby reducing the overhead
    on systems with a large number of backup files.

    bug #21896: Two problems with rsync under 0.4.8 + patch
    https://savannah.nongnu.org/bugs/index.php?21896

    patch #6354: S3 staight typo results in a bogus exception
    https://savannah.nongnu.org/patch/?6354

2007-12-27  loafman

    Fixed so that remove-older-than and remove-all-but-n-full
    will not request a GPG passphrase.

2007-12-26  loafman

    Fixed regression caused by changeover to new urlparse.py.
    bug #21475: FTP Usernames that contain '@' are not recognized
    https://savannah.nongnu.org/bugs/index.php?21475

2007-12-15  loafman

    Changes for 0.4.8.

2007-12-15  loafman

    Format to one statement per line.

2007-12-15  loafman

    Allow pexpect to force the close of the child on sftp
    calls.  We already do that with scp calls.  This cleans
    up that exception.

2007-12-14  loafman

    patch #6344: S3 bad bad key key handling
    http://savannah.nongnu.org/patch/?6344

2007-12-13  loafman

    Replace set_password/phrase with set_environ and
    clarify meaning in config.py.

2007-12-12  loafman

    Complete description of install using --prefix=.

2007-12-12  loafman

    Fix version of boto needed plus formatting.

2007-12-12  loafman

    patch #6340: S3 short filename regression
    https://savannah.nongnu.org/patch/?6340

2007-12-12  loafman

    Make sure config.py not checked in.

2007-12-12  loafman

    Initial release.

2007-12-12  loafman

    This test requires a file that no longer exists.
    Plus, it is unclear what this test is supposed
    to accomplish.  Tar is tested by the other tests.

2007-12-12  loafman

    First pass at getting tests up to date:
    -- isolate config in 'config.py' (see config.py.tmpl)
    -- silence noisy tests as much as possible
    -- fix code on both sides as needed

2007-12-09  loafman

    Initial release.

2007-12-09  loafman

    Remove 2nd call to dup_time.settimestr() since it overrides
    the time that may be set by --current-time (used for testing).

2007-12-09  loafman

    Regen dup_time.curtimestr if time-separator changed.

2007-12-09  loafman

    Fixed previous patch that assumed the presence
    of the user and password in the rsync URL.

2007-12-09  loafman

    Bring tests up to date.

2007-12-08  loafman

    bug #21751: rsync module urls do not work in 0.4.7
    https://savannah.nongnu.org/bugs/index.php?21751

    bug #21752: Boto backend needs version 0.9d or later
    https://savannah.nongnu.org/bugs/index.php?21752

2007-12-07  loafman

    Changes for version 0.4.7.

2007-12-07  loafman

    Change to require Python 2.4 or later.

2007-12-07  loafman

    Formatted list and added tempdir.py and urllib_2_5.py
    to the released files list.

2007-12-06  loafman

    Fix confusion over patches applied to different versions.
    Patch #6300 should now be applied completely.

    Added back munge_password() so entire commandline could
    be logged without the password showing.

2007-12-06  loafman

    Hole imapbackend till next release.

2007-12-06  loafman

    Hold till next release.

2007-12-05  loafman

    patch #6300: Standard library replacement for ParsedUrl class
    https://savannah.nongnu.org/patch/?6300

    I had to fix the ssh/scp scheme to remove the leading '/' in
    parsed_url.path, otherwise it tried to treat the path as absolute.

2007-12-02  loafman

    Backed out the following patch until bugs fixed...
    patch #6300: Standard library replacement for ParsedUrl class
    https://savannah.nongnu.org/patch/?6300

2007-12-02  loafman

    patch #6301: log sftp commands at verbosity 5
    https://savannah.nongnu.org/patch/?6301

2007-12-02  loafman

    patch #6300: Standard library replacement for ParsedUrl class
    https://savannah.nongnu.org/patch/?6300

2007-12-02  loafman

    patch #6299: re-design tempfile handling
    https://savannah.nongnu.org/patch/?6299

2007-12-01  loafman

    Move import of imapbackend to the end of the
    module.  Circular dependency.  Needs fixing.

2007-12-01  loafman

    Undo regression of bug #21508 contained in
    patch #6298: URI unquoting patch for FTP backend
    https://savannah.nongnu.org/patch/?6298

    Some cosmetic cleanup.

2007-12-01  loafman

    patch #6298: URI unquoting patch for FTP backend
    https://savannah.nongnu.org/patch/?6298

2007-12-01  loafman

    patch #6297: Add IMAP/s/gmail support
    https://savannah.nongnu.org/patch/?6297

    Added 2nd patch for above.

2007-12-01  loafman

    patch #6297: Add IMAP/s/gmail support
    https://savannah.nongnu.org/patch/?6297

2007-12-01  loafman

    patch #6292: Amazon S3 bucket creation deferral for Duplicity 0.4.6
    https://savannah.nongnu.org/patch/?6292

2007-12-01  loafman

    bug #21686: NcFTPGet 3.2.0 tempfile incompatibility
    https://savannah.nongnu.org/bugs/index.php?21686

2007-12-01  loafman

    Applied patch from Eric Hanchrow to fix logging error in
    botoBackend, and fix delete() in rsyncBackend.

    bug #21686: NcFTPGet 3.2.0 tempfile incompatibility
    https://savannah.nongnu.org/bugs/index.php?21686

2007-11-29  loafman

    bug #21673: remove-all-but-n-full wrong arg usage
    https://savannah.nongnu.org/bugs/index.php?21673

    patch #6293: [patch] left-over patching from
    remove-all-but-n-full patch
    https://savannah.nongnu.org/patch/?6293

2007-11-28  loafman

    more Changes for 0.4.6.

2007-11-28  loafman

    Changes for 0.4.6.

2007-11-28  loafman

    Fixed coding problem where matched_sig_chain could be
    referenced before it was defined.

2007-11-28  loafman

    https://savannah.nongnu.org/patch/index.php?6291
    patch #6291: Alternative WebDAV HTTPS patch

2007-11-28  loafman

    https://savannah.nongnu.org/patch/index.php?6289
    patch #6289: Amazon S3 key prefix patch for Duplicity 0.4.5

2007-11-28  loafman

    https://savannah.nongnu.org/patch/?6284
    patch #6285: security fix: eliminate use of mktemp()

2007-11-28  loafman

    https://savannah.nongnu.org/bugs/index.php?21651
    bug #21651, add https support for webdav.

    https://savannah.nongnu.org/patch/?6284
    patch #6284: document TMPDIR and friends

2007-11-28  loafman

    https://savannah.nongnu.org/bugs/index.php?21657
    bug #21657: ncftpls fails to create dir in ver 0.4.5

2007-11-28  loafman

    https://savannah.nongnu.org/bugs/index.php?21651
    bug #21651, add https support for webdav.

2007-11-28  loafman

    Try, the second.  See comments in the bug tracker.
    https://savannah.nongnu.org/bugs/index.php?21646
    bug #21646: --archive-dir causes delete of remote full
    sigs and orphaned sig files

2007-11-28  loafman

    https://savannah.nongnu.org/bugs/index.php?21651
    bug #21651, add https support for webdav

2007-11-26  loafman

    Fix release date in 0.4.5.

2007-11-26  loafman

    Changes for 0.4.5.

2007-11-26  loafman

    https://savannah.nongnu.org/bugs/index.php?21646
    Fix to handling of collections when --archive-dir is used.
    Prior to this, duplicity would write the full sig files to
    both local and remote, then delete the remote.  Now, it does
    not delete the remote full sigs.

    Applied the following patches from Peter Schuller
    patch #6279, add command 'remove-all-but-n-full'
    patch #6280, clarify --archive-dir option
    patch #6281, --help should print to stdout, not stderr
    patch #6282, collection-status: output in more consistent order

2007-11-23  loafman

    Changes for version 0.4.4.

2007-11-23  loafman

    Applied a patch from Gregory Hartman to correct handling of DST
    in time calculations.  This affects backups made the night of
    a DST time switch.

2007-11-23  loafman

    Cosmetic - Use True and False, not 1 and None.

2007-11-23  loafman

    Fix version checking code in ftpBackend.

2007-11-19  loafman

    Changes to commandline processing to allow non-ambiguous short
    strings for commands, i.e. 'i', 'inc', 'incr' for 'incremental',
    'f' for 'full', etc..  A warning message is printed if the short
    command is not unique.

2007-11-19  loafman

    Changes to ftpBackend to use the login config file rather than
    putting the username and password on the command line.  This
    requires the use of NcFTP 3.1.9 or later.

    Thanks to a patch from Greg Hewgill the Amazon S3 backend now
    uses --num-retries to retry IO repeatedly if needed.

2007-10-26  loafman

    Changes for 0.4.4.RC4 try 2

2007-10-26  loafman

    Changes for 0.4.4.RC4

2007-10-26  loafman

    Replace with Version 3 GPL text.

2007-10-26  loafman

    Fixed issue in --time-separator where the current time string
    was being set prior to setting the separator, causing errors
    when trying to set the --time-separator for Windows systems.

2007-10-26  loafman

    There is a new command line syntax to separate actions and
    options.  Refer to the new man page for full details.

2007-10-26  loafman

    Correct calling sequence in calls to get_signature_chains().

2007-10-26  loafman

    Fix so that ftpBackend.delete() does not print file list.

2007-10-26  loafman

    Fix so that file mtime is always compared in full seconds.

2007-10-02  loafman

    Changes for 0.4.4.RC3 -- Corrected.

2007-10-02  loafman

    Changes for 0.4.4.RC3.

2007-09-29  loafman

    Add 'patch' dir to ignore list.

2007-09-29  loafman

    Patch from Olivier Croquette to add :port option in FTP.

2007-09-29  loafman

    Patch from Olivier Croquette to add --full-if-older-than=<time>
    option to force a full backup at <time> rather than incremental.

2007-09-28  loafman

    Patch from Olivier Croquette to add :port option in FTP.

    Patch from Mitchell Garnaat to get all keys from S3, rather
    than just the first 1000.

    Fix to sshBackend to version check for python-pexpect 2.1.

    Fix one case in ftpBackend where host string was used instead of
    url_string.  This only affected the creation of the target dir on
    the remote system, if it did not exist, and only if the user or
    port needed to be specified.

2007-09-26  loafman

    Changes for 0.4.4.RC2.

2007-09-26  loafman

    Added --timeout <seconds> (default 30) to allow users to change
    duplicity's network timeout settings.

    Added --time-separator <char> to allow users to change the time
    separator from ':' to another character that will work on their
    system.  HINT: For Windows SMB shares, use --time-separator='_'.
    NOTE: '-' is not valid as it conflicts with date separator.

    Changed usage message to separate options and commands.

2007-09-26  loafman

    Add patch from Olivier Croquette to allow user@domain usernames,
    making ftp://user@domain@domain.com/path a valid URL.

    Added a bit of debug print to sshBackend for --verbosity=9.

2007-09-26  loafman

    Add patch from Alexander Zangerl to suppress the GPG passphrase
    prompt when a passphrase is not needed.
    - full and pubkey enc:  doesn't depend on old encrypted info
    - inc and pubkey enc and archive-dir: need manifest and sigs,
    which the archive dir contains unencrypted
    - with encryption disabled
    - listing files:  needs manifest, but the archive dir has that
    - collection status:  only looks at a repository

2007-09-19  loafman

    Changes for 0.4.4.RC1.

2007-09-19  loafman

    https://savannah.nongnu.org/patch/index.php?6205
    Add option --librsync-dir for when its not found.

2007-09-19  loafman

    Bug #21123: duplicity 0.4.3 does not find any backup chains
    https://savannah.nongnu.org/bugs/?21123

2007-09-19  loafman

    Make tempfiles with useful names.

2007-09-19  loafman

    Fixes manual page and usage msg for rsync url and --remove-older-than.

2007-09-19  loafman

    Fix for Debian bug #228388: old/aborted/offending sig files
    prohibit any further action.

2007-09-19  loafman

    Fixes manual page and usage msg for rsync url and --remove-older-than.

2007-09-19  loafman

    Do not ask for passphrase when none is needed.

2007-09-16  loafman

    Final patch for Peter Schuller's fix to max read size.
    The first one was broken (revision previous to this).

2007-09-10  loafman

    Add patch submitted by Peter Schuller which removes the
    default SSH options that ignored known hosts files and
    disabled strict host checking.  This patch also handles
    the authentication failures from these issues.

2007-09-06  loafman

    Fixed so that max read size is 64k, not the
    volume size which can be quite large.

2007-08-20  loafman

    Fix release date.

2007-08-20  loafman

    Changes for 0.4.3 release.

2007-08-20  loafman

    Removed use of tempfile.TemporaryFile().  This fixes the
    restore problem on Windows that was due to Python bug
    1776696 reported on Sourceforge.

2007-08-20  loafman

    Removed hardwired options to use bzip2 compression.

    Added gpg-options to allow users to add options to
    the gpg process.

2007-08-20  loafman

    Changed ssh-command to ssh-options to allow users
    to add options to the scp and sftp commmands.

    Added gpg-options to allow users to add options to
    the gpg process.

2007-08-20  loafman

    Move get_password() to Backend class to standardize.

    Fix problem with ftpBackend to create target directory if needed.

2007-08-13  loafman

    Upgrade to GPL version 3 license.

2007-08-13  loafman

    Do not pass :port part of URL to scp backend.
    Its taken as the target file and errors out.

2007-08-13  loafman

    Change ssh_command option to be ssh_options.  This adds
    options to the scp and sftp commands that are used by
    the ssh backend.

2007-08-13  loafman

    Fixed bug 20764 - unable to use port in ssh backend.
    https://savannah.nongnu.org/bugs/?20764

    Change ssh backend to send 'quit' instead of EOF when
    using sftp.  This allows it to run under cron as long
    as the password is supplied non-interactively.

2007-08-09  loafman

    Changes for 0.4.3.RC12

2007-08-09  loafman

    Changes for 0.4.3.RC12

2007-08-09  loafman

    Changed the file:, ftp:, and ssh: backends so that
    the target directory will be created at start.

    Changed the ftp: backend so that empty target dirs
    do not error out.

2007-08-09  loafman

    Clean up help list formatting.

2007-08-09  loafman

    Fix index out of range in Bug 20730, triggered when there
    is only one incremental and no previous in list.
    https://savannah.nongnu.org/bugs/?20730

2007-08-09  loafman

    - Print warning if pexpect version is less than 2.1.
    - Fix author and maintainer settings.

2007-08-09  loafman

    Fix environment var name for ssh backend.

2007-07-21  loafman

    Changes for 0.4.3.RC11.

2007-07-21  loafman

    Add --ssh-askpass option.

2007-07-21  loafman

    Duplicity now correctly processes scp URL's of the form:
    scp://user@host[:port]/
    where the directory spec is empty.  This fixes a bug where the
    user could not write into the home directory on the target.

    The SSH/SCP backend has had an overhaul.  It now requires the
    python-pexpect module.  Normally this can be obtained from your
    distro's repository, but if you want, you can download pexpect
    from http://pexpect.sourceforge.net.

    The SSH/SCP backend work was done to allow the user to use password
    authentication rather than public-key.  You may now enter a password,
    either through the FTP_PASSWORD environment variable, or at the
    console.  To activate this feature you will need to use the option
    --ssh-askpass on the command line.  The default is public-key, which
    does *not* look for a password from either source.

2007-07-15  loafman

    patch #6094, Boto Backend Fixes for RC10

2007-07-14  loafman

    Changes for 0.4.3.RC10

2007-07-14  loafman

    Add support for:
    --ftp-passive,
    --ftp-regular,
    --num-retries

    Removed -m option on FTP put command.  This means that
    the remote directory must exist prior to backup.

    Changed ftpBackend from -f option back to commandline.
    Various versions of ncftp* interact differently when
    both -f and commandline options are supplied.

    The FTP password is munged in all log operations.

    Added logging of filenames in the bucket when -v9 is
    used on Amazon S3.

2007-07-14  loafman

    Add support for:
    --ftp-passive,
    --ftp-regular,
    --num-retries

2007-07-14  loafman

    Add descriptions for:
    --ftp-passive,
    --ftp-regular,
    --num-retries

2007-07-10  loafman

    Replace missing comma in argument list.

2007-07-09  loafman

    Changes for 0.4.3.RC9.
    Drop ftplib.py.

2007-07-09  loafman

    No longer needed.

2007-07-09  loafman

    Changes for 0.4.3.RC9.

2007-07-09  loafman

    Added a commandline option, '--num-retries=<int>', to set the number
    of retries.  The default is 5.

2007-07-09  loafman

    New S3 backend, Boto, from Eric Evans, replaces bitBucket.  Boto can
    be obtained from http://code.google.com/p/boto/.  I did not make this
    a requirement for setup since its not in the normal repositories.

    New FTP backend from Thorsten Schnebeck that uses ncftp instead of
    Pythons ftplib.  This seems to be much more solid.  I added the -f
    option with a secure temp file to contain host, user, and password,
    rather than having them on the command line.  I also added the -m
    option to the put command to create the target directory and the -t
    option to make sure it times out if there is a network problem.

    The Backend class now contains a popen_persist function that acts like
    run_command_persist.  Both use the new num_retries global.

2007-06-29  loafman

    Change to a max block size of 2048 bytes for
    rsync difference buffer.  This may slow things
    down for truly large files, but will give much
    smaller deltas on files with numerous small
    changes, such as database files.

2007-06-28  loafman

    Initial release.

2007-06-27  loafman

    Changes for 0.4.3.RC8

2007-06-27  loafman

    Bug 20039 - Andreas Schildbach: --and--
    Patch 6030 - Alexander Zangerl <az@debian.org>:
    Duplicity now uses bzip2 for compression.  This matches the way
    the Debian distribution handles it.  I'll think about adding an
    option to override later, if its needed.

2007-06-27  loafman

    Bug 20282 - Thomas Tuttle:
    An out of range index when checking past history in the backup
    sets caused a failure when trying to access later.

    Bug 20149 - dAniel hAhler:
    dAniel submitted a second patch for this for further cleanup.
    The new patch prefers the latest intact backup set.

2007-06-19  loafman

    Changes for 0.4.3.RC7

2007-06-19  loafman

    Patch 6029 - Alexander Zangerl <az@debian.org>:
    http://bugs.debian.org/370206
    archive-dir together with incremental backup results in crash. the
    patch is simple, the code in 0.4.2 did attempt to access strings as
    objects.

2007-06-19  loafman

    Patch 6033 - Alexander Zangerl <az@debian.org>:
    let's add a --help terse usage message and don't just direct the user
    to the manual. this should come handy if somebody needs to restore
    stuff without having the manual available.

2007-06-19  loafman

    Patch 6032 - Alexander Zangerl <az@debian.org>:
    a new feature patch: i've recently gotten annoyed with having gazillions of
    5mb files and therefore added a --volsize option to allow the user setting
    the chunk size. the patch is simple and contains a manpage update as well.

2007-06-19  loafman

    Add -u (unbuffered) to shebang line.

2007-06-19  loafman

    Add stderr.flush() in FatalError().

2007-06-19  loafman

    Bug 20179 - dAniel hAhler: When errors cause login to fail in FTP,
    reset and try again.

2007-06-13  loafman

    Not needed.

2007-06-13  loafman

    Cosmetic change to force new log.  The log for revision 1.28
    is not correct.  It should read as follows:

    Patch 5993 - daacyy302@sneakemail.com: Make Amazon S3 backend
    incrementally more robust for recovery.

2007-06-13  loafman

    Changes for 0.4.3.RC6.

2007-06-13  loafman

    Patch 5998 - Kuang-che Wu: Cache uid and gid lookup to speed
    operations.

2007-06-13  loafman

    Bug 20419 - dAniel hAhler: When errors cause an incomplete backup set,
    flag the error with a message, rather than erroring out.  The user
    then knows to run --cleanup.

2007-06-04  loafman

    Changes for 0.4.3.RC5.

2007-06-04  loafman

    dAniel hAhler submitted a patch to change "Error initializing file
    foo" (log level 2), where foo was a socket, to "Skipping socket foo"
    (log level 7).  https://savannah.nongnu.org/patch/?5985

2007-06-04  loafman

    Change logging to flush after every write, unbuffering stdout and
    stderr, thus producing logs that are coherent.

2007-06-04  loafman

    GnuPG fails when trying to access stdin on an empty passphrase.
    Changes allow empty passphrase on public-key encryption and now
    respond gracefully on empty passphrase for symmetric encryption.

2007-06-02  loafman

    Changes for 0.4.3.RC4.

2007-06-02  loafman

    Move catch of NLST errors back to self.error_retry()

2007-06-02  loafman

    More FTP fixes:
    - clean up error handling
    - change initial error delay to zero
    - move catch of NLST errors to self.list()

2007-05-31  loafman

    Changes to release 0.4.3.RC3.

2007-05-30  loafman

    - Fix so that FTP connection/login is closed and
    reopened when errors 221 or 421 are reported.

    - Fix grammer in error message.

2007-05-30  loafman

    Changes to release 0.4.3.RC2.

2007-05-30  loafman

    Remove GnuPGInterface.py

2007-05-30  loafman

    Apply patch for bug 19998, ValueError exception.

2007-05-26  loafman

    Added change notices for FTP password and rsync backend.

2007-05-26  loafman

    Fix request password in ftpBackend if environ not set.

2007-05-26  loafman

    - allow connection after 226 in NLST (ProFTPD)
    - request password in ftpBackend if environ not set
    - rsyncBackend was using the full URL, now uses server:path

2007-05-26  loafman

    Document changes for 0.4.3.

2007-05-25  loafman

    Do not set FTP to active mode at start of session.

2007-05-24  loafman

    1) WebDAV needs a Depth: 1 header otherwise infinite depth
    is assumed and may be restricted due to load.

    2) Used the allprop XML command to get back properties that
    included the filenames.  Refer to RFC 2518.

2007-05-23  loafman

    Fixes bug:
    https://savannah.nongnu.org/bugs/?19940

2007-05-23  loafman

    Applied patches:
    https://savannah.nongnu.org/patch/?5680
    https://savannah.nongnu.org/patch/?5681

2007-05-23  loafman

    Added patches:
    https://savannah.nongnu.org/patch/?4486
    https://savannah.nongnu.org/patch/?5183
    https://savannah.nongnu.org/patch/?5185
    https://savannah.nongnu.org/patch/?5412
    https://savannah.nongnu.org/patch/?5413
    https://savannah.nongnu.org/patch/?5680
    https://savannah.nongnu.org/patch/?5681
    https://savannah.nongnu.org/patch/?5682
    https://savannah.nongnu.org/patch/?5794
    https://savannah.nongnu.org/patch/?5830

    Fixed bugs:
    https://savannah.nongnu.org/bugs/?2441
    https://savannah.nongnu.org/bugs/?16711

    Miscellaneous cosmetic fixes (spelling and spacing).

2006-05-09  jinty

    BitBucketBackend:
    * if something goes wrong and we need to re-connect, dump the exception
    on stderr. Be very noisy so that whatever is wrong will be fixed.

2006-05-04  bescoto

    Typo fix for error message

2006-05-02  jinty

    Fix a bug in the bitbucket backend:
    We need to get a new bits from the new bucket if we re-connect.

2006-05-01  jinty

    Changes to the bitbucket backend:
    * Update to work with bitbucket 0.3b.
    * Add some docimentation.
    * Implement a suggestion by Ben Escoto to move the access and secret keys to
    environment variables.
    * Implement a very simplistic error correction mechanisim that will re-connect
    on an operation failure and re-try the operation. Note that this is just a
    band-aid for issues that should be resolved at lower levels.

2006-05-01  bescoto

    Removed time_separator entry from changelog when I backed out patch

2006-05-01  bescoto

    Went back to old time_separator, because I realized new way wouldn't
    handle some cases, and could break backwards compatibility

2006-05-01  bescoto

    Andre Beckedorf's patches for ftp and rsync backends, and time_separator

2006-04-30  bescoto

    Checked in Brian Sutherland's Amazon S3 code

2006-04-30  bescoto

    Added --sftp-command to changelog

2006-04-30  bescoto

    Added --sftp-command option and man page documentation

2006-04-30  bescoto

    Fixed Jiri's name.  Sorry about that :-)

2006-02-03  bescoto

    final changes for version 0.4.2

2006-02-03  bescoto

    Fixes to the scp backend

2006-02-02  bescoto

    Stop --remove-older-than from deleting current chain

2006-02-01  bescoto

    Catch ftp error 450 when listing directory

2006-02-01  bescoto

    cleaned up and documented --collection-status

2006-01-12  bescoto

    asdf's tarfile large uid/gid patch

2006-01-12  bescoto

    Jiri Tyr's scp/sftp patch

2006-01-02  bescoto

    Eric Hanchrow's remove signature patch

2006-01-01  bescoto

    A few minor updates so test pass on my system again

2003-11-21  bescoto

    MDR patch allows signing with different key

2003-08-14  bescoto

    Added note about passphrase confirmation

2003-08-14  bescoto

    When collecting password from user, make type it twice to confirm

2003-08-10  bescoto

    Final changes for 0.4.1

2003-08-10  bescoto

    Updating rpm for Fedora

2003-08-10  bescoto

    Trying to remove...

2003-08-10  bescoto

    Small changes for 0.4.1 and python 2.3

2003-08-09  bescoto

    variable block size, librsync 0.9.6

2003-08-09  bescoto

    Remove large file note now that block size chosen based on file size

2003-08-09  bescoto

    Ported some code from rdiff-backup:  choose sig block based on file
    length, and work with librsync 0.9.6.

2003-08-09  bescoto

    Mention problem with /proc

2003-08-08  bescoto

    Cache pwd and group files

2003-08-08  bescoto

    Added --version switch, small change to man page

2003-08-07  bescoto

    Sebastian Wilhelmi's update for rsync backend

2003-08-07  bescoto

    Applied Stephen Isard's patch for --exclude-globbing-filelist

2003-04-06  bescoto

    Added mention of rsync backend.

2003-04-06  bescoto

    added rsync contributed by Sebastian Wilhelmi

2003-03-14  bescoto

    Added test and fix for long symlink to long file bug

2003-03-09  bescoto

    Raise error (instead of exiting silently) if no files found to restore

2003-03-09  bescoto

    Added long filenames test

2003-03-08  bescoto

    Added man page info on --short-filenames option

2003-02-02  bescoto

    (version of) Helmut Schneider's patch to display mtimes with list files

2002-11-30  bescoto

    Added --no-encryption option, fixed crash on inc when no changed files

2002-11-30  bescoto

    Added --verify option, tweaked some verbosity levels

2002-11-30  bescoto

    Added compare_verbose and test to path module

2002-11-24  bescoto

    Changed restore procedure.  Now all sets integrated simultaneously.

2002-11-19  bescoto

    Fixed typo in get_ropath

2002-11-18  bescoto

    Added a few options for only doing upload/move/checkin/etc

2002-11-18  bescoto

    Changed way difftars are split between volumes to waste less space

2002-11-17  bescoto

    Slight tweak to base36 code

2002-11-17  bescoto

    Added extra tests for base36 conversion

2002-11-17  bescoto

    Shorted short filenames (use base36)

2002-11-17  bescoto

    Swallow GPG logging output if verbosity 3 or less

2002-11-17  bescoto

    Added --remove-older-than option, changed --current-time behavior

2002-11-17  bescoto

    Added --cleanup option

2002-11-17  bescoto

    Added --force option.

2002-11-17  bescoto

    Added code for finding extraneous and old files

2002-11-17  bescoto

    For ssh, deleted in groups of 10 so command line doesn't overflow

2002-11-16  bescoto

    Fixed a few minor collections bugs, added get_extraneous

2002-11-14  bescoto

    Added note on one pass restores/verifies

2002-11-14  bescoto

    Added --restore-time bug fix note

2002-11-12  bescoto

    Better fix for same (current_time) bug

2002-11-12  bescoto

    Fixed minor bug erasing output dir too early

2002-11-12  bescoto

    Restores now default to current time if restore time not specified

2002-11-12  bescoto

    Added undocumended --collection-status option for testing purposes

2002-11-11  bescoto

    More misc updates for 0.3.0

2002-11-10  bescoto

    Few last minute tweaks to prepare for 0.3.0 release

2002-11-10  bescoto

    Added --ssh-command and --scp-command options

2002-11-10  bescoto

    Fixed time-must-be-int bug with --short-filenames, added test

2002-11-10  bescoto

    Various bugfixes so ftp backend passes final test

2002-11-10  bescoto

    Added --short-filenames option

2002-11-10  bescoto

    Added ftp backend support

2002-11-03  bescoto

    Added man page entry for --file-to-restore option

2002-11-03  bescoto

    Added statistics reporting after successful backup

2002-11-02  bescoto

    Added --list-current-files option

2002-11-02  bescoto

    Make CVS more friendly; don't depend on src symlink

2002-11-02  bescoto

    Updated documentation on new globbing options

2002-11-02  bescoto

    Fixed bug & added test when root was reg file, not dir

2002-11-02  bescoto

    Added --include/exclude-globbing-filelist options

2002-11-01  bescoto

    Fixed tar '..' security bug

2002-11-01  bescoto

    Added 2 test cases: neg mtimes, missing u/gnames

    Now check to make sure these files aren't spuriously marked as
    changed.

2002-10-31  bescoto

    Fixed dumb st_time/st_mtime typo

2002-10-29  bescoto

    Updated with new web page/mailing list information.

2002-10-29  bescoto

    Added full GPL statement in source files at request of Jaime Villate
    of the Savannah site.  Also updated address of FSF.

2002-10-29  bescoto

    Initial checkin
<|MERGE_RESOLUTION|>--- conflicted
+++ resolved
@@ -1,4 +1,11 @@
-<<<<<<< HEAD
+2017-07-11  Kenneth Loafman  <kenneth@loafman.com>
+
+    * Merged in lp:~dawgfoto/duplicity/skip_sync_collection_status
+      - collection-status should not sync metadata
+      - up-to-date local metadata is not needed as collection-status is
+        generated from remote file list
+      - syncing metadata might require to download several GBs
+
 2017-06-30  Kenneth Loafman  <kenneth@loafman.com>
 
     * Merged in lp:~xlucas/duplicity/multibackend-prefix-affinity
@@ -14,22 +21,10 @@
       - Also see https://code.launchpad.net/~dawgfoto/duplicity/replicate/+merge/322836.
 
 2017-06-19  Kenneth Loafman  <kenneth@loafman.com>
-=======
-2017-06-18  Kenneth Loafman  <kenneth@loafman.com>
->>>>>>> 73b2ac35
 
     * Fixed problem in dist/makedist when building on Mac where AppleDouble
       files were being created in the tarball.  See:
       https://superuser.com/questions/61185/why-do-i-get-files-like-foo-in-my-tarball-on-os-x
-<<<<<<< HEAD
-=======
-    * Prep for 0.17.13.1
-
-2017-06-10  Kenneth Loafman  <kenneth@loafman.com>
-
-    * Merged in lp:~duplicity-team/duplicity/po-updates
-    * Prep for 0.7.13
->>>>>>> 73b2ac35
 
 2017-06-10  Kenneth Loafman  <kenneth@loafman.com>
 
@@ -40,7 +35,6 @@
     * Merged in lp:~xlucas/duplicity/swift-multibackend-bug
       - Fix a bug when swift backend is used in a multibackend configuration.
 
-<<<<<<< HEAD
 2017-06-04  Kenneth Loafman  <kenneth@loafman.com>
 
     * Merged in lp:~aaron-whitehouse/duplicity/08-fix-man-verify
@@ -54,8 +48,6 @@
     * Merged in lp:~dernils/duplicity/docker-compose
       - Test Infrastructure now utilizing docker-compose
 
-=======
->>>>>>> 73b2ac35
 2017-06-02  Kenneth Loafman  <kenneth@loafman.com>
 
     * Fix bug #1672540 with patch from Benoit Nadeau
@@ -81,7 +73,6 @@
       - Caveat: long incremental chains will still eat up a large number of file
         descriptors.  It's a very risky practice, so I'm not inclined to fix it.
 
-<<<<<<< HEAD
 2017-05-15  Kenneth Loafman  <kenneth@loafman.com>
 
     * Merged in lp:~dernils/duplicity/Dockerfile
@@ -102,8 +93,6 @@
     * Merged in lp:~aaron-whitehouse/duplicity/tox_pylint_fixes
       - Changes needed to run-tests without pylint E0401(import-error) errors
 
-=======
->>>>>>> 73b2ac35
 2017-05-11  Kenneth Loafman  <kenneth@loafman.com>
 
     * Fixed bug #1320641 and others regarding lockfile
@@ -118,7 +107,6 @@
         IOError exception saying that too many files are open. This causes
         restores to fail randomly, after thousands of files have been restored.
 
-<<<<<<< HEAD
 2017-05-06  Kenneth Loafman  <kenneth@loafman.com>
 
     * Merged in lp:~dernils/duplicity/DockerfileConvenience
@@ -166,14 +154,6 @@
       - Also redo the changes to requirements.txt and Dockerfile
 
 2017-04-22  Kenneth Loafman  <kenneth@loafman.com>
-=======
-2017-05-07  Kenneth Loafman  <kenneth@loafman.com>
-
-    * Fixed bug #1320832 with suggestion from Oskar Wycislak
-      - Use chunks instead of reading it all in swiftbackend
-
-2017-04-20  Kenneth Loafman  <kenneth@loafman.com>
->>>>>>> 73b2ac35
 
     * Fixed bug #1680682 with patch supplied from Dave Allan
       - Only specify --pinentry-mode=loopback when --use-agent is not specified
@@ -182,13 +162,6 @@
       - Use shutil.copyfile instead of os.system('cp ...')
       - Should reduce overhead of os.system() memory usage.
 
-<<<<<<< HEAD
-=======
-2017-03-21  Kenneth Loafman  <kenneth@loafman.com>
-
-    * Prep for 0.7.12
-
->>>>>>> 73b2ac35
 2017-03-13  Kenneth Loafman  <kenneth@loafman.com>
 
     * Fixed bug #1668750 - Don't mask backend errors
@@ -199,7 +172,6 @@
     * Fixed bug #1671852 - Code regression caused by revision 1108
       - change util.uexc() back to bare uexc()
 
-<<<<<<< HEAD
 2017-03-05  Kenneth Loafman  <kenneth@loafman.com>
 
     * Merged in p:~aaron-whitehouse/duplicity/pep8_E402_fixes
@@ -227,15 +199,10 @@
       - Fixes bug #1666194 - ProcessCommandLine function called twice fail and arglist argument not used
     * Fixed variable name change in last merge which broke a bunch of tests
       - Changed archive_dir_root back to archive_dir
-=======
-2017-02-21  Kenneth Loafman  <kenneth@loafman.com>
-
->>>>>>> 73b2ac35
     * Fixed bug #1367675 - IMAP Backend does not work with Yahoo server
       - added the split() as needed in 'nums=list[0].strip().split(" ")'
       - the other fixes mentioned in the bug report comments were already done
 
-<<<<<<< HEAD
 2017-02-12  Kenneth Loafman  <kenneth@loafman.com>
 
     * Merged in lp:~aaron-whitehouse/duplicity/08-python-futurize-stage-1
@@ -244,27 +211,16 @@
       - Created Python 2/3 compatible tests for int and long.
       - Update setup.py to show only Python 2.7 support.
 
-=======
->>>>>>> 73b2ac35
 2017-02-11  Kenneth Loafman  <kenneth@loafman.com>
 
     * Fixed bug #1603704 with patch supplied by Maciej Bliziński
       - Crash with UnicodeEncodeError
-<<<<<<< HEAD
 
 2017-02-08  Kenneth Loafman  <kenneth@loafman.com>
 
     * Merged in lp:~aaron-whitehouse/duplicity/08-refactor-unit-test-globmatch
       - Rename path_matches_glob_fn to select_fn_from_glob, as this more accurately reflects the return value.
       - Significantly refactored unit/test_globmatch.py to make this cleaner and clearer.
-=======
-    * Some fixes to gpg.py to handle gpg1 & gpg2 & gpg2.1 commandline issues
-      - --gpg-agent is optional on gpg1, but on gpg2 it is used automatically
-      - --pinentry-mode is not a valid opt until gpg2.1, so condition on that
-
-2017-02-08  Kenneth Loafman  <kenneth@loafman.com>
-
->>>>>>> 73b2ac35
     * Fixed bug #1657916 with patch supplied by Daniel Harvey
       - B2 provider cannot handle two backups in the same bucket
 
@@ -272,7 +228,6 @@
 
     * Add detail about import exceptions in onedrivebackend.py
 
-<<<<<<< HEAD
 2017-01-30  Kenneth Loafman  <kenneth@loafman.com>
 
     * Merged in lp:~aaron-whitehouse/duplicity/08-merge-glob-parsers
@@ -280,8 +235,6 @@
         characters/wildcards (glob_get_normal_sf) and remove glob_get_filename_sf and glob_get_tuple_sf.
       - Remove run-tests-ve as this was identical to run-tests.
 
-=======
->>>>>>> 73b2ac35
 2017-01-24  Kenneth Loafman  <kenneth@loafman.com>
 
     * Merged in lp:~matthew-t-bentley/duplicity/duplicity
@@ -290,16 +243,6 @@
       - Only retrieves a new upload URL when the current one expires, to bring it in line
         with their best practices for integrations: https://www.backblaze.com/b2/docs/integration_checklist.html
 
-<<<<<<< HEAD
-=======
-2017-01-21  Kenneth Loafman  <kenneth@loafman.com>
-
-    * Fixed bug #1658283 "Duplicity 0.7.11 broken with GnuPG 2.0"
-      - Made gpg version check more robust than just major version
-      - Now use --pinentry-mode=loopback on gpg 2.1 and greater
-      - Removed check for non-Linux systems, a false problem
-
->>>>>>> 73b2ac35
 2017-01-19  Kenneth Loafman  <kenneth@loafman.com>
 
     * Fixed bug #1655268 "--gpg-binary option not working"
@@ -311,7 +254,6 @@
       - Failing test on OpenBSD because tar/gtar not found
     * Fixed bug #1654220 with patch supplied by Kenneth Newwood
       - Duplicity fails on MacOS because GPG version parsing fails
-<<<<<<< HEAD
     * Merged in lp:~aaron-whitehouse/duplicity/0-8-merge_selection_tests
       - Merge in TestExcludeIfPresent from 0.7-series, which tests the behaviour of
         duplicity's --exclude-if-present option.
@@ -319,12 +261,6 @@
       - Fix PEP error on adbackend.py.
       - Add jottalib as a tox dep to fix pylint error.
       - Remove unnecessary skipUnless Linux as per 0.7-series.
-=======
-
-2016-12-31  Kenneth Loafman  <kenneth@loafman.com>
-
-    * Prep for 0.7.11
->>>>>>> 73b2ac35
 
 2016-12-29  Kenneth Loafman  <kenneth@loafman.com>
 
@@ -335,14 +271,9 @@
         Since all important spaces are URL encoded anyway, this should be fine even if there are spaces in
         the URL at all. I also patched it in the onedrive backend, because it must have similar issues.
 
-<<<<<<< HEAD
 2016-12-25  Kenneth Loafman  <kenneth@loafman.com>
 
     * Fix some issues with testing on MacOS
-=======
-2016-12-24  Kenneth Loafman  <kenneth@loafman.com>
-
->>>>>>> 73b2ac35
     * Fix problem with gpg2 in yakety and zesty
 
 2016-12-11  Kenneth Loafman  <kenneth@loafman.com>
@@ -376,10 +307,21 @@
     * Fixed bug #1642098 - does not create PAR2 archives when '--par2-options' is used
       - Missing space between par2-options plus default options
 
+2016-11-07  Kenneth Loafman  <kenneth@loafman.com>
+
+    * Merged in lp:~breunigs/duplicity/amazondrive2
+      - Fixed variable renaming issue
+
 2016-11-01  Kenneth Loafman  <kenneth@loafman.com>
 
     * Fixed bug #1621194 with code from Tornhoof
       - Do backup to google drive working without a service account
+    * Merged in lp:~havard/duplicity/jottacloudbackend
+      - Adds support for a new backend, jottacloud.com, using the scheme `jottacloud:/<folder>`.
+      - Reverse-engineered library, `jottalib`: http://github.com/havardgulldahl/jottalib
+      - Here's how you set up jottalib https://github.com/havardgulldahl/jottalib/wiki
+    * Merged in lp:~breunigs/duplicity/amazondrive
+      - Provide a native backend for AmazonDrive
 
 2016-10-22  Kenneth Loafman  <kenneth@loafman.com>
 
@@ -393,11 +335,6 @@
     * Fixed bug #1623342 with patch from Daniel Jakots
       - failing test on OpenBSD because tar/gtar not found
 
-2016-09-06  Kenneth Loafman  <kenneth@loafman.com>
-
-    * Merged in lp:~aaron-whitehouse/duplicity/bug_1620085_exclude-if-present-locked-folder
-      - Fixes Bug #1620085: --exclude-if-present gives OSError looking for tag in locked folders
-
 2016-08-22  Kenneth Loafman  <kenneth@loafman.com>
 
     * Fixed bugs #815510 and #1615480
@@ -405,10 +342,6 @@
     * Merged in lp:~mstoll-de/duplicity/duplicity
       - Backblaze announced a new domain for the b2 api
 
-2016-08-20  Kenneth Loafman  <kenneth@loafman.com>
-
-    * Prep for 0.7.10
-
 2016-08-18  Kenneth Loafman  <kenneth@loafman.com>
 
     * Merged in lp:~fenisilius/duplicity/acd_init_mkdir
@@ -429,23 +362,26 @@
 
 2016-07-28  Kenneth Loafman  <kenneth@loafman.com>
 
-    * Merged in lp:~mwilck/duplicity/0.7-series
+    * Merged in lp:~mwilck/duplicity/duplicity
       - Speedup of path_matches_glob() by about 8x.  See
-        https://code.launchpad.net/~mwilck/duplicity/0.7-series/+merge/301332
+        https://code.launchpad.net/~mwilck/duplicity/duplicity/+merge/301268
         for more details.
-    * Remove -w from setsid in functional tests.
 
 2016-07-24  Kenneth Loafman  <kenneth@loafman.com>
 
     * Merged in lp:~aaron-whitehouse/duplicity/07-fix_deja_dup_error_on_locked_files
       - Revert log.Error to log.Warn, as it was prior to the merge in rev 1224,
         as this was affecting other applications (e.g. deja dup; Bug #1605939).
-    * Prep for 0.7.09
 
 2016-07-20  Kenneth Loafman  <kenneth@loafman.com>
 
     * Fixed bug #1600692 with patch from Wolfgang Rohdewald
       - Allow symlink to have optional trailing slash during verify.
+
+2016-07-03  Kenneth Loafman  <kenneth@loafman.com>
+
+    * Merged in lp:~aaron-whitehouse/duplicity/remove-python26
+      - Remove Python 2.6 support references and tests.
 
 2016-07-02  Kenneth Loafman  <kenneth@loafman.com>
 
