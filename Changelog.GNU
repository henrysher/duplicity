--- conflicted
+++ resolved
@@ -1,18 +1,8 @@
-<<<<<<< HEAD
 2013-12-28  Kenneth Loafman  <kenneth@loafman.com>
     * Merged in lp:~verb/duplicity/boto-min-version
       - Update documentation and error messages to match the current actual version
         requirements of boto backend.
-=======
-2013-12-25 ede
-    * fix "Import of duplicity.backends.dpbxbackend Failed: No module named dropbox"
-
-2013-11-28 ede
-    * manpage: add mega documentation
-
-2013-11-25 ede
-    * manpage: some formatting fixes to rman issues on website display
->>>>>>> e7bacec3
+    * Merged in changes from main trunk.
 
 2013-11-24  Kenneth Loafman  <kenneth@loafman.com>
     * Merged in lp:~jkrauss/duplicity/pyrax
