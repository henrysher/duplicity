--- conflicted
+++ resolved
@@ -1,4 +1,3 @@
-<<<<<<< HEAD
 New in v0.7.10 (2016/08/??)
 ---------------------------
 * Merged in lp:~mwilck/duplicity/0.7-series
@@ -9,32 +8,20 @@
 * Fixed conflict in merge from Martin Wilck and applied
   - https://code.launchpad.net/~mwilck/duplicity/0.7-series/+merge/301492
   - merge fixes setsid usage in functional testing.
+* Fixed bug #1612472 with patch from David Cuthbert
+  - Restore from S3 fails with --with-prefix-archive if prefix includes '/'
+* Merged in lp:~arashad.ahamad/duplicity/duplicity_latest
+  - Changes for connecting to IBM Bluemix ObjectStorage.  See man page.
 
 
 New in v0.7.09 (2016/07/24)
 ---------------------------
-=======
-New in v0.8.00 (2016/07/??)
----------------------------
-* Merged in lp:~aaron-whitehouse/duplicity/remove-python26
-  - Remove Python 2.6 support references and tests.
->>>>>>> 0c1b338e
 * Fixed bug #1600692 with patch from Wolfgang Rohdewald
   - Allow symlink to have optional trailing slash during verify.
 * Merged in lp:~aaron-whitehouse/duplicity/07-fix_deja_dup_error_on_locked_files
   - Revert log.Error to log.Warn, as it was prior to the merge in rev 1224,
     as this was affecting other applications (e.g. deja dup; Bug #1605939).
-<<<<<<< HEAD
 * Merged in lp:~duplicity-team/duplicity/po-updates
-=======
-* Merged in lp:~mwilck/duplicity/duplicity
-  - Speedup of path_matches_glob() by about 8x.  See
-    https://code.launchpad.net/~mwilck/duplicity/duplicity/+merge/301268
-    for more details.
-* Fixed conflict in merge from Martin Wilck and applied
-  - https://code.launchpad.net/~mwilck/duplicity/0.7-series/+merge/301492
-  - merge fixes setsid usage in functional testing.
->>>>>>> 0c1b338e
 
 
 New in v0.7.08 (2016/07/02)
@@ -344,9 +331,6 @@
   patch from Kuang-che Wu to implement _delete_list().
 * Fixed bug 1466582 - reduce unnecessary syscall with --exclude-if-present - with
   patch from Kuang-che Wu to make sure resulting path is a directory.
-* Merged in lp:~ed.so/duplicity/gpg.binary
-  - new parameter --gpg-binary allows user to point to a different gpg binary,
-    not necessarily in path
 * Merged in lp:~ed.so/duplicity/gpg.binary
   - new parameter --gpg-binary allows user to point to a different gpg binary,
     not necessarily in path
