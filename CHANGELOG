--- conflicted
+++ resolved
@@ -39,13 +39,6 @@
   - This fixes bug 946988 by not duplicating the checks for when we should ask
     for the password (those same checks are done more correctly inside
     get_passphrase). And add a test to reproduce the bug.
-<<<<<<< HEAD
-* Merged in lp:~ed.so/duplicity/webdav.fix-retry
-  - bugfix: webdav retrying broke on ERRORS like "error: [Errno 32] Broken pipe" in
-    socket.pyas reported here https://answers.launchpad.net/duplicity/+question/212966
-    added a more generalized 'retry_fatal' decorator which makes retrying backend
-    methods even easier
-=======
 * Merged in lp:~lenharo-h/duplicity/duplicity
   - Generate encrypted backups without revealing the user's key id
     via option --hidden-encrypt-key
@@ -54,8 +47,12 @@
 * Merged in lp:~carlos-abalde/duplicity/gdocs-backend-gdata-2.0.16.-upgrade
   - Upgrade of GoogleDocs backend to python gdata lib >= 2.0.15:
     Stop using get_everything method.
-
->>>>>>> 4491f72e
+* Merged in lp:~ed.so/duplicity/webdav.fix-retry
+  - bugfix: webdav retrying broke on ERRORS like "error: [Errno 32] Broken pipe" in
+    socket.pyas reported here https://answers.launchpad.net/duplicity/+question/212966
+    added a more generalized 'retry_fatal' decorator which makes retrying backend
+    methods even easier
+
 
 New in v0.6.20 (2012/10/28)
 ---------------------------
