New in v0.7.11 (2016/09/??)
---------------------------
* Fixed bugs #815510 and #1615480
  - Changed default --volsize to 200MB
* Merged in lp:~mstoll-de/duplicity/duplicity
  - Backblaze announced a new domain for the b2 api
* Merged in lp:~aaron-whitehouse/duplicity/bug_1620085_exclude-if-present-locked-folder
  - Fixes Bug #1620085: --exclude-if-present gives OSError looking for tag in locked folders
* Fixed bug #1623342 with patch from Daniel Jakots
  - failing test on OpenBSD because tar/gtar not found
* Merged in lp:~mwilck/duplicity/duplicity
  - GPG: enable truly non-interactive operation with gpg2
  - This patch fixes the IMO unexpected behavior that, when using GnuPG2, a pass phrase dialog always pops up for
    saving backups. This is particularly annoying when trying to do unattended / fully automatic backups.
* Fixed bug #1621194 with code from Tornhoof
  - Do backup to google drive working without a service account
* Fixed bug #1642098 - does not create PAR2 archives when '--par2-options' is used
  - Missing space between par2-options plus default options
* Fix bug using 40-char sign keys, from Richard McGraw on mail list
  - Remove truncation of argument and adjust comments


New in v0.7.10 (2016/08/20)
---------------------------
* Merged in lp:~mwilck/duplicity/0.7-series
  - Speedup of path_matches_glob() by about 8x.  See
    https://code.launchpad.net/~mwilck/duplicity/0.7-series/+merge/301332
    for more details.
* Remove -w from setsid in functional tests.
* Fixed conflict in merge from Martin Wilck and applied
  - https://code.launchpad.net/~mwilck/duplicity/0.7-series/+merge/301492
  - merge fixes setsid usage in functional testing.
* Fixed bug #1612472 with patch from David Cuthbert
  - Restore from S3 fails with --with-prefix-archive if prefix includes '/'
* Merged in lp:~arashad.ahamad/duplicity/duplicity_latest
  - Changes for connecting to IBM Bluemix ObjectStorage.  See man page.
* Merged in lp:~fenisilius/duplicity/acd_init_mkdir
  - Allow duplicity to create remote folder
<<<<<<< HEAD


New in v0.7.09 (2016/07/24)
---------------------------
* Fixed bug #1600692 with patch from Wolfgang Rohdewald
  - Allow symlink to have optional trailing slash during verify.
* Merged in lp:~aaron-whitehouse/duplicity/07-fix_deja_dup_error_on_locked_files
  - Revert log.Error to log.Warn, as it was prior to the merge in rev 1224,
    as this was affecting other applications (e.g. deja dup; Bug #1605939).
* Merged in lp:~duplicity-team/duplicity/po-updates
=======
* Fixed bugs #815510 and #1615480
  - Changed default --volsize to 200MB
* Merged in lp:~mstoll-de/duplicity/duplicity
  - Backblaze announced a new domain for the b2 api
* Fixed bug #1623342 with patch from Daniel Jakots
  - failing test on OpenBSD because tar/gtar not found
* Merged in lp:~mwilck/duplicity/duplicity
  - GPG: enable truly non-interactive operation with gpg2
  - This patch fixes the IMO unexpected behavior that, when using GnuPG2, a pass phrase dialog always pops up for
    saving backups. This is particularly annoying when trying to do unattended / fully automatic backups.
* Fixed bug #1621194 with code from Tornhoof
  - Do backup to google drive working without a service account
* Merged in lp:~havard/duplicity/jottacloudbackend
  - Adds support for a new backend, jottacloud.com, using the scheme `jottacloud:/<folder>`.
  - Reverse-engineered library, `jottalib`: http://github.com/havardgulldahl/jottalib
  - Here's how you set up jottalib https://github.com/havardgulldahl/jottalib/wiki
* Merged in lp:~breunigs/duplicity/amazondrive
  - Provide a native backend for AmazonDrive
* Merged in lp:~breunigs/duplicity/amazondrive2
  - Fixed variable renaming issue
>>>>>>> d86edb49


New in v0.7.08 (2016/07/02)
---------------------------
* Merged in lp:~noizyland/duplicity/fix_azurebackend_typo
  - Fix typo in error handling code
* Merged in lp:~ghoz/duplicity/swift-prefix
  - adds the abiliy to use path in the swift backend, in order to have multiple
    backups to the same container neatly organized.
* Fixed bug #1573957 with patches from Dmitry Nezhevenko
  - upload last chunk with files_upload_session_finish to avoid extra request
  - upload small files using non-chunked api
* Fixed bug #1586934 with patches from Dmitry Nezhevenko
  - fixes error handling in wrapper
* Fixed bug #1586992 with patches from Dmitry Nezhevenko
  - Patch adds _delete_list to Par2Backend. And _delete_list fallbacks to
    _delete calls if wrapped backend has no _delete_list.
* Fixed bug #1589038 with patches from Malte Schröder
  - Added ignore_case option to selection functions
* Merged in lp:~mstoll-de/duplicity/b2-reauth
  - Fixes bug #1588503 b2: large uploads fail due to expired auth token
* Merged in lp:~aaron-whitehouse/duplicity/fix_pep8
  - Fix PEP8 error in onedrivebackend.py (space before bracket)
* Fixed bug #822697 ssh-options not passed in rsync over ssh
  - Added globals.ssh_options to rsync command line
* Increased default volume size to 200M, was 25M
* Fixed README-REPO to no longer mention 0.6-series
* Merged in lp:~aaron-whitehouse/duplicity/fix_stat_errors
  - Only give an error about not being able to access possibly locked file if
    that file is supposed to be included or scanned (i.e. not excluded).
    Fixes Bug #1089131
* Fixed bug #1594780 with patches from B. Reitsma
  - Use re.finditer() to speed processing
* Merged in lp:~aaron-whitehouse/duplicity/PEP8_W503_fixes
  - Fix PEP8 W503 errors (line break before binary operator) and enable the
    PEP8 test for this in test_code.CodeTest.
* Merged in lp:~aaron-whitehouse/duplicity/PEP8_line_length
  - Set line length error length to 120 (matching tox.ini) for PEP8 and
    fixed E501(line too long) errors.
* Merged in lp:~duplicity-team/duplicity/po-updates
* Fix bug using 40-char sign keys, from Richard McGraw on mail list
  - Remove truncation of argument and adjust comments


New in v0.7.07.1 (2016/04/19)
---------------------------
* Fixed bug #1568677 duplicity fails to use existing S3 bucket in boto backend
  - bug introduced by incomplete fix of bug #1296793
  - simplified setting of bucket locations
* Fixed bug #1569523 get_bucket unknown keyword location and my_location name error
  - bug introduced in improper fix of bug #1568677
  - gotta love those inconsistent APIs
* Fixed bug #1571134 incompatible with python-oauth2client version 2.x
  and #1558155 PyDrive backend broken, needs update to oauth2client library
  - used patch from https://bugs.debian.org/820725 but made changes
    to allow the user to continue using the old version
* Fixed bug #1570293 duplicity is very slow due to excessive fsync
  - removed flush() after write.
  - revert to previous version
* Merged in lp:~aaron-whitehouse/duplicity/07-fix_deja_dup_error_on_locked_files
  - Revert log.Error to log.Warn, as it was prior to the merge in rev 1224,
    as this was affecting other applications (e.g. deja dup; Bug #1605939).


New in v0.7.07 (2016/04/10)
---------------------------
* Merged in lp:~matthew-t-bentley/duplicity/b2
  - Fix import and error typos.
  - Allow multiple backups in the same bucket.
  - Fixes bug #1523498.
  - A couple fixes allowing multiple backups to be hosted in different
    folders in the same bucket as well as some logging for -v9.
* Random stuff:
  - remove RPM stuff from makedist
  - have makedist pull directly from VCS, not local dir
  - update po translation directory and build process
  - clean up some odd error messages
  - move Pep8 ignores to tox.ini
  - supply correct path for pydevd under Mac
  - fix some tests to run under Linux and Mac
* Partial fix for bug #1529606 - shell code injection in lftpbackend
  - still need to fix the other backends that spawn shell commands
* Make test_restart compatible with both GNUtar and BSDtar
* Fix stupid issue with functional test path for duplicity
* Applied patch from shaochun to fix bug #1531154,
  - --file-changed failed when file contains spaces
* Applied patch from abeverly to fix bug #1475890
  - allow port to be specified along with hostname on S3
  - adjusted help text and man page to reflect the change
* Undo changes to test_restart.py.  GNU tar is needed.
* Fix minor pep8 nit in collections.py
* Applied changes from ralle-ubuntu to fix bug 1072130.
  - duplicity does not support ftpes://
* Fixed bug #1296793 - Failed to create bucket
  - use S3Connection.lookup() to check bucket exists
  - skips Boto's Exception processing for this check
  - dupe of bug #1507109 and bug #1537185
* Merged in lp:~mifchip/duplicity/duplicity
  - fix bug #1313964, absolute path doesn't work for FTP
* Merged in lp:~fpytloun/duplicity/webdav-gssapi
  - support GSSAPI authentication in webdav backend
* Add more pylint ignore warnings tags
* Adjust so test_restart.py can run on Mac as well
* Fix for bug #1538333 - assert filecount == len(self.files_changed)
  - added flush after every write for all FileobjHooked files which
    should prevent some errors when duplicity is forcibly closed.
* Fix bug #1540279 - mistake in --help
* Applied patch from kay-diam to fix error handling in ssh pexpect,
  fixes bug #1541314
* Fixed a patching error in ssh_pexpect_backend.py
* Merged in lp:~fpytloun/duplicity/webdav-gssapi-fix
  - Make kerberos optional for webdav backend
* Merged in lp:~harningt/duplicity/multibackend-mirror
  - This changeset addresses multibackend handling to permit a
    mirroring option in addition to its "stripe" mode to make it
    a redundancy tool vs space-expansion tool. To do this without
    changing the configuration too much, I used the query string
    that would generally go unused for files to specify behavior
    that applies to all items inside the configuration file.
* Added acdclibackend.py from Stefan Breunig and Malay Shah
  - renamed from amazoncloudbackend to stress use of acd_cli
* Fixed some 2to3 and Pep8 issues that had crept in
* Backed out changes made by patching for bug #1541314.  These
  patches should not have been applied to the 0.7 series.
* Merged in lp:~rye/duplicity/mediafire
  - Backend for https://www.mediafire.com
  - Requires https://pypi.python.org/pypi/mediafire/ installed.
* Reverted changes made in rev 1164 w.r.t. getting the source from
  VCS rather than local directory.  Fixes bug #1548080.
* More fixes to dist/makedist to make it more OS agnostic.
* Merged in lp:~ed.so/duplicity/webdav.lftp.ssl-overhaul
    duplicity.1, commandline.py, globals.py
    - added --ssl-cacert-path parameter
    backend.py
    - make sure url path component is properly url decoded,
      in case it contains special chars (eg. @ or space)
    lftpbackend.py
    - quote _all_ cmd line params
    - added missing lftp+ftpes protocol
    - fix empty list result when chdir failed silently
    - added ssl_cacert_path support
    webdavbackend.py
    - add ssl default context support for python 2.7.9+
      (using system certs eg. in /etc/ssl/certs)
    - added ssl_cacert_path support for python 2.7.9+
    - gettext wrapped all log messages
    - minor refinements
* Applied patch from Dmitry Nezhevenko to upgrade dropbox backend:
  - update to SDK v2
  - use chunked upload
* Merged in lp:~aaron-whitehouse/duplicity/improve_present_get_sf_man_page
  - Improve man page entry for --exclude-if-present
* Merged in lp:~aaron-whitehouse/duplicity/split_glob_matching_from_select
  - Move glob matching code out of selection.py's Select function and
    into globmatch.py.
* Fix bug reported on the mailing list from Mark Grandi (assertion error
  while backing up).  In file_naming.parse() the filename was being lower
  cased prior to parsing.  If you had used a prefix with mixed case, we
  were writing the file properly, but could not find it in the backend.
* Merged in lp:~duplicity-team/duplicity/po-updates


New in v0.7.06 (2015/12/07)
---------------------------
* Merged in lp:~mnjul/duplicity/s3-infreq-access
  - This adds support for AWS S3's newly announced Infrequent Access
    storage class and is intended to implement Blueprint:
    https://blueprints.launchpad.net/duplicity/+spec/aws-s3-std-ia-class .
  - A new command line option, --s3-use-ia, is added, and boto backend
    will automatically use the correct storage class value depending on
    whether --s3-use-rrs and --s3-use-ia is set. Command line parser will
    prompt error if both --s3-use-ia and --s3-use-rrs are used together,
    as they conflict with each other.
  - The manpage has been updated giving a short explanation on the new
    option. Its wording derives from Amazon's official announcement:
    https://aws.amazon.com/about-aws/whats-new/2015/09/announcing-new-\
    amazon-s3-storage-class-and-lower-glacier-prices/
* The ptyprocess module no longer supports Python 2.6, so fix tox.ini to
  use an older version.  Make explicit environs for all tests.
* Upgrade to newest version of pep8 and pylint.   Add three ignores
  to test_pep8 and one to test_pylint to get the rest to pass.  They
* Applied patch from Alexander Zangerl to update to changes in lockfile
  API 0.9 and later.  Updated README to notify users.
* Modded tox.ini to use the latest lockfile.
* Merged in lp:~ed.so/duplicity/setup.shebang
  - Having the python interpreter searched in the PATH is much more
    flexible than the /usr/bin/python inserted into our scripts shebang
    by setuptools.  This patch prevents that. don't touch my shebang! :)
* Cleanup issues around Launchpad build, mainly lockfile >= 0.9.
* Merged in lp:~michal-s/duplicity/duplicity
  - WindowsAzureMissingResourceError and WindowsAzureConflictError
    changed due to SDK changes.
  are all valid in our case.
* Reversed previous changes to lockfile.  Now it will take any version
  extant in the LP build repository.  (PyPi is not avail in LP build).
* Merged in lp:~ed.so/duplicity/tempfile.tempdir
  - make sure packages using python's tempfile create temp files in
    duplicity's temp dir
* Fixed bug #1511308 - Cannot restore no-encryption, no-compression backup
  - Corrected code to include plain file in write_multivolume()
  - Added PlainWriteFile() to gpg.py
* Merged in lp:~michal-s/duplicity/duplicity
  - Fix azurebackend storage class import
* Merged in lp:~feraudet/duplicity/fix
  - Fix missing SWIFT_ENDPOINT_TYPE env var, bug 1519694.
* Fix bug #1520691 - Shell Code Injection in hsi backend
  - Replace use of os.popen3() with subprocess equivalent.
  - Added code to expand relative program path to full path.
  - Fix hisbackend where it expected a list not a string.
* Merged in lp:~noizyland/duplicity/azurebackend-fixes
  - Support new version of Azure Storage SDK
  - Refactor _list method to support containers with >5000 blobs
* Merged in lp:~matthew-t-bentley/duplicity/b2
  - Adds a backed for BackBlaze's (currently beta) B2 backup service.
  - This adds backends/b2backend.py, modifies log.py to add an
    error code and modifies commandline.py to add the b2://
    example to the help text.
* Pep8 corrections for recently released code.
* Fixed bug #1260666 universally by splitting the filelist for
  delete before passing to backend.
* Fixed bug #1369243 by adjusting messages to be more readable.
* Fixed bug #1375019 with patch from Eric Bavier (home to tmp).
* Fixed bug #1379575 with patch from Tim Ruffing (shorten webdav response).
* Fixed bug #1492301 with patch from askretov (manually refresh oauth).


New in v0.7.05 (2015/09/15)
---------------------------
* Merged in lp:~aaron-whitehouse/duplicity/fix_patch_error
  - Change use of mock.patch in unit tests to accommodate the obsolete
    version of python-mock on the build server.
* Fixed Bug 1476019 S3 storage bucket not being automatically created
  with patch from abeverley
* Merged in lp:~aaron-whitehouse/duplicity/launchpad_tox_profile
  - Add tox testing profile that mimics the packages installed on the
    Launchpad build server, to reduce the likelihood of tests passing
    our test suite, but failing on the build server (e.g. because of
    the out-of-date mock version).
* Merged in lp:~aaron-whitehouse/duplicity/disable_code_tests_for_lpbuildd
  - Set RUN_CODE_TESTS to 0 for lpbuildd tox profile, reflecting its value
    on the Launchpad build server (and therefore skipping PEP8, 2to3 and
    pylint). More accurately reflects the system we are mimicking and saves
    approximately 1 minute per test run.
* Fixed Bug 1438170 duplicity crashes on resume when using gpg-agent with
  patch from Artur Bodera (abodera).  Applied the same patch to incremental
  resumes as well.
* Merged in lp:~w.baranowski/duplicity/selection_debug
  - This little patch logs debug messages concerning path selection process,
    and so allows users to debug their include/exclude configuration.
* Merged in lp:~germar/duplicity/par2removefix
  - After reorganisation in revision 981 and the fix for bug #1406173 the
    par2backend does not remove .par2 files anymore when removing
    duplicity-*.gpg files.
  - This banch adds an unfiltered_list() method which is used in
    delete() and delete_list()
* Updated man pages to reflect more contributors.
* Fix bug #1493573.  Correct option typo in man page.
* Fix bug #1494228 CygWin: TypeError: basis_file must be a (true) file
  - The problem that caused the change to tempfile.TemporaryFile was due
    to the fact that os.tmpfile always creates its file in the system
    temp directory, not in the directory specified.  The fix applied was
    to use os.tmpfile in cygwin/windows and tempfile.TemporaryFile in all
    the rest.  This means that cygwin is now broken with respect to temp
    file placement of this one file (deleted automatically on close).
* Merged in lp:~bmerry/duplicity/pydrive-id-cache
  - This fixes the issue a number of users (including myself) have been
    having with duplicity creating files with duplicate filenames on
    Google Drive. It keeps a runtime cache of filename to object ID
    mappings, so that once it has uploaded an object it won't be fooled
    by weakly consistent directory listings.
* Merged in lp:~duplicity-team/duplicity/po-updates


New in v0.7.04 (2015/08/02)
---------------------------
* Merged in lp:~noizyland/duplicity/fix-progress
  - Fixes bug 1264744.  selection.filelist_globbing_get_sfs leaves the
    filelist file object's position at the end of the file. When the
    --progress option is used the filelists need to be read twice. On
    the second read nothing is read from the file because file has
    already been read and the position is EOF.  This patch calls seek(0)
    on the filelist to reset the position to BOF so that subsequent
    read() calls will return data.
* Added pylint ignore error in webdavbackend.py.
* Merged in lp:~bmerry/duplicity/pydrive-regular
  - This implements the proposal made by somebody else
    (http://lists.gnu.org/archive/html/duplicity-talk/2015-02/msg00037.html)
    to allow the pydrive backend to work with a normal drive account instead
    of a service account. It seems to be working for me: I was able to migrate
    seamlessly from the gdocs backend. It's set up so that a service account
    can still be used, depending on which environment variable is set.
    The man page is updated to describe how to use the new functionality.
* Merged in lp:~ed.so/duplicity/gdocs.pydrive
  - make pydrive new gdocs default backend
  - keep gdata backend as gdata+gdocs://
* Merged in lp:~raymii/duplicity/fix-swiftbackend-max-10000-files-in-list
  - Swiftclient by default returns at max 10000 files. By adding
    full_listing=True we make sure all objects are returned.
    Ref: https://lists.nongnu.org/archive/html/duplicity-talk/2015-05/msg00060.html
    and http://docs.openstack.org/developer/python-swiftclient/swiftclient.html#swiftclient.client.get_container
* Fix a couple of PEP8 glitches.
* Fixed bug 791794 - description of --gpg-options is misleading, Simply
  needed to add the '--' before the options as in "--opt1 --opt2=parm".
* Fixed bug 1465335 - pydrive still use files in trash can - with patch
  from Kuang-che Wu to ignore trashed files.
* Fixed bug 1452263 - par2 option not working on small processors - with patch
  from Kuang-che Wu to ignore default 30 second timeout.
* Fixed bug 1466160 - pydrive backend is slow to remove old backup set - with
  patch from Kuang-che Wu to implement _delete_list().
* Fixed bug 1466582 - reduce unnecessary syscall with --exclude-if-present - with
  patch from Kuang-che Wu to make sure resulting path is a directory.
* Merged in lp:~ed.so/duplicity/gpg.binary
  - new parameter --gpg-binary allows user to point to a different gpg binary,
    not necessarily in path
* Merged in lp:~aaron-whitehouse/duplicity/fix_POTFILES.in_and_run-tests
  - Fixed two filename references in po/POTFILES.in, a mistake which crept in in
    rev 1093 and caused testing/run-tests to fail with "IndexError: list index
    out of range".
* Merged in lp:~aaron-whitehouse/duplicity/reactivate_progress_test
  - Re-enable the test of the --progress option (test_exclude_filelist_progress_option),
    which was marked as an expected failure. The issue causing this test to fail was
    fixed in revision 1095 and the test now passes.
* Fixed bug 1471348 Multi back-end doesn't work with hubiC
  - added init of appropriate superclass in both cases.
* Fixed bug 1471348 Multi back-end doesn't work with hubiC (again)
  - hubiC should reach up to duplicity.backend.__init__
* Merged in lp:~aaron-whitehouse/duplicity/bug_884371
  - Fixed Bug #884371 - Stopped an exclude glob trumping an earlier scan glob, but also
    ensured that an exclude glob is not trumped by a later include. This fix is important,
    as without it files that are specified to be included are not being backed up as expected.
  - Fixed Bug #932482 - a trailing slash at the end of globs no longer prevents them working
    as expected.
* Merged in lp:~aaron-whitehouse/duplicity/reenable_tests
  - Re-enable unit.test_selection tests that had been temporarily commented out.
* Merged in lp:~aaron-whitehouse/duplicity/trailing_slash_match_dirs
  - Made globs with trailing slashes only match directories, not files, fixing Bug #1479545.
* Merged in lp:~aaron-whitehouse/duplicity/improve_tox_and_python2-6_testing
  - Testing improvements, particularly in relation to testing against Python version 2.6:
    * tox.ini fixed so that it is possible to run individual tests against both Python 2.6 and 2.7;
    * updated test_code.py to use unittest2 for Python versions < 2.7 (instead of failing);
    * ./run-tests now correctly runs all tests against both Python 2.6 and 2.7; and
    * improved testing directions in README-REPO.
* Merged in lp:~dag-stenstad/duplicity/swift_authversion_3_support
  - Added support for Openstack Identity v3 in the Swift backend.
* Merged in lp:~aaron-whitehouse/duplicity/fix_2to3_issues
  - Fixed 2to3 issues. Updated README-REPO with more test information. Updated pylint and
    test_diff2 descriptions to make it clear these require packages to be installed on the
    sytem to pass. All tests pass on Python 2.6 and Python 2.7 as at this revision.


New in v0.7.03 (2015/05/11)
---------------------------
* Merged in lp:~aaron-whitehouse/duplicity/filelist_combine
  - Merged globbing and non-globbing filelists to use the same code path
    and all accept globbing characters. Added deprecation warning to the
    --exclude-globbing-filelist and include-globbing-filelist options in
    commandline.py and hid them from help output. Updated the manual
    (and unit tests) accordingly.
  - Note that this does trigger a change in behaviour for duplicity.
    Previously, include patterns in include-filelist did not match files
    in a directory that was included, so /usr/local in an include file
    would not have matched /usr/local/doc. Now, this folder would be
    included, as would occur if --include or the old
    --include-globbing-filelist was used. Additional lines will therefore
    need to be added to filelists to unambiguously exclude unwanted
    subfolders, if this is intended.
  - Mark --include-filelist-stdin and --exclude-fielist-stdin for
    deprecation and hide from --help output.
* Fix bug 1432999 with hint from Antoine Afalo.
  - '/'s at end of destination cause problems with onedrivebackend.
* Fix bug 1434702 with help from Robin Nehls
  - incorrect response BackendException while downloading signatures file.
* Fix bug 1437789 with patch from pdf
  - par2backend.py incorrect syntax in get()
* Merge in lp:~stynor/duplicity/multi-backend
  - A new backend that allows use of more than one backend stores (e.g. to
    combine the available space from more than one cloud provider to make
    a larger store available to duplicity).
* Move requirements section lower in manpage.
* Merge in lp:~cemsbr/duplicity/duplicity
  - Fix bug 1432229 in Copy.com backend:
    Reply header has no content-type for JSON detection. Now, we also check
    whether the content starts with '{'.
* Fixed bug 1444404 with patch from Samu Nuutamo
  - rdiffdir patch crashes if a regular file is changed to a non-regular
    file (symlink, fifo, ...)
* Fixed bug 1448249 and bug 1449151 thanks to David Coppit.
  - When patching, close base file before renaming
  - Enable --ignore-errors flag in rdiffdir
* Added ability to get single file status from collection-status with
  patch from jitao (bug 1044715), like so:
  $ duplicity collection-status --file-changed c1 file://./foo
* Merge in lp:~sjakthol/duplicity/onedrive-error-message
  - Add proper error message for OneDrive backend when python-requests or
    python-requests-oauthlib is not installed (bug 1453355).


New in v0.7.02 (2015/03/10)
---------------------------
* Merged in lp:~vincegt/duplicity/swift_regionname
  - Fixes bug #1376628
  - Add mapping of SWIFT_REGIONNAME to select region inside SWIFT when a
    provider proposes more than one region.
* Merged in lp:~aaron-whitehouse/duplicity/progress_option_error
  - Added test_exclude_globbing_filelist_progress_option into
    functional/test_selection.py, which shows the error reported in
    Bug #1264744 - that the --exclude-globbing-filelist does not backup
    the correct files if the --progress option is used. Test is marked as
    an expected failure so as not to cause the test suite to fail.
* Merged in lp:~noizyland/duplicity/fix_azurebackend_container_names
  - Azure Backend examples have underscores in the container names.  These
    are not valid Azure container names.  The underscores have been replaced
    with hypens and a note about valid container names added to the man page.
  - Also corrects a problem where Azure Exceptions were returing unicode
    strings that were not being handled correctly.
* Merged in lp:~user3942934/duplicity/pydrive
  - Currently duplicity uses gdocs backend for Google Drive backups.
    gdocs uses deprecated API and don't allow backups for managed Google
    accounts.  (see https://bugs.launchpad.net/duplicity/+bug/1315684)
  - Added pydrive backend that solves both of those problems. Published
    also on https://github.com/westerngateguard/duplicity-pydrive-backend.
* Fixed some tabs/spaces problems that were causing install failures.
* Fixed variable typo in commandline.py that was causing build fails.
* Merged in lp:~duplicity-team/duplicity/po-updates
* Remove 'gs' and 's3+http' from uses_netloc[].  Fixes Bug 1411803.
* Fixed bug # 1414418
  - Aligned commandline.py options and help display contents.
  - Aligned commandline.py options and manpage contents.
* Changed --s3_multipart_max_timeout to --s3-multipart-max-timeout to be
  consistent with commandline option naming conventions.
* Applied patch from Adam Reichold to fix bug # 1413792.
* Merged in lp:~angusgr/duplicity/exclude-older-than
  - Add "--exclude-older-than" commandline option, that allows you to only
    back up files with a modification date newer than a particular threshold.
* Merged in lp:~aaron-whitehouse/duplicity/bug_884371_asterisks_in_includes
  - Added tests to unit/test_selection.py and funtional/test_selection.py
    to show the behaviour reported in Bug #884371, i.e. that selection is
    incorrect when there is a * or ** on an include line of a filelist or
    commandline --include.
* Merged in lp:~aaron-whitehouse/duplicity/bug_932482_trailing_slashes_and_wildcards_error
  - Added functional and unit tests to show Bug #932482 - that selection does
    not work correctly when excludes (in a filelist or in a commandline option)
    contain both a single or double asterisk and a trailing slash.
* Misc fixes for the following PEP8 issues:
  - E111, E121, E122, E124, E125, E126, E127, E128, E201, E202, E203,
    E231, E241, E251, E261, E262, E271, E272, E301, E302, E303, E401,
    E502, E701, E702, E703, E711, E721, W291, W292, W293, W391
  - to run pep8 on duplicity use 'pep8 --ignore=E501'
  - see http://pep8.readthedocs.org
* Fixes for 2to3 issues
* Fix spelling error in manpage, bug 1419314.
* Fix _librsyncmodule.c compilation, bug 1416344, thanks to Kari Hautio.
* Really fix bug 1416344 based on comment #5 by Roman Tereshonkov.
* Fix for --pydevd debug environment and location under Eclipse.
* Fix for bug where scp was actually working as scp and not working with
  rsync.net because of using extraneous test command in restricted shell.
  Was trying "test -d 'foo' || mkdir -p 'foo'", now only "mkdir -p foo".
* remove extraneous string format arg in previous scp fix.


New in v0.7.01 (2015/01/11)
---------------------------
Enhancements:
* Undid move of testing/test_code.py.  Instead I fixed it
  so that it would not run during PPA build.  It now needs
  the setting RUN_CODE_TESTS=1 in the environment which is
  supplied in the tox.ini file.
* Moved testing/test_code.py to testing/manual/code_test.py
  so PPA builds would succeed.  Should be moved back later.
* Remove valid_extension() check from file_naming.py.  It was
  causing failed tests for short filenames.  Thanks edso.
* Partial fix for PPA build failures, new backend name.
* Merged in lp:~ed.so/duplicity/fix.dpbx.import
  - fix dpbx import error import lazily
* Merged in lp:~hooloovoo/duplicity/fix-typo-in-test-description
  - Fixed spelling mistake/typo in a description of a test.
* Merged in lp:~mterry/duplicity/missing-unicode-escape
  - Convert restore_dir to unicode before printing.
* Merged in lp:~ed.so/duplicity/lftp.ncftp.and.prefixes
  - retire --ssh-backend, --use-scp parameters
  - introduce scheme prefixes for alternative backend selection
    e.g. ncftp+ftp://, see manpage
  - scp is now selected via scheme e.g. scp://
  - added lftp fish, webdav(s), sftp support
* Merged in lp:~mterry/duplicity/code-nits
  - Fix some pylint/pep8 nits that prevented the test_code.py test from passing.
* Merged in lp:~mterry/duplicity/debian-dir
  - Add a debian/ directory to make it easier to manage the PPAs for duplicity.
* In webdavbackend.py:
  - Fixed bug 1396106 with change by Tim Ruffing, mispelled member.
  - Added missing 'self.' before member in error message.
* Merged in lp:~adrien-delhorme/duplicity/hubic
  - Add Hubic support through pyrax and a custom pyrax_identity module.
* Fixed bug 1385599 with changes by Yannick Molin. SSL settings are now
  conditioned on protocol ftp or ftps.
* Partial fix of bug 1236248 with changes by az, manpage warning about
  --extra-clean, however, recovery with missing sig files is broken.
* Fixed bug 1255453 with changes by Gaudenz Steinlin, report backend import
  results, both normal and failed, at INFO log level.
* Manually merged in lp:~m4ktub/duplicity/0.6-reliability
  - Per fix proposed in Bug #1395341.
* Modded .bzrignore to ignore *.egg test dependencies, normalized, sorted.
* Merged in lp:~ed.so/duplicity/paramiko.identyfile
  - fix identity file parsing of --ssh-options for paramiko
  - manpage fixes
* Source formatted, using PyDev, all source files to fix some easily fixed
  PEP8 issues. Use ignore space when comparing against previous versions.
* Merge in lp:~andol/duplicity/signkeyformat
  - Allow --sign-key to use short format, long format alt. full fingerprint.
* Merge in lp:~hooloovoo/duplicity/verify-not-check-source
  - Tests to validate that duplicity does not check filesystem source during
    verify unless --compare-data is specified
* Merge in lp:~ed.so/duplicity/move_netloc
  - move netloc usage definitions into respective backends
  - fix "[Question #259173]: rsync backend fails"
    https://answers.launchpad.net/duplicity/+question/259173
* Make ssh an unsupported backend scheme
* Temporarily disable RsyncBackendTest and test_verify_changed_source_file
* Merge in lp:~hooloovoo/duplicity/test-verify-improvements
  - Fix up test_verify, which was a bit of a mess:
  - Simplify test_verify.py to just do a simple backup and verify on a
    single file in each test.
  - Modify tests to correctly use --compare-data option.
  - Add tests for when the source files have atime/mtime manipulated.
* Fix duplicity verify to ignore the file system when globals.compare_data is
  False.  This means that verify only validates the viability of the backup
  itself unless --compare-data is specified.
* Reenable test_verify_changed_source_file test
* Merged in lp:~hooloovoo/duplicity/add-additional-verify-tests-for-corrupted-archives
  - Add tests to test_verify.py to test that verify fails if the archive
    file is corrupted. Changed file objects to use the with keyword to ensure
    that the file is properly closed.
  - Small edit to find statement in verify_test.sh to make it work as
    expected (enclose string in quotes).
* Merged in lp:~hooloovoo/duplicity/add-else-to-badupload-try-except
  - Badupload test previously did not have an else in the try-except. The
    test passed if the except was triggered, but would also pass if the
    test did not trigger an error at all.
* Fixed bug 1406173 by applying patch supplied in report
  - Ignore .par2 files in remote file list
* Removed redundant shell test testing/verify_test.sh
* Misc fixes for the following PEP8 issues:
   - E211, E221, E222, E225, E226, E228
   - see http://pep8.readthedocs.org
* Fixed bug 1278529 by applying patch supplied in report
  - Use get_bucket() rather than lookup() on S3 to get proper error msg.
* Merged in lp:~stapelberg+ubuntu/duplicity/add-onedrive-backend
  - Add a Microsoft OneDrive backend
* Merged in lp:~hooloovoo/duplicity/filelist_select_bug_1408411
  - Adds functional test cases that fail because of Bug #1408411 (commented
    out), to assist in fixing that bug.
* Merged in lp:~hooloovoo/duplicity/process_filelists_for_spaces_etc
  - Process filelists to remove imperfections such as blank lines, comments
    and leading/trailing whitespace. Also correctly processes quoted folders
    containing spaces in their names. Extensive unit and functional tests to
    test these changes (and selection more generally).
  - The branch does add an additional folder to testfiles.tar.gz called
    select2. This included a folder with a trailing space, to test the quote
    test. The subfolders also have clearer names than in the "select" folder
    (eg "1sub2sub3") which makes it easier to keep track of issues in tests.
* Merged in lp:~9-sa/duplicity/FixBug1408289
  - Fix bug #1408289
  - Wrong attribute name prevented raise of client exception, working now
* Merged in lp:~noizyland/duplicity/azurebackend
  - Add backend for Azure Blob Storage Service


New in v0.7.00 (2014/10/23)
---------------------------
Enhancements:
* Adjust unit tests to expect single FTP backend
* Merged in lp:~moritzm/duplicity/duplicity
  - Use lftp for both FTP and FTPS
* Merged in lp:~ed.so/duplicity/0.7-dpbx.importfix
  - fix this showstopper with the dropbox backend
    "NameError: global name 'rest' is not defined"
* Merged in lp:~jflaker/duplicity/BugFix1325215
  - The reference to "--progress_rate" in the man page as a parameter is
    incorrect. Should be "--progress-rate".
* Merged in lp:~hooloovoo/duplicity/updated-README-REPO
  - Changes to README-REPO to reflect the restructuring of the directories.
* Fixed bug 1375304 with patch supplied by Aleksandar Ivanovic
* Merged in lp:~ed.so/duplicity/webdav200fix-0.7
  - webdav backend fix "BackendException: Bad status code 200 reason OK. " when
    restarting an interrupted backup and overwriting partially uploaded volumes.
* Merged in lp:~mterry/duplicity/require-2.6
  - Require at least Python 2.6.
  - Our code base already requires 2.6, because 2.6-isms have crept in. Usually
    because we or a contributor didn't think to test with 2.4. And frankly,
    I'm not even sure how to test with 2.4 on a modern system.
* Merged in lp:~mterry/duplicity/drop-pexpect
  - Drop our local copy of pexpect in favor of a system version.
  - It's only used by the pexpect ssh backend (and if you're opting into that,
    you probably can expect that you will need pexpect) and the tests.
  - I've done a quick smoketest (backed up and restored using
    --ssh-backend=pexpect) and it seemed to work fine with a modern version
    of pexpect.
* Merged in lp:~mterry/duplicity/2.6isms
  - Here's a whole stack of minor syntax modernizations that will become
    necessary in python3. They all work in python2.6.
  - I've added a new test to keep us honest and prevent backsliding on these
    modernizations. It runs 2to3 and will fail the test if 2to3 finds anything
    that needs fixing (with a specific set of exceptions carved out).
  - This branch has most of the easy 2to3 fixes, the ones with obvious and
    safe syntax changes.
  - We could just let 2to3 do them for us, but ideally we use 2to3 as little
    as possible, since it doesn't always know how to solve a given problem.
    I will propose a branch later that actually does use 2to3 to generate
    python3 versions of duplicity if they are requested. But this is a first
    step to clean up the code base.
* Merged in lp:~mterry/duplicity/drop-static
  - Drop static.py.
  - This is some of the oldest code in duplicity! A bzr blame says it is
    unmodified (except for whitespace / comment changes) since revision 1.
  - But it's not needed anymore. Not really even since we updated to python2.4,
    which introduced the @staticmethod decorator. So this branch drops it and
    its test file.
* Merged in lp:~mterry/duplicity/py3-map-filter
  - In py3, map and filter return iterable objects, not lists. So in each case
    we use them, I've either imported the future version or switched to a list
    comprehension if we really wanted a list.
* Merged in lp:~mterry/duplicity/backend-unification
  - Reorganize and simplify backend code.  Specifically:
    - Formalize the expected API between backends and duplicity.  See the new
      file duplicity/backends/README for the instructions I've given authors.
    - Add some tests for our backend wrapper class as well as some tests for
      individual backends.  For several backends that have some commands do all
      the heavy lifting (hsi, tahoe, ftp), I've added fake little mock commands
      so that we can test them locally.  This doesn't truly test our integration
      with those commands, but at least lets us test the backend glue code.
    - Removed a lot of duplicate and unused code which backends were using (or
      not using).  This branch drops 700 lines of code (~20%)
      in duplicity/backends!
    - Simplified expectations of backends.  Our wrapper code now does all the
      retrying, and all the exception handling.  Backends can 'fire and forget'
      trusting our wrappers to give the user a reasonable error message.
      Obviously, backends can also add more details and make nicer error
      messages.  But they don't *have* to.
    - Separate out the backend classes from our wrapper class.  Now there is no
      possibility of namespace collision.  All our API methods use one
      underscore.  Anything else (zero or two underscores) are for the backend
      class's use.
    - Added the concept of a 'backend prefix' which is used by par2 and gio
      backends to provide generic support for "schema+" in urls -- like par2+
      or gio+.  I've since marked the '--gio' flag as deprecated, in favor of
      'gio+'.  Now you can even nest such backends like
      par2+gio+file://blah/blah.
    - The switch to control which cloudfiles backend had a typo.  I fixed this,
      but I'm not sure I should have?  If we haven't had complaints, maybe we
      can just drop the old backend.
    - I manually tested all the backends we have (except hsi and tahoe -- but
      those are simple wrappers around commands and I did test those via mocks
      per above).  I also added a bunch more manual backend tests to
      ./testing/manual/backendtest.py, which can now be run like the above to
      test all the files you have configured in config.py or you can pass it a
      URL which it will use for testing (useful for backend authors).
* Merged in lp:~mterry/duplicity/py2.6.0
  - Support python 2.6.0.
  - Without this branch, we only support python >= 2.6.5 because that's when
    python's urlparse.py module became its more modern incarnation. (I won't
    get into the wisdom of them making such a change in the middle of the
    2.6 lifecycle.)
  - Also, the version of lockfile that I have (0.8) doesn't work with python
    2.6.0 or 2.6.1 due to their implementation of
    threading.current_thread().ident returning None unexpectedly. So this
    branch tells lockfile not to worry about adding the current thread's
    identifier to the lock filename (we don't need a separate lock per thread,
    since our locking is per process).
  - I've tested with 2.6.0 and 2.7.6 (both extremes of our current support).
* Update shebang line to python2 instead of python to avoid confusion.
* Merged in lp:~3v1n0/duplicity/copy.com-backend
  - I've added a backend for Copy.com cloud storage, this supports all the
    required operations and works as it should from my tests.
  - You can use it by calling duplicity with something like:
    copy://account@email.com:your-password@copy.com/duplicity
  - The only thing I've concerns with is the optimized support for _delete_list
    which can't be enabled here because the test_delete_list tries also to
    delete a not-existing files, and it requires the backend not to raise an
    exception in that case (is this somewhat wanted or could we do the same as
    for _delete or _query?)
* Merged in lp:~ed.so/duplicity/webdav200fix-0.7
  - webdav backend fix "BackendException: Bad status code 200 reason OK. " when
    restarting an interrupted backup and overwriting partially uploaded volumes.
* Merged in lp:~mterry/duplicity/webdav-fixes
  - This branch fixes two issues I saw when testing the webdav backend:
  - 1) Errors like the following: "Attempt 1 failed. BackendException: File
    /tmp/duplicity-LQ1a0i-tempdir/mktemp-u2aiyX-2 not found locally after get
    from backend".  These were caused by the _get() method not calling setdata()
    on the local path object, so the rest of the code thought it didn't exist.
  - 2) Some odd issues from stale responses/data. We have a couple places in
    webdavbackend.py where we close the connection before making a request
    because of this problem. But I've changed it to do it every time, more
    reliably, by putting a _close() call inside the request() method.
  - With this, the webdav backend seems fine to me.
* Merged in lp:~antmak/duplicity/0.7-par2-fix
  - Useful fix for verbatim par2cmdline options (like "-t" in par2-tbb version)
* Fixed bug 1327550: OverflowError: signed integer is greater than maximum
  - Major and minor device numbers are supposed to be one byte each.  Someone
    has crafted a special system image using OpenVZ where the major and minor
    device numbers are much larger (ploop devices).  We treat them as (0,0).
* Added sxbacked.py, Skylable backend.  Waiting on man page updates.
* Merged in lp:~ed.so/duplicity/manpage.verify
  - Clarify verify's functionality as wished for by a user surprised with a big
    bandwidth bill from rackspace.
* Merged in lp:~jeffreydavidrogers/duplicity/duplicity
  - This change fixes two small typos in the duplicity man page.
* Merged in lp:~johnleach/duplicity/1315437-swift-container-create
  - Check to see if the swift container exists before trying to create it,
    in case we don't have permissions to create containers. Fixes #1315437
* Merged in lp:~ed.so/duplicity/manpage.blocksize
  - add --max_blocksize doc
  - reorder 'a note on filename prefixes' into alphabetical order


New in v0.6.24 (2014/05/09)
---------------------------
Enhancements:
* Applied two patches from mailing list message at:
  https://lists.nongnu.org/archive/html/duplicity-talk/2014-01/msg00030.html
  "Added command line options to use different prefixes for duplicity files"
  This resolves https://bugs.launchpad.net/duplicity/+bug/1170161 and provides
  a workaround for https://bugs.launchpad.net/duplicity/+bug/1170113
* Merged in lp:~mterry/duplicity/gpg-encode
  - getpass.getpass(prompt) eventually calls str(prompt). Which is a no go,
    if the prompt contains unicode. Here's a patch to always pass getpass() a
    byte string.
  - Our tests didn't catch this because they always set PASSPHRASE. I've added
    a test that passes the passphrase via stdin.
* Merged in lp:~mterry/duplicity/pexpect-fix
  - duplicity has its own copy of pexpect. Use that instead of requiring one
    from the system.
* Merged in lp:~prateek/duplicity/s3-glacier
  - Fixes https://bugs.launchpad.net/duplicity/+bug/1039511
    - Adds support to detect when a file is on Glacier and initiates a restore
      to S3. Also merges overlapping code in the boto backends
  - Fixes https://bugs.launchpad.net/duplicity/+bug/1243246
    - Adds a --s3_multipart_max_timeout input option to limit the max execution
      time of a chunked upload to S3. Also adds debug message to calculate
      upload speed.
* Merged in lp:~ed.so/duplicity/fix.dpbx
  - Fix dpbx backend "NameError: global name 'rest' is not defined"
* Merged in lp:~prateek/duplicity/botoimportfix
  - Switches the boto backend back to using lazy imports so there are no
    complaints during the importing of backends.
* Merged in lp:~germer/duplicity/par2
  - This branch adds Par2 recovery files to duplicity. It is a wrapper backend
    which will create the recovery files and upload them all together with the
    wrapped backend. Corrupt archives will be detected and repaired (if
    possible) on the fly during restore.
  - It can be used with url-string par2+webdavs://USER@HOST/PATH
  - Fixes https://bugs.launchpad.net/duplicity/+bug/426282
* Merged in lp:~fredrik-loch/duplicity/duplicity-S3-SSE
  - Adds support for server side encryption as requested in Bug #996660
* Merged in lp:~mterry/duplicity/drop-u1
  - Ubuntu One is closing shop. So no need to support a u1 backend anymore.
* Merged in lp:~mterry/duplicity/fix-drop-u1
  - Looks like when the drop-u1 branch got merged, its conflict got resolved
    badly. Here is the right version of backend.py to use (and also drops
    u1backend.py from POTFILES).
* Merged in lp:~mterry/duplicity/drop-pexpect
  - Drop our local copy of pexpect in favor of a system version.
  - It's only used by the pexpect ssh backend (and if you're opting into that,
    you probably can expect that you will need pexpect) and the tests.
  - I've done a quick smoketest (backed up and restored using
    --ssh-backend=pexpect) and it seemed to work fine with a modern version
    of pexpect.
* Merged in lp:~mterry/duplicity/2.6isms
  - Here's a whole stack of minor syntax modernizations that will become
    necessary in python3. They all work in python2.6.
  - I've added a new test to keep us honest and prevent backsliding on these
    modernizations. It runs 2to3 and will fail the test if 2to3 finds anything
    that needs fixing (with a specific set of exceptions carved out).
  - This branch has most of the easy 2to3 fixes, the ones with obvious and
    safe syntax changes.
  - We could just let 2to3 do them for us, but ideally we use 2to3 as little
    as possible, since it doesn't always know how to solve a given problem.
    I will propose a branch later that actually does use 2to3 to generate
    python3 versions of duplicity if they are requested. But this is a first
    step to clean up the code base.
* Merged in lp:~mterry/duplicity/drop-static
  - Drop static.py.
  - This is some of the oldest code in duplicity! A bzr blame says it is
    unmodified (except for whitespace / comment changes) since revision 1.
  - But it's not needed anymore. Not really even since we updated to python2.4,
    which introduced the @staticmethod decorator. So this branch drops it and
    its test file.
* Merged in lp:~mterry/duplicity/encode-for-print
  - Encode translated strings before passing them to 'print'.
  - The print command can only apparently handle bytes. So when we pass it
    unicode, it freaks out. There were only four instances I saw where we used
    print, so I figured it was easiest to just convert them to use the log
    framework too.
  - That way all user-visible strings go through that framework and are subject
    to the same encoding rules.
* Merged in lp:~mterry/duplicity/more-test-reorg
  - Here's another test reorganization / modernization branch. It does the
    following things:
    - Drop duplicity/misc.py. It is confusing to have both misc.py and util.py,
      and most of the code in misc.py was no longer used. I moved the one
      function that was still used into util.py.
    - Consolidated the various ways to run tests into just one. I made tox runs
      go through ./setup.py test, rather than nosetests. And I made the
      ./testing/run-tests scripts just call tox. Now we no longer need nosetests
      as a test dependency (although you can still use it if you want).
    - Added two more code quality automated tests: a pep8 one and a pylint one.
      I disabled almost all checks in each program that gave a warning. These
      tests just establish a baseline for future improvement.
    - Moved the test helper code into TestCase subclasses that all tests can
      use. And used more code sharing and setUp/tearDown cleverness to remove
      duplicated code.
    - Reorganized the tests in ./testing/tests into ./testing/functional and
      ./testing/unit -- for whether they drive duplicity as a subprocess or
      whether they import and test code directly. Each dir can have specialized
      TestCase subclasses now.
    - Renamed the files in ./testing/unit to more clearly indicate which file
      in ./duplicity they are unit testing.
    - Added some helper methods for tests to set environment and globals.*
      parameters more safely (i.e. without affecting other tests) by
      automatically cleaning up any such changes during test tearDown.
    - Removed test_unicode.py, since it is kind of dumb. It used to be more
      useful, but now with py2.6, we are just testing that one line of code
      in it is actually there.
* Fixed bug #1312328 WebDAV backend can't understand 200 OK response to DELETE
  - Allow both 200 and 204 as valid response to delete
* Merged in lp:~mterry/duplicity/py3-map-filter
  - In py3, map and filter return iterable objects, not lists. So in each case
    we use them, I've either imported the future version or switched to a list
    comprehension if we really wanted a list.
* Merged in lp:~mterry/duplicity/backend-unification
  - Reorganize and simplify backend code.  Specifically:
    - Formalize the expected API between backends and duplicity.  See the new
      file duplicity/backends/README for the instructions I've given authors.
    - Add some tests for our backend wrapper class as well as some tests for
      individual backends.  For several backends that have some commands do all
      the heavy lifting (hsi, tahoe, ftp), I've added fake little mock commands
      so that we can test them locally.  This doesn't truly test our integration
      with those commands, but at least lets us test the backend glue code.
    - Removed a lot of duplicate and unused code which backends were using (or
      not using).  This branch drops 700 lines of code (~20%)
      in duplicity/backends!
    - Simplified expectations of backends.  Our wrapper code now does all the
      retrying, and all the exception handling.  Backends can 'fire and forget'
      trusting our wrappers to give the user a reasonable error message.
      Obviously, backends can also add more details and make nicer error
      messages.  But they don't *have* to.
    - Separate out the backend classes from our wrapper class.  Now there is no
      possibility of namespace collision.  All our API methods use one
      underscore.  Anything else (zero or two underscores) are for the backend
      class's use.
    - Added the concept of a 'backend prefix' which is used by par2 and gio
      backends to provide generic support for "schema+" in urls -- like par2+
      or gio+.  I've since marked the '--gio' flag as deprecated, in favor of
      'gio+'.  Now you can even nest such backends like
      par2+gio+file://blah/blah.
    - The switch to control which cloudfiles backend had a typo.  I fixed this,
      but I'm not sure I should have?  If we haven't had complaints, maybe we
      can just drop the old backend.
    - I manually tested all the backends we have (except hsi and tahoe -- but
      those are simple wrappers around commands and I did test those via mocks
      per above).  I also added a bunch more manual backend tests to
      ./testing/manual/backendtest.py, which can now be run like the above to
      test all the files you have configured in config.py or you can pass it a
      URL which it will use for testing (useful for backend authors).
* Merged in lp:~mterry/duplicity/encode-exceptions
  - Because exceptions often contain file paths, they have the same problem
    with Python 2.x's implicit decoding using the 'ascii' encoding that we've
    experienced before.  So I added a new util.uexc() method that uses the
    util.ufn() method to convert an exception to a unicode string and used it
    around the place.
  - Bugs fixed: 1289288, 1311176, 1313966
* Applied expat fix from edso.  See answer #12 in
  https://answers.launchpad.net/duplicity/+question/248020


New in v0.6.23 (2014/01/24)
---------------------------
Enhancements:
* Applied patch from bug 1216921 to fix ignore_missing().
  - merged lp:~mterry/duplicity/ignore-missing to fix patch.
* Merged in lp:~mterry/duplicity/catch-seq-copy-error
  - Any* exception when running patch_seq2ropath should be ignored (though
    logged) and duplicity should move on. This covers the two asserts in that
    function (bug 1155345 and bug 720525) as well as errors that happen during
    file copying (bug 662442).
* Merged in lp:~mterry/duplicity/argv
  - Fix use of argv when calling os.execve
* Merged in lp:~verb/duplicity/bucket_root_fix
  - Fix bug that prevents backing up to the root of a bucket with boto backend.
* Merged in lp:~gliptak/duplicity/415619
  - Better error message when chown fails
* Merged in lp:~mterry/duplicity/log-path-type
  - Any backup browser built on top of duplicity will need to indicate which
    files in the backup are folders and which are files. The current logging
    information doesn't provide this detail. So I've added a field to the
    log.InfoCode.file_list output that includes the path type.
* Merged in lp:~mterry/duplicity/manifest-oddities
  - We may accidentally end up with an oddly inconsistent manifest like so:
    Volume 1
    Volume 2
    Volume 3
    Volume 2
    As did get reported recently on the mailing list:
    http://lists.nongnu.org/archive/html/duplicity-talk/2013-11/msg00009.html
  - One way this can happen (the only way?) is if you back up, then duplicity
    gets interrupted between writing the manifest and uploading the volume.
    Then, when restarted, there is no longer enough data to create as many
    volumes as existed previously.
  - This situation can cause an exception when trying to restart the backup.
  - This branch fixes it by deleting any excess volume information encountered
    when loading in the manifest. We discard volume with higher numbers
    than the last one read.
* Merged in lp:~mterry/duplicity/disappearing-source
  - When restarting a backup, we may accidentally skip the first chunk of one of
    the source files. To reproduce this,:
    1) interrupt a backup
    2) delete the source file it was in the middle of
    3) restart the backup
  - When replaying the source iterator to find where to resume from, we can't
    notice that the file is gone until we've already iterated past where it
    would be!
  - The solution I came up with is to just let duplicity stuff the data we
    accidentally read back into the source iterator.
  - This is actually a data loss bug, because it's possible to back up
    corrupted files (that are missing their first chunk).
* Merged in lp:~mterry/duplicity/normalize-before-using
  - Avoid throwing an exception due to a None element in a patch sequence.
  - None elements in a (non-normalized) patch sequence are perfectly normal.
    With the current code in the patched function, it is certainly possible to
    hit a crash due a None.
    See http://lists.nongnu.org/archive/html/duplicity-talk/2013-11/msg00005.html
  - This branch fixes that by normalizing the sequence before using it in the
    logging code. It's acceptable to bring the normalize_ps() call outside the
    try/except block because normalize_ps is not expected to throw. It's
    relatively simple and doesn't really use its objects besides checking if
    they are None.
* Applied patch to fix "Access GDrive through gdocs backend failing"
  - see https://lists.nongnu.org/archive/html/duplicity-talk/2013-07/msg00007.html
* Merged in lp:~jkrauss/duplicity/pyrax
  - Rackspace has deprecated python-cloudfiles in favor of their pyrax
    library, which consolidates all Rackspace Cloud API functionality into
    a single library.  Tested it with Duplicity 0.6.21 on both Arch Linux
    and FreeBSD 8.3.0.
* Changed to default to pyrax backend rather than cloudfiles backend.
  To revert to the cloudfiles backend use '--cf-backend=cloudfiles'
* Merged in lp:~verb/duplicity/boto-min-version
  - Update documentation and error messages to match the current actual version
    requirements of boto backend.
* Merged in lp:~ed.so/duplicity/debian.paramiko.log
  - upstream debian patch "paramiko logging"
    http://patch-tracker.debian.org/package/duplicity/0.6.22-2
* Merged in lp:~ed.so/duplicity/debian.dav.mkdir
  - upstream debian patch "webdav create folder recursively"
    http://patch-tracker.debian.org/package/duplicity/0.6.22-2
* Nuke tabs
* Merged in lp:~mterry/duplicity/encoding
  - This branch hopefully fixes two filename encoding issues:
  - Users in bug 989496 were noticing a UnicodeEncodeError exception which
    happens (as far as I can tell) because some backends (like webdav) are
    returning unicode filenames from list(). When these filenames are combined
    with the utf8 translations of log messages, either (A) the default ascii
    encoding can't handle promoting the utf8 bytes or -- if there aren't any
    utf8 bytes in the translation -- (B) the resulting unicode string raises
    an error later when log.py tries to upgrade the string again to unicode
    for printing.
  - This fix is largely implemented by adding a wrapper for backend list()
    implementations. This wrapper ensures that duplicity internals always see
    a byte string. (I'd like to eventually use this same wrapping strategy to
    implement generic retry support without backends having to add any logic,
    but that's just a thought for the future.)
  - That is, the fix for issue #1 is completely inside backend.py and the
    changes to backends/*.py.
  - The rest of the invasive changes deal with filenames that may not be valid
    utf8. This is much rarer, but possible. For proper handling of this, we
    need to print using unicode, and convert filenames from the system filename
    encoding to unicode, gracefully handling conversion errors. Some of the
    filenames we print are remote names. Who knows what encoding they are in;
    it could be different than the system filename encoding. 99% of the time,
    everything will be utf8 and we're fine. If we do get conversion errors,
    the only effect should be some question mark characters in duplicity
    logging output.
  - I tried to convert as much of the actual codebase to use unicode for
    printing. But I stopped short of adding an assert in log.py to enforce
    unicode, because I didn't want to go through all the backend code and
    manually adjust those bits without being able to test each one.
* Restored missing line from patch of gdocsbackend.py
* Reverted changes to gdocsbackend.py
* Restored patch of gdocsbackend.py from original author (thanks ede)
* Applied patch from bug 1266753: Boto backend removes local cache if
  connection cannot be made
* Merged in lp:~louis-bouchard/duplicity/add-allow-concurrency
  - Implement locking mechanism to avoid concurrent execution under the same
    cache directory. This is the default behavior.
  - Also implement --alllow-concurrency option to disable the locking
    if required.
  - This functionality adds a dependency to python-lockfile


New in v0.6.22 (2013/08/22)
---------------------------
Enhancements:
* Applied patches from Laszlo Ersek to rdiffdir to "consume a chain of sigtar
  files in rdiffdir delta mode" which supports incremental sigtar files.
* Merged in lp:~jnoster/duplicity/dpbx-added
  - Add Dropbox backend
  - NB! In order to use the backend one must:
    1. Install Dropbox Python SDK first.
    2. Run the duplicity with Dropbox backend (dpbx://) first time
       *interactively* to catch and follow the oAuth URL.
* Merged in lp:~ed.so/duplicity/verify.data
  - add switch --compare-data, to selectively enable formerly always disabled
    data comparison on verify runs
* Merged in lp:~tblue/duplicity/paramiko-1.10.0
  - This fixes bug #1156746, making the Paramiko backend compatible with
    Paramiko 1.10.0. It keeps compatibility with older Paramiko versions.
* Merged in lp:~townsend/duplicity/fix-1161599-2
  - The fix in revno. 912 didn't take into account that the parameter "body"
    passed into request() is overloaded, so when it was NULL or of a type other
    than file, it would fail.  This checks if "body" is of type "file" before
    actually seek()'ing back to the beginning of the file.
* Merged in lp:~tblue/duplicity/paramiko-fix-delete-retry
  - This fixes bug #1115715, which is really annoying. Basically it makes
    using the Paramiko backend with the default settings impossible.
* Merged in lp:~juan-f/duplicity/progress
  - From time ago, there are people asking for a progress bar estimation in duplicity.
    There is even a script that circumvents the issue, getting info from the log so as
    to estimate the progress status ( https://github.com/quentin/Duplicity-progress )
    but does not give enough feedback and the estimation is rather plain.
  - I have developed a set of heuristics that gather information from the deltas and
    the transfer ratios of the backend so as to forecast % of progress, estimation of
    remaining time and average speed, for both full and incremental backup uploads.
  - The current implementation works for boto backend, but to port the other backends
    to use this feature would be quite easy (we can discuss the details if interested).
  - The algorithm is activated by the --progress command line flag, and will perform a
    first-pass dry-run to collect evidence for all the deltas. Next it will trigger the
    real upload, while a thread statistically estimates the ratio of changes and
    compression for the data in/out, and uses these ratios to forecast time remaining
    and % of completion.
  - The progress data will be logged each 3 seconds, or the --progress-rate flag.
* Merged in lp:~jnoster/duplicity/dpbx-added
  - The application key was approved as "production" one after some changes to the code
    to suit the requirements of Dropbox team (the keys are now obfuscated, for instance).
* Applied blocksize.patch from https://bugs.launchpad.net/duplicity/+bug/897423
  - New option --max-blocksize (default 2048) to allow increasing delta blocksize.
* Applied duplicity-ftps.patch from https://bugs.launchpad.net/duplicity/+bug/1104069
  - Don't try to delete an empty file list.
* Merged in lp:~scowcron/duplicity/ftp_password_pexpect
  - Use common backend.Backend get_password() rather than _ssh_pexpect.py specific code.
* Merged in lp:~mhu-s/duplicity/swiftbackend
  - This branch adds support for Swift, the OpenStack Object Storage service. See
    https://blueprints.launchpad.net/duplicity/+spec/swiftbackend
* Merged in lp:~verb/duplicity/boto-gcs
  - These patches add support for Google Cloud Storage via the boto backend.
  - boto has supported GCS in interoperability mode for a few years now. This change
    adds support by taking advantage of boto's storage_uri abstraction layer.
* Merged in lp:~ckornacker/duplicity/megacloud
  - Add support for Mega (mega.co.nz) backend.
* Applied patch from Eric S Raymond to man page to fix markup problems.
* Merged in lp:~ed.so/duplicity/man.page
  - update paramiko links
  - add command parameters to synopsis
  - add --compare-data
  - some polishing and several improvements


New in v0.6.21 (2013/01/23)
---------------------------
Enhancements:
* Merged in lp:~ed.so/duplicity/24syntaxfix
  - fix python 2.4 vs 2.5 syntax error
* Merged in lp:~mterry/duplicity/u1-oauthlib
  - As the Ubuntu packager for duplicity, I would prefer u1backend.py
    used oauthlib instead of oauth.  oauthlib is well maintained upstream
    (unlike oauth), has a python3 port (for the future), and is in Ubuntu
    main (so is oauth right now, but hopefully in the future we can drop
    it to universe, in which case duplicity can't use it anymore).
* Merged in lp:~mterry/duplicity/delete-new-sig-in-cache
  - In duplicity 0.6.20, we fixed bug 1031269. This means that we no longer
    leave sig files on the remote location.  Leaving sig files on the remote
    location also caused a bug with deleting cache files. Code used to leave
    remote new-sig but delete the locale cache new-sig; this meant that we would
    keep downloadoing the new-sig all the time from remote. We had worked around
    that by just not deleting the new-sig in the cache, which was sort of the
    wrong side of that problem to tackle.  Now that we handle the remote
    new-sigs better (by deleting them), I don't think we need this code anymore.
    Patch by az@debian.org.
* Merged in lp:~mterry/duplicity/u1-ascii-error
  - Fix for u1backend unicode error.  Patch by Paul Barker.
* Merged in lp:~satwell/duplicity/caching
  - Add a cache for password and group lookups. This significantly improves
    runtime with very large password and group configurations.
* Merged in lp:~ed.so/duplicity/manpage
  - more formatting fixes, clarifications in sections EXAMPLES, FILE SELECTION
* Merged in lp:~ed.so/duplicity/lftp.netrc
  - Allow .netrc auth for lftp backend
* Merged in lp:~mterry/duplicity/946988
  - This fixes bug 946988 by not duplicating the checks for when we should ask
    for the password (those same checks are done more correctly inside
    get_passphrase). And add a test to reproduce the bug.
* Merged in lp:~lenharo-h/duplicity/duplicity
  - Generate encrypted backups without revealing the user's key id
    via option --hidden-encrypt-key
* Merged in lp:~mterry/duplicity/u1-utf8
  - Make sure u1backend returns filenames as utf8
* Merged in lp:~carlos-abalde/duplicity/gdocs-backend-gdata-2.0.16.-upgrade
  - Upgrade of GoogleDocs backend to python gdata lib >= 2.0.15:
    Stop using get_everything method.
* Merged in lp:~ed.so/duplicity/webdav.fix-retry
  - bugfix: webdav retrying broke on ERRORS like "error: [Errno 32] Broken pipe" in
    socket.pyas reported here https://answers.launchpad.net/duplicity/+question/212966
    added a more generalized 'retry_fatal' decorator which makes retrying backend
    methods even easier
* Merged in lp:~ed.so/duplicity/manpage
  - Clear up PASSPHRASE reusage as sign passphrase.  Minor fixes.
* Merged in lp:~ed.so/duplicity/u1_and_manpage
  - Manpage
    - document Ubuntu One required python libs
    - added continuous contributors and backend author notes
  - U1backend
    - lazily import non standard python libs, fixes
    http://article.gmane.org/gmane.comp.sysutils.backup.duplicity.general/5753
    - fix "not bytearray" prevents PUT with python 2.6
    - don't hang after putting in credentials (cause it silently retries in background)
      but go through with backup
* Fixed 1091269 Data corruption when resuming with --no-encryption
  - Patches from Pascual Abellan that make block size consistent and
    that add -n (no-encryption) option to manual-ctrl-c-test.sh.
  - Modified gpg.py patch to use 64k block size so unit test passes.
* Merged in lp:~mterry/duplicity/static-corruption
  - This branch fixes three possible ways a backup could get data-corrupted.
    Inspired by bug 1091269.
      A) If resuming after a volume that ended in a one-block file, we would
         skip the first block of the next file.
      B) If resuming after a volume that ended in a multi-block file, we would
         skip the first block of the next file.
      C) If resuming after a volume that spanned a multi-block file, we would
         skip some data inside the file.
  - A and B are because when finding the right place in the source files to
    restart the backup, the iteration loop didn't handle None block numbers
    very well (which are used to indicate the end of a file).
  - C is what bug 1091269 talks about. This was because data block sizes would
    get smaller as the difftar file got closer and closer to the volsize.
    Standard block sizes were 64 * 1024.  But say we were close to the end of
    the difftar... When resuming, duplicity doesn't know the custom block sizes
    used by the previous run, so it uses standard block sizes. And it doesn't
    always match up, as you can imagine. So we would leave chunks of data out
    of the backed up file.
  - Tests added for these cases.
  - This branch is called 'static-corruption' because all these issues occur
    even when the source data doesn't change. I still think there are some
    corruption issues when a file changes in between duplicity runs. I haven't
    started looking into that yet, but that's next on my list.
  - C only happened without encryption (because the gpg writer function already
    happened to force a constant data block size). A and B happened with or
    without encryption.
* Merged in lp:~ed.so/duplicity/webdav.fix-retry
  - added ssl certificate verification (see man page)
  - more robust retry routine to survive ssl errors, broken pipe errors
  - added http redirect support
* Merged in lp:~ed.so/duplicity/webdav.manpage
  - explanation of webdav changes above
* Merged in lp:~mterry/duplicity/pygi
  - Python bindings for the gobject stack (used in the gio backend) have changed
    from static to dynamically-generated bindings. The old static bindings are
    deprecated. So here's a branch to change the gio backend from old to new ones.
* Merged in lp:~mterry/duplicity/py3rsync
  - This branch lets one build the _librsync module with Python 3. You can't
    really do anything useful with it, but it's a nicely-isolated piece to add
    Python 3 support for.
  - The changes are a mix of modernization and #ifdef logic.
  - All tests still pass in Python 2.7 and 2.4. I tested manually that the module
    worked as expected in Python 3.
* Merged in lp:~duplicity-team/duplicity/po-updates
  - Updated translations


New in v0.6.20 (2012/10/28)
---------------------------
Enhancements:
* Merged in lp:~ed.so/duplicity/ssh.manpage
  - added gdocs and rsync REQUIREMENTS
  - added cloudfiles documentation
* Merged in lp:~ed.so/duplicity/gpginterface
  - refactor GnuPGInterface to gpginterface.py
    reasoning can be found in README
* Merged in lp:~ed.so/duplicity/duplicity.helpfix
  - fix rare 'TypeError: encode() argument 1 must be string, not None'
  - http://lists.nongnu.org/archive/html/duplicity-talk/2012-09/msg00016.html
* Merged in lp:~ed.so/duplicity/duplicity.tmpspacefix
  - use tempfile.TemporaryFile() so unused temp files are deleted automagically
  - propbably solve bug 'Out of space error while restoring a file'
  - https://bugs.launchpad.net/duplicity/+bug/1005901
  - http://lists.gnu.org/archive/html/duplicity-talk/2012-09/msg00000.html
* Merged in lp:~mterry/duplicity/utf8-po
  - For some crazy reason, the gettext module defaults to giving you strings in
    whatever charset the po file happened to define.  Which means you never know
    what string of bytes you're going to get.  This module makes sure we always
    get utf-8 byte strings.  So we're at least predictable and reduces one
    source of UnicodeDecodeErrors (like in bug 989496)
* Merged in lp:~mterry/duplicity/1031277
  - ssh: actually delete all the requested files, not just the first one
* Merged in lp:~mterry/duplicity/leftover-sigtar
  - So currently, duplicity does not delete signature files when doing a
    remove-all-but-n operation. Seems wrong, since those signature files are now
    useless and take up space.
  - This branch does several things:
    1) Make remove-all-but-n operate on chains. In practice it did before, since
       the sets it operated on always came from complete chains (i.e. it never
       used only some of the sets from a chain)
    2) Add a new method to get all signature chains before a certain time.
    3) Use this new method to also delete signature chains during remove-all-but
       operations.
  - And it cleans up the cleanuptest.py file:
    1) Removes crufty, unused code
    2) Disallows changing the destination folder for the test, which no one
       would ever want to do and isn't really supported anyway
    3) Add some additional checks to the existing test
    4) Adds two new methods to test remove-all-but-n and
       remove-all-inc-of-but-n-full
* Merged in lp:~ed.so/duplicity/duplicity.manpage
  - disabled hyphenation and block justification for better readablility of
    command line examples.
  - reformatted REQUIREMENTS section for hopefully better online rendering
  - minor clarifications
* Merged in lp:~gregretkowski/duplicity/cf-retry-delete
  - This will retry cloudfile delete commands. With large numbers of archive
    files over mediocre links transient network errors will occasionally cause
    deletes to fail and these should be retried.
* Merged in lp:~mterry/duplicity/ropath.index
  - This branch does two main things:
    1) Skips base dir entries when compiling the list of deleted delta iters.
       (this gracefully recovers from the sort of situations that lead to bug
       929067). I'm reasonably confident this is an uninvasive change, but
       please confirm.
    2) Overwrites the sigtar file on backup-restart. This is because AFAICT,
       duplicity will rewrite the entire sigtar each restart. But we were
       opening the sigtar file as "ab", so we'd just dump the contents on top
       of the previous contents. Which was causing some confusion in bug 929067.
       If I'm wrong that we don't always rewrite the entire sigtar each time,
       this needs some rethink. Please also confirm that.
  - In addition, I added two tests for the above two changes and make some
    improvements elsewhere in the restarttest.py file while I was at it.
* Merged in lp:~ed.so/duplicity/ssh-pexpect-msgbug
  - Fixes 'UnboundLocalError: local variable 'msg' referenced before assignment'
    in _ssh_pexpect.py
* Merged in lp:~ed.so/duplicity/gpg.tmp
  - place gpg.py tempfiles in duplicity's tmp subfolder which is cleaned
    whatever happens
* Merged in lp:~mterry/duplicity/u1-402
  - Switch the code we check for out-of-space in u1backend.
* Applied patch for #1066625 ubuntu one backend
  - add delay between retries

Bugs closed in this release:
519948     remove-* commands don't remove signature-files
907077     assert len(chain_list) == 2 AssertionError
929067     crash during restore: "assert ropath.index == (), ropath.index"
995851     doc improvement for --encrypt-key, --sign-key
997691     Ubuntu One backend should check for 402 error for out-of-space
1031269    remove-all-but-n-full broken
1039001    --exclude-if-present and --exclude-other-filesystems causes crash
           with inaccessible other fs
1066625    ubuntu one backend does not work without gnome/dbus/x11 session


New in v0.6.19 (2012/05/22)
---------------------------
Enhancements:
* lots of work on the man page to clean up requirements, etc.
* use empty listbody for enhanced webdav compatibility
* initial folder creation on backend does not result in a ResponseNotReady
  anymore
* add ssh_config support (/etc/ssh/ssh_config + ~/.ssh/config) to paramiko
  sshbackend
* add missing_host_key prompt to new sshbackend similar to ssh procedure
* added --ssh-backend parameter to switch between paramiko,pexpect
* allow answering gio mount questions (albeit naively)
* if the gio backend wants to ask a question during its mount phase, it
  previously just aborted.
* a couple more warning error codes that Deja Dup is interested in noticing.
* ssh paramiko backend respects --num-retries now
* set retry delay for ssh backends to 10s
* ssh pexpect backend
 + sftp part does not claim 'Invalid SSH password' although it's only
   'Permission denied' now
 + sftp errors are now more talkative
* gpg.py
 + commented assert which broke otherwise working verify run

Bugs closed in this release:
588541     Connection failed, please check your password: Login dialog cancelled

Merges:
lp:~ed.so/duplicity/0.6-manpage
lp:~ed.so/duplicity/0.6-webdav_fixes
lp:~carlos-abalde/duplicity/gdocs-backend-gdata-2.0.16.-upgrade.
lp:~ed.so/duplicity/0.6-ssh_add_missinghostkey
lp:~ed.so/duplicity/0.6-readd_sshpexpect


New in v0.6.18 (2012/02/29)
---------------------------
Enhancements:
* fix extraneous '.py' in botobackend.py include
* tests: add delay between backups to avoid assertion error
* tests: use backup source that is more likely to be larger than 1M compressed
* tests: make other-filesystem check more robust against certain directories
  being mounts or not
* resuming an incremental results in a 'Restarting backup, but current
  encryption settings do not match original settings' error because curtime is
  incorrectly set away from previous incremental value
* added option to not compress the backup, when no encryption is selected
* always delay a little bit when a backend gives us errors
* Don't cache TarInfo files. Tests still pass, so I don't believe we need the
  members cache (and in the old tarfile.py, we didn't cache either).
* Adding --file-prefix option so different sets of backups can be stored in the
  same bucket.  See blueprint at
  https://blueprints.launchpad.net/duplicity/+spec/file-prefix-option
* two changes that help the test suite pass
* raise log level on backend import failure so it will be visible under default
  conditions
* file /etc/motd may not exist in test environment.  Use __file__ instead to
  point to a known plaintext source file.
* some code/import changes to make the ssh and boto backends compatible with
  Python 2.4.
* some changes to make roottest.py compatible with the new dir structure.

Bugs closed in this release:
884638     Python 2.5 / boto error
908228     possible memory leak
909031     SSH-Backend: Creating dirs separately causes a permissons-problems
916689     multipart upload fails on python 2.7.2
929465     UnsupportedBackendScheme: scheme not supported in url:
           scp://u123@u123.example.com/foo/
930727     ftpsbackend should respect num_retries for ftp commands
931175     duplicity crashes when PYTHONOPTIMIZE is set

Merges:
lp:~mterry/duplicity/always-delay
lp:~mterry/duplicity/memleak
lp:~mterry/duplicity/nopexpect
lp:~mterry/duplicity/resume-inc
lp:~mterry/duplicity/testfixes
lp:~nguyenqmai/duplicity/file-prefix-option
lp:~tobias-genannt/duplicity/nocompress


New in v0.6.17 (2011/11/25)
---------------------------
Enhancements:
* Added --rsync-options flag to allow user to pass options to rsync at will
* Added --s3-use-multiprocessing to select the new s3 multiprocessing backend.
  Default is to use the single processing backend.  A helper, filechunkio.py,
  requires Python 2.6+, so this option is not usable in earlier versions.

Bugs closed in this release:
411145     Misleading error message: "Invalid SSH password"
871875     File ... was corrupted during upload.
878220       UnsupportedBackendScheme: scheme not supported in url: s3+http
878964     Resuming a backup with a different password should throw an error
881070       Bugfix for S3 multipart upload on 0.6.16
881727       duplicity 0.6.16 lists all backup sets as incomplete
885670       Duplicity fails to add incremental backups to chain...

Merges:
lp:~mterry/duplicity/check-passphrase-on-restart
lp:~moss-d/duplicity/rsync-options


New in v0.6.16 (2011/10/16)
----------------------------
Enhancements:
* Usability enhancement: sign passphrase prompt has no second
  verification prompt anymore, symmetric passphrases are
  still verified
* Fixed Unicode errors when translations are used.
* Replaced old tarfile.py with Python 2.7 version, modded
  to support Python 2.4 syntax.

Bugs closed in this release:
485219     Fixed fields are not fixed, leading to buffer overflows...
676109     Amazon S3 backend multipart upload support
690549     uid and guid setting adversely affects integrity
739438     Local backend should always try renaming instead of copying
832149     Uploads to Rackspace fail silently
835892     duplicity crash: "AssertionError: rb None None"
838162     Duplicity URL Parser is not parsing IPv6 properly
838264     Duplicity thinks partial encrypted backups are not encrypted
870116     Duplicity does not handle UIDs higher than 60001

Merges:
lp:~ed.so/duplicity/reuse-passphrase-for-signing-fix
lp:~mterry/duplicity/cloudfiles-10k
lp:~duplicity-team/duplicity/check-volumes
lp:~mterry/duplicity/tarfile
lp:~mterry/duplicity/partial-encryption
lp:~mterry/duplicity/fix-local-backend-validation
lp:~ross-ross-williams/duplicity/gpg-agent-fix
lp:~mterry/duplicity/rbNoneNone
lp:~ed.so/duplicity/UnicodeDecodeError


New in v0.6.15 (2011/08/19)
---------------------------
Enhancements:
* Ignore 404 errors when deleting a file on Ubuntu One.
* Ignore ENOENT (file missing) errors where it is safe.
* Set minimum Python version to 2.4 in README.
* introduce --numeric-owner parameter
  patch courtesy of Lukas Anzinger <l.anzinger AT gmail.com>
* duplicity:restore_check_hash
  "Invalid data - *** hash mismatch" lists the offending filename
* fixes to unit tests to support SIGN_PASSPHRASE

Bugs closed in this release:
524922     duplicity does not have numeric uid/gid support
703142     AssertionError: assert len(chain_list) == 2
794576     Transport endpoint is not connected
815635     Bad passphrase can leave bogus sigtar in archive
818178     Shouldn't try to delete files it knows don't exist
821368     Error doing backup of the .evolution folder
823556     sftp errors after rev 740 change
824678     0.6.14 Fails to install on 8.04 LTS (Hardy)

Merges:
lp:~mterry/duplicity/u1-ignore-404
lp:~mterry/duplicity/guard-tarinfo
lp:~mterry/duplicity/enotconn
lp:~mterry/duplicity/look-at-partials-during-sync
lp:~mterry/duplicity/more-accurate-sync
lp:~mterry/duplicity/report-encrypted-chains
lp:~mterry/duplicity/815635
lp:~mterry/duplicity/retry-u1
lp:~mterry/duplicity/818178
lp:~ed.so/duplicity/encr-sign-key2
lp:~mterry/duplicity/u1-fixes
lp:~carlos-abalde/duplicity/google-docs
lp:~ed.so/duplicity/numowner+hashverbose


New in v0.6.14 (2011/06/18)
---------------------------
Enhancements:
452342     Provide Ubuntu One integration

Bugs closed in this release:
433591     AttributeError: FileobjHooked instance has no attribute 'name'
487720     Restore fails with "Invalid data - SHA1 hash mismatch"
507904     Cygwin: Backup fails with "IOError: [Errno 13] Permission denied"
512628     --exclude-filelist-stdin and gpg error with/without PASSPHRASE
680425     Endless retype passphrase when typo
705499     "include-filelist-stdin" not implemented on version 0.6.11
739438     [PATCH] Local backend should always try renaming instead of copying
753858     cannot import name S3ResponseError
761688     Difference found: File X has permissions 666, expected 666
777377     collection-status asking for passphrase
778215     ncftpls file delete fails in ftpbackend.py
782294     create tomporary files with sftp
782321     duplicity sftp backend should ignore removing a file not there
792704     Webdav(s) url scheme lacks port support
782294     create tomporary files with sftp
782337     sftp backend cannot create new subdirs on new backup
794123     Timeout on sftp command 'ls -1'
797758     Duplicity ignores some FatalErrors
793096     Allow to pass different passwords for --sign-key and --encrypt-key

Merges:
lp:~ed.so/duplicity/0.6-add_sftp
lp:~ed.so/duplicity/0.6-nonfatal-exclude
lp:~lekensteyn/duplicity/multipass
lp:~mterry/duplicity/797758
lp:~mterry/duplicity/gio-name
lp:~mterry/duplicity/levelName
lp:~mterry/duplicity/retry-decorator
lp:~mterry/duplicity/u1-status


New in v0.6.13 (2011/04/02)
---------------------------
Enhancements added this release:
New manual test to make Ctrl-C issues easier to replicate.
Use python-virtualenv to make testing multiple Python versions easier.
In boto backend check for existing bucket before trying to create.

Bugs closed in this release:
579958     Assertion error "time not moving forward at appropriate pace"
613244     silent data corruption with checkpoint/restore
731905     File "/usr/bin/duplicity", error after upgrade from 6.11 to 6.12


New in v0.6.12 (2011/03/08)
---------------------------
Enhancements added this release:
626915     ftps support using lftp (ftpsbackend)

Bugs closed in this release:
486489     Only full backups done on webdav
578663     Use log codes for common backend errors
581054     Inverted "Current directory" "Previous directory" in error message
620163     OSError: [Errno 2] No such file or directory
629136     sslerror: The read operation timed out with cf
629984     boto backend uses Python 2.5 conditional
655797     symbolic link ownership not preserved
670891     Cygwin: TypeError: basis_file must be a (true) file ...
681980     Duplicity 0.6.11 aborts if RSYNC_RSH not set
700390     Backup fails silently when target is full (sftp, verbosity=4)
704314     Exception in log module

Merges:
lp:~mterry/duplicity/backend-log-codes3
lp:~blueyed/duplicity/path-enodev-bugfix


New in v0.6.11 (2010/11/20)
---------------------------
Bugs closed in this release:
433970     Add an option to connect to S3 with regular HTTP (and not HTTPS)
578663     Use log codes for common backend errors
631275     missing ssh on rsyncd url - rsync: Failed to exec ssh: ...
635494     backed up to S3, wiped drive, reinstalled, unable to restore backup
637556     os.execve should get passed program as first argument
669225     sftp: "Couldn't delete file: Failure'" only logged on level 9
655468     0.6.10 does not work with S3
674506     RsyncBackend instance has no attribute 'subprocess_popen_persist'

Merges:
lp:~blueyed/duplicity/bug-669225
lp:~duplicity-team/duplicity/po-updates
lp:~ed.so/duplicity/0.6.10-backend_fixes
lp:~ed.so/duplicity/RSYNC_RSH-fix
lp:~ed.so/duplicity/sign_symmetric2
lp:~ed.so/duplicity/survive_spaces
lp:~l2g/duplicity/use-py.test
lp:~mbp/duplicity/433970-non-ssl


New in v0.6.10 (2010/09/19)
---------------------------
Bugs closed in this release:
542482     Offer command to remove old incremental backups from target
578663     Use log codes for common backend errors
589495     duplicity --short-filenames crashes with TypeError
612714     NameError: global name 'parsed_url' is not defined
613448     ftpbackend fails if target directory doesn't exist
615449     Command-line verbosity parsing crash


New in v0.6.09 (2010/07/25)
---------------------------
Bugs closed in this release:
502609     Unknown error while uploading duplicity-full-signatures
539393     Duplicity returns 1 when continuing an interrupted backup
550455     duplicity doesn't handle with large files well
567738     --ssh-options options passing options to ssh do not work
576564     username not url decoded in backend (at least rsync)
579958     Assertion error "time not moving forward at appropriate pace"
582962     Diminishing performance on large files

Upgraded tahoebackend to new parse_url.
Fix to warning message in sshbackend.


New in v0.6.08b (2010/03/11)
----------------------------
Fix bug where encrypted backup without --gpg-options crashes.
This was a followup issue to bug 490619 released in 0.6.07.
This is attempt #2 -- not sure what happened to the patch,
but it did not show up in 0.6-series like it should have.


New in v0.6.08a (2010/03/11)
----------------------------
Fix bug where encrypted backup without --gpg-options crashes.
This was a followup issue to bug 490619 released in 0.6.07.


New in v0.6.08 (2010/03/07)
---------------------------
Bugs closed in this release:
519110     Need accurate man page info on use of scp/sftp usage.
532051     rdiffdir attempts to reference undefined vars with some command args
529869     TypeError: unsupported operand type(s) for -: 'NoneType' and 'int'
530910     TypeError: unsupported operand type(s) for +: 'NoneType' and 'str'


New in v0.6.07 (2010/02/28)
---------------------------
Bugs closed in this release:
459511     --tempdir option doesn't override TMPDIR
467391     [PATCH] WebDAV backend doesn't work
487686     re-add scp backend and make available via command line option
490619     Use optparse not getopt
497243     0.6.06, archive dir: cache desynchronization caused by remove*
501093     SSHBackend doesn't handle spaces in path
505739     "sslerror: The read operation timed out" with S3
520470     Don't Warn when there's old backup to delete
522544     OSError: [Errno 40] Too many levels of symbolic links
388673     Allow renaming paths as they are restored


New in v0.6.06 (2009/10/29)
---------------------------
Merged in lp:~mterry/duplicity/list-old-chains
List/keep old signature chains

Applied patches from Kasper Brand that fixed device file handling.
http://lists.gnu.org/archive/html/duplicity-talk/2009-09/msg00001.html

Merged in lp:~l2g/duplicity/flag-transl-comments which cleared up how
translation comments should be passed to the translators cleanly now.

Applied 422477; [PATCH] IMAP Backend Error in delete()

Merged in lp:~mterry/duplicity/iterate-warnings
Add machine codes to various warnings when iterating over source files

Fix problems with unittests under Jaunty.  It appears that redirection
in os.system() has changed for the worse, so a workaround for now.

Fix problem in restart where there were no manifest entries and no
remote volumes stored.  We clean out the partial and restart.

Fixed 435975 gpg asks for password in 0.6.05, but not in 0.5.18


New in v0.6.05 (2009/08/28)
---------------------------
Merged in lp:~l2g/duplicity/test-compat from Larry Gilbert which made
the testing compatible across more systems.  Also fixed the remaining
collectionstest bug which was trying to test with no cache present.

Bugs fixed this release:
407968  GIO backend can't restore
408059  Failure due to _logger.log failure for content with special
        characters: TypeError decoding Unicode not supported
409593  deja-dup (or duplicity) deletes all signatures
412667  "duplicity remove-older-than" asks for passphrase even though
        not required
418170  [PATCH] file names longer then 512 symbols are not supported


New in v0.6.04 (2009/08/01)
---------------------------
One major and one minor change.  The "No such file or directory" error
is bad enough that this should be released quickly.  For those of you
using encryption, this is not a problem, but for those of you that do
not use encryption (--no-encryption), then this will manifest itself if
the local cache gets out of sync with the remote store.

Bugs fixed this release:
405734  duplicity fails to restore files that contain a newline character
403790  Backup error: No such file or directory


New in v0.6.03 (2009/07/29)
---------------------------
Lots of small changes and some bug fixes.
* Restart error handling has been smoothed out a great deal and it
  "does what is right" in order to keep going.
* Backends are now optional, if they fail an Info message is put out
  to notify of the failure and why.
* There was more work on translations and internationalization.
Thanks to everyone!

Bugs fixed this release:
377528  --file-to-restore doesn't work with trailing slash
394757  Backend imports should be made optional
398230  Deja-dup backup fails with message: "Unable to locate last file"
401303  0.6.2 manpage inconsistent wrt. archive-dir/name
405646  Small i18n error
405975  duplicity.gpg.gpg_failed() breaks and spews on GnuPG error
402794  duplicity public-key-only incompatible with gnupg 2.0.11


New in v0.6.02 (2009/07/07)
---------------------------
Duplicity will now remove any spurious files left in the cache from
a previous run.  This will keep the metadata cache in sync with the
remote storage metadata.

Bugs fixed this release:
394629  Hang on first collection-status
379386  Fix 'list-current-files' with missing archive dir
395826  "No such file or directory" when backing up second time
394627  User-friendly archive dir print
388699  Manifest mismatch error


New in v0.6.01 (2009/07/01)
---------------------------
Fixed issues in Checkpoint/Restart:
* The --name backupname" option was added to allow the
  user to separate one archive from another.  If not
  specified, the default is an MD5 hash of the target
  URL, which should suffice for most uses.

* The archive_dir (cache) is now stored in a standard
  location, defaulting to ~/.cache/duplicity.  See
  http://standards.freedesktop.org/basedir-spec/latest/

* The interaction between the --archive-dir option and
  the --name option allows for four possible results
  for the location of the archive dir.
    - neither specified (default)
      ~/.cache/duplicity/hash-of-url
    - --archive-dir=~/arch, no --name
      ~/arch/hash-of-url
    - no --archive-dir, --name=foo
      ~/.cache/duplicity/foo
    - --archive-dir=~/arch, --name=foo
      ~/arch/foo

* duplicity will now copy needed metadata from the
  remote store to the local cache as needed.  This
  means that the first use after upgraded from 0.5.x
  will have the metadata copied to the local archive
  dir in order to sync both.

* cleanup will now work correctly with the archive
  dir and separates the local from the remote files.

Bugs fixed this release:
* 388034     Unable to backup
* 378940     python2-6 issue / UTF-8 charset / Ubuntu 9.04
* 379386     Fix list-current-files w/ missing archive dir
* 387102     Asynchronous upload not working properly
* 387218     Make scp/ssh into sftp-only backend
* 388992     List of Orphaned Files Growing
* 392905     NoneType object has no attribute 'startswith'
* 393372     Error creating directory
* 383412     Add InfoCodes for upload events
* 383419     Add gio backend


New in v0.6.00 (2009/06/08)
---------------------------
Checkpoint/Restart capability added.  Checkpoint is
done at every volume written and Restart is done at
start of the next volume in the set.  Changes to
normal operations include a permanent duplicity
archive-dir at ~/.duplicity to save state.

To accomplish this, the signature and archive files
in the archive-dir now have three states:
1) temporary until the first volume has been written,
2) partial until the final volume has been written and
   sent to remote storage,
3) permanent with the same name as always.

Assumptions are made that if a restart is needed, then
all arguments are the same as before and that no files
have been removed from the file system between runs.

From now on, the --archive-dir option can be used to
change the location of the archive dir, but you are
responsible for moving the files if you change it.

Other fixes:
Unicode filenames in log messages are now OK.

Fixed problem where Cygwin was returning -1 for the
hard max open file limit.


New in v0.5.18 (2009/05/20)
---------------------------
Added support for RackSpace's CloudFiles, cf+http.

Added support for Tahoe-LAFS from the patch,
patch #6743: Tahoe backend for duplicity
https://savannah.nongnu.org/patch/?6743

Only half of this bug is fixed but it's still useful.
bug #21792: pipe call fails with an error OSError:
            [Errno 24] Too many open files
https://savannah.nongnu.org/bugs/?21792

Changed from using ulimit external command to
resource.getrlimit to check open files limit.


New in v0.5.17 (2009/05/04)
---------------------------
Removed one line of code left from some testing that I
did that caused a crash when the target dir was empty
and collection-status was requested.

Moved from using the df command to get temp space
availability to Python's os.statvfs() call.  Not all
df commands work the same way.

patch #6813: Making changelist easy to read
https://savannah.nongnu.org/patch/?6813

patch #6814: Ignore comments in filelists
https://savannah.nongnu.org/patch/?6814


New in v0.5.16 (2009/04/21)
---------------------------
bug #24825: duplicity warn on insufficient TMPDIR
            space availability and low max open
            file limits pre-backup.
https://savannah.nongnu.org/bugs/?24825

bug #25594: wrong backup statistics
https://savannah.nongnu.org/bugs/?25594

bug #25976: Password requested when not needed.
https://savannah.nongnu.org/bugs/?25976

patch #6806: More graceful handling of old
             --short-filename files
https://savannah.nongnu.org/patch/?6806

Added tilde and variable expansion to the source or
target argument that is not a URL.


New in v0.5.15 (2009/04/09)
---------------------------
FTP backend was failing on PureFTPd when the "-x ''"
option was removed from the second ncftpls popen, a fix
that was implemented due to bug #24741.  This fix does
the ls in one pass by extracting the last entry on the
'ls -l' listing.

If a file is unreadable due to access rights or other
non-fatal errors, put out error message and continue
rather than dying messily with a traceback.

Added tilde '~' expansion and variable expansion in the
options that require a filename.  You can now have this
"--archive-dir=~/ArchDir/$SYSNAME" if you need it.  No
expansion is applied to the source or target URL's.

Fixed problem I caused, again, where sys.exit() was
trapping instead of exiting.  Added big note to not
to do that again.


New in v0.5.14 (2009/04/02)
---------------------------
After email voting among known duplicity contributors,
the decision was reached to revert to the GPL Version 2
license, so with their consensus, duplicity is now under
GPL Version 2.

Revert to calling NcFTP utilities (ls, get, put) directly
rather than scripting ncftp via pexpect by reverting to the
0.5.07 version of ftpbackend.py.

Changed fatal error regarding version 3.2.0 of ncftpput to
warning level since it has been reported that the problem
does not occur on most distributions.

Changed from log.Log with numbered log levels to log.Debug,
log.Info, log.Notice, log.Warn, log.FatalError as below:
    0    log.FatalError
    1-2  log.Warn
    3-4  log.Notice
    5-8  log.Info
    9 log.Debug
The -vN option has not changed.  Verbosity may also be one
of: character [ewnid], or word ['error', 'warning', 'notice',
'info', 'debug'].  The default is 4 (Notice).  The options
-v4, -vn, and -vnotice are functionally equivalent, as are
the mixed-case versions, -vN, -vNotice, -vNOTICE.

Normalized include statements and tried to insure that all
duplicity includes were from the duplicity module.

patch #6790: Add --exclude-if-present
https://savannah.nongnu.org/patch/?6790


New in v0.5.13 (2009/03/26)
---------------------------
Add more error detection to FTP backend.

Fix backends so sleep does not occur after last retry.

Fix so BackendException does not cause traceback except when
verbosity is at level 5 or higher (Info level).

Adjust log levels so some errors show up with default verbosity.

Fixed bug where an extra comma caused a traceback during a warning
about unnecessary sig files.  Plus fixed print so the real filename
would show up and not a Python object representation.

Add Changelog.GNU to website and distribution to add a bit of detail
showing the CVS changes via rcs2log.  Added dist/mkGNUChangelog.sh.

bug #22908: Don't block gpg-agent
https://savannah.nongnu.org/bugs/?22908

To fix the above, --use-agent was added as a command line option.
When this is specified and asymetric encryption is enabled, then all
GnuPG passphrases will come from the gpg-agent or equivalent program
and no passphrase prompt will be issued.

bug #25787: Usernames with escaped @-sign are not handled properly
https://savannah.nongnu.org/bugs/?25787

bug #25976: Password requested when not needed.
https://savannah.nongnu.org/bugs/?25976

patch #6787: import duplicity.GnuPGInterface explicitly
https://savannah.nongnu.org/patch/?6787


New in v0.5.12 (2009/03/15)
---------------------------
bug #25838: Backup fails / ncftp - remote file already exists
https://savannah.nongnu.org/bugs/?25838
With this fix we also get resume in ftp get/put.  If a put or
get fails part of the way through, ncftp will resume on the
next retry.

bug #25853: duplicity fails with boto passwords coming from ~/.boto
https://savannah.nongnu.org/bugs/?25853

patch #6773: Make user name optional in rsync backend
https://savannah.nongnu.org/patch/?6773

GPG errors will no longer cause tracebacks, but will produce a
log entry, from gpg, similar to the following:
===== Begin GnuPG log =====
gpg: BAD0BAD0: skipped: public key not found
gpg: [stdin]: encryption failed: public key not found
===== End GnuPG log =====
This will let the user know what really caused the GPG process
to fail, and what really caused errors like 'broken pipe'.

Add Epydoc output to web site and start adding documentation.
http://duplicity.nongnu.org/epydoc/index.html


New in v0.5.11 (2009/03/08)
---------------------------
bug #25787: Usernames with @-sign are not handled properly
https://savannah.nongnu.org/bugs/?25787

Bug #333057: GnuPGInterface prints exit statuses incorrectly
https://bugs.launchpad.net/bugs/333057

bug #25696: ncftp error w/0.5.09 -- nested target directories
https://savannah.nongnu.org/bugs/?25696

bug #15664: When restoring backup: "OverflowError:
            long int too large to convert to int"
https://savannah.nongnu.org/bugs/?15664

patch #6761: More robust pexpect handling of SSH authentication
https://savannah.nongnu.org/patch/?6761

patch #6762: Wrong exit() used for 2.3/2.4 Python
https://savannah.nongnu.org/patch/?6762


New in v0.5.10 (2009/03/01)
---------------------------
The default filename format has changed from W3 style to a long
numeric style, YYYYMMDDTHHMMSSZ, with no delimiters, thus is now
compatible with Windows/Samba filesystems.  The time is UTC, not
local, so there will be no timezone or daylight savings time issues.

Duplicity still recognizes the old long filename format, and will
continue incremental backup chains if found.  The old format is
still available via the --old-filenames option (pending deprecation).

Users of --short-filenames or --time-separator should stop using these
options on their next full backup.  The new filenames are compatible
with your system.

The following options are pending deprecation and will be removed in a
future release:
    --time-separator
    --short-filenames
    --old-filenames

bug #19988: Incompatibility to Samba/SMB share
https://savannah.nongnu.org/bugs/?19988

bug #25097: Allow listing files from any time, not just current time
https://savannah.nongnu.org/bugs/?25097

bug #25550: Error codes do not propagate from log to exit status
https://savannah.nongnu.org/bugs/?25550

bug #25308: Signatures orphaned if from another time zone
https://savannah.nongnu.org/bugs/?25308

Bug #229826: duplicity crashed with ValueError in port()
https://bugs.launchpad.net/duplicity/+bug/229826


New in v0.5.09 (2009/02/17)
---------------------------
FTP is now driven with pexpect rather than NcFTP utilities.
This closes the following bugs (and solves other problems):
bug #24741: ncftpls -x '' causes failure on Yahoo FTP server
bug #23516: duplicity/ncftpget not closing unlinked files, ...

bug #25509: Logic error in imapbackend.py [IMAP_SERVER]
https://savannah.nongnu.org/bugs/?25509

bug #25512: [Patch] Retry on Imap failure
https://savannah.nongnu.org/bugs/?25512

bug #25530: commandline passwd not working
https://savannah.nongnu.org/bugs/?25530


New in v0.5.08 (2009/02/02)
---------------------------
Turns out going backwards in the license is not as easy as
forwards.  Restoring GPLv3 license until consensus reached.


New in v0.5.07 (2009/01/31)
---------------------------
bug #25293: IOError: [Errno 22] Invalid argument
https://savannah.nongnu.org/bugs/?25293

bug #25379: sys.exit() causes traceback and should not
https://savannah.nongnu.org/bugs/?25379

bug #25403: 0.5.06 "manifests not equal, different volume numbers"
https://savannah.nongnu.org/bugs/?25403

patch #6729: New imap backend. Replaces current gmail backend
https://savannah.nongnu.org/patch/?6729

patch #6730: Fix timing out for SSH backend
https://savannah.nongnu.org/patch/?6730

patch #6733: Improve error handling in imapbackend.py
https://savannah.nongnu.org/patch/?6733

Increase default volume size (--volsize) to 25M from 5M.  This
reduces the number of volumes to accomodate larger backups.

Reworked patch 6701 to list collection one at a time rather than
writing all as one huge list.  Was causing memeory problems when
the collections got large.

Fix backendtest.py so that empty URL's in config.py cause the
backend test to be skipped rather than erroring.  Added notes
in config.py.tmpl explaining the change.

Add/update copyright statements in all distribution source files
and revert duplicity to GPL version 2 license.

Original fix to disallow use of ncftpput 3.2.0 mistyped the ErrorCode
used and resulted in an error rather than an explanation.


New in v0.5.06 (2009/01/09)
---------------------------
Fix to deprecation warnings about sha and md5 modules.
Uses hashlib if available, otherwise original module.

Added loop to run-all-tests.sh to run all tests against all supported
versions of Python if available.  Looks for 2.3, 2.4, 2.5, 2.6.

Noah Spurrier has given us permission to distribute pexpect.py along
with duplicity, so this will no longer be an install requirement.

NcFTP version 3.2.0 will not work with duplicity since we require the
use of both -f and -C options on ncftpput.  3.1.9, 3.2.1+ work fine.
I put in error checks for this situation in the FTP backend code.

bug #25230: --include-globbing-filelist only including first entry.
https://savannah.nongnu.org/bugs/?25230

bug #25239: Error during clean, wrong case in duplcicity
https://savannah.nongnu.org/bugs/?25239

patch #6709: Report correct number of volumes when restoring
https://savannah.nongnu.org/patch/?6709

sr #106583: document the need to use the --force option
https://savannah.nongnu.org/support/?106583


New in v0.5.05 (2008/12/30)
---------------------------
bug #25194: Duplicity 5.04 requires python-distutils-extra...
https://savannah.nongnu.org/bugs/?25194


New in v0.5.04 (2008/12/27)
---------------------------
patch #6678: Add progress metering
https://savannah.nongnu.org/patch/?6678

patch #6686: Add error codes for all fatal errors
https://savannah.nongnu.org/patch/?6686

bug #25090: Typos and trailing whitespace in duplicity manpage
https://savannah.nongnu.org/bugs/?25090

bug #24889: NCFTP cannot deal with some FTP servers
https://savannah.nongnu.org/bugs/?24889

patch #6692: Print collection status in a machine-readable way
https://savannah.nongnu.org/patch/?6692

patch #6693: Some FatalError's don't have codes still
https://savannah.nongnu.org/patch/?6693

patch #6694: Log exceptions
https://savannah.nongnu.org/patch/?6694

patch #6695: Log filenames
https://savannah.nongnu.org/patch/?6695

patch #6696: Consolidate get_delta_iter and get_delta_iter_w_sig
https://savannah.nongnu.org/patch/?6696

patch #6697: Always log at least one progress during dry run
https://savannah.nongnu.org/patch/?6697

patch #6700: Make duplicity translatable
https://savannah.nongnu.org/patch/?6700

patch #6701: Make current-list command machine-readable
https://savannah.nongnu.org/patch/?6701

patch #6702: handle unknown errnos in robust.py
https://savannah.nongnu.org/patch/?6702

GPG was throwing "gpg: [don't know]: invalid packet (ctb=14)" and apparently
this is non-fatal.  There is a fix for this being rolled into GPG 2.x.
http://lists.gnupg.org/pipermail/gnupg-devel/2006-September/023180.html
Copied from collections.py.  Fix supplied by
Simon Blandford <simon@onepointltd.com>


New in v0.5.03 (2008/11/17)
---------------------------
bug #24731: Documentation error: "if... if" in remove-older-than paragraph
https://savannah.nongnu.org/bugs/?24731

bug #24775: Digest Auth for WebDAV backend
https://savannah.nongnu.org/bugs/?24775

patch #6676: Raw delta stats aren't right for multivolumes
https://savannah.nongnu.org/patch/?6676

patch #6675: Add modelines
https://savannah.nongnu.org/patch/?6675

patch #6674: Add --log-* options to man page
https://savannah.nongnu.org/patch/?6674

patch #6673: Add --dry-run option
https://savannah.nongnu.org/patch/?6673

patch #6672: makedist doesn't ship util.py
https://savannah.nongnu.org/patch/?6672

patch #6670: Machine Readable Output
https://savannah.nongnu.org/patch/?6670

patch #6662: improve s3 backend error reporting
https://savannah.nongnu.org/patch/?6662

patch #6652: improve asynch scheduler (including the synchronous case)
https://savannah.nongnu.org/patch/?6652

patch #6642: make ParsedUrl() thread-safe with respect to itself
https://savannah.nongnu.org/patch/?6642

patch #6638: correct typo in reporting lack of sufficiently new boto backend
https://savannah.nongnu.org/patch/?6638

sr #106496: put install-from-cvs-notes in CVS-README
https://savannah.nongnu.org/support/?106496

sr #106534: GMail backups aren't stored in the correct location
https://savannah.nongnu.org/support/?106534


New in v0.5.02 (2008/09/21)
---------------------------
* Add -h option for help

* Change gpg logging so that logs are always collected.
The log is printed in the case of gpg IO errors.  Also,
verbosity level 5 or above (-v5) will print the logs.

patch #6297: Add IMAP/s/gmail support
https://savannah.nongnu.org/patch/?6297

bug #24260: backend.py missing re import
https://savannah.nongnu.org/bugs/?24260

bug #24274: asyncscheduler.py missing sys import
https://savannah.nongnu.org/bugs/?24274


New in v0.5.01 (2008/09/11)
---------------------------
bug #24234: Tabs Present In Source Files
https://savannah.nongnu.org/bugs/?24234

bug #24223: WebDAV backend broken in 0.5.00
https://savannah.nongnu.org/bugs/?24223

bug #24226: WebDAV Does Not Create Collection If Needed
https://savannah.nongnu.org/bugs/?24226


New in v0.5.00 (2008/09/06)
---------------------------
Changes to unit tests:
  - resolve circular imports after backend reorg
  - resolve exception error import - now in errors.py
  - remove need for temp2.tar to be in CVS repository

bug #23988: scp destination fails if no username is specified
https://savannah.nongnu.org/bugs/?23988

bug #23985: --no-encryption option does not work in 0.4.12
https://savannah.nongnu.org/bugs/?23985

patch #6623: slightly augment tempdir cleanup logging
https://savannah.nongnu.org/patch/?6623

patch #6596: re-organize backend module structure
https://savannah.nongnu.org/patch/?6596

patch #6589: S3 european bucket support
https://savannah.nongnu.org/patch/?6589

patch #6353: Concurrency for volume encryption and upload.
https://savannah.nongnu.org/patch/?6353


New in v0.4.12 (2008/07/22)
---------------------------
Dan Muresan created a patch to minimize the number of password
prompts.  To do so, it sometimes requests a password once without
confirmation; if later it turns out that a full backup is needed,
the user is prompted for confirmation.

bug #23540: doc bug in man page (environment FTP_PASSWORD)
https://savannah.nongnu.org/bugs/?23540

bug #23362: Documentation for --version, --time-separator <char>
https://savannah.nongnu.org/bugs/?23362

bug #23283: interactive passphrase query is suboptimal
https://savannah.nongnu.org/bugs/?23283

bug #23066 was not actually applied to 0.4.11.  Its here now.
https://savannah.nongnu.org/bugs/?23066

bug #22826: regressions caused by boto 1.1c
https://savannah.nongnu.org/bugs/?22826


New in v0.4.11 (2008/05/05)
---------------------------
Changes applied to allow duplicity to run under Python 2.3 again.

patch #6485: Reinstate patch #6340 with a detailed explanation.
https://savannah.nongnu.org/patch/?6485

bug #23066: ssh uris with given portnumbers are not handled correctly
https://savannah.nongnu.org/bugs/?23066


New in v0.4.10 (2008/03/27)
---------------------------
bug #22728: FTP backend fails on empty directory
https://savannah.nongnu.org/bugs/?22728

patch #6374: Duplicity --tempdir patch documentation.
https://savannah.nongnu.org/patch/?6374

patch #6375: Duplicity reports the epoch for a nonexistant last full backup date
https://savannah.nongnu.org/patch/?6375

patch #6380: add additional named logging levels
https://savannah.nongnu.org/patch/?6380

patch #6389: Possible Fix for pagefile.sys on Win32 systems
https://savannah.nongnu.org/patch/?6389

patch #6403: Restore by overwriting files/directories by using --force option
https://savannah.nongnu.org/patch/?6403

patch #6449: add additional debug level logging
https://savannah.nongnu.org/patch/?6449

patch #6453: handle absolute urls in webdav backend
https://savannah.nongnu.org/patch/?6453

Fix problem where S3 prefix was prepended with 'd'.  This caused
a failure in the regression tests.


New in v0.4.9 (2008/01/04)
--------------------------
NOTE: URL format correction in rsync://.  The rsync backend
now properly supports absolute and relative pathnames and
module access.  The formats are:
    rsync://user@host::/module/some_dir
    rsync://user@host/relative_path
    rsync://user@host//absolute_path

Fixed regression caused by changeover to new urlparse.py.
bug #21475: FTP Usernames that contain '@' are not recognized
https://savannah.nongnu.org/bugs/?21475

Added section URL FORMAT in the duplicity man page.

Added 2nd patch to bug #21475 that forces all versions of
Python to use the fixed urlparse.py.

Fixed so that remove-older-than and remove-all-but-n-full
will not request a GPG passphrase.

Fixed issue with Pure-FTPd that would always return an empty
directory listing and thus force a full backup every time.
A side effect of the change is that we now only make one call
to ncftpls to get the listing, thereby reducing the overhead
on systems with a large number of backup files.

bug #21896: Two problems with rsync under 0.4.8 + patch
https://savannah.nongnu.org/bugs/?21896

bug #21909: Problematic typo in compare_verbose() method
https://savannah.nongnu.org/bugs/?21909

patch #6354: S3 staight typo results in a bogus exception
https://savannah.nongnu.org/patch/?6354

patch #6356: Command line option for the temporary directory root.
https://savannah.nongnu.org/patch/?6356

patch #6357: Explicit restore action is missing from the command list,
https://savannah.nongnu.org/patch/?6357


New in v0.4.8 (2007/12/15)
--------------------------
First pass at bringing unittest cases up to date.
All unit tests are working, but more test cases need
to be added to handle the new protocols, plus there is
some print leakage even with logging turned off.

Allow pexpect to force the close of the child on sftp
calls.  We already do that with scp calls.  This cleans
up that exception.

bug #21751: rsync module urls do not work in 0.4.7
https://savannah.nongnu.org/bugs/?21751

bug #21752: Boto backend needs version 0.9d or later
https://savannah.nongnu.org/bugs/?21752

patch #6340: S3 short filename regression
https://savannah.nongnu.org/patch/?6340

patch #6344: S3 bad bad key key handling
http://savannah.nongnu.org/patch/?6344


New in v0.4.7 (2007/12/07)
--------------------------
Applied patch from Eric Hanchrow to fix logging error in
botoBackend, and fix delete() in rsyncBackend.

bug #21673: remove-all-but-n-full wrong arg usage
https://savannah.nongnu.org/bugs/?21673

bug #21686: NcFTPGet 3.2.0 tempfile incompatibility
https://savannah.nongnu.org/bugs/?21686

patch #6292: Amazon S3 bucket creation deferral
https://savannah.nongnu.org/patch/?6292

patch #6293: left-over patch from remove-all-but-n-full
https://savannah.nongnu.org/patch/?6293

patch #6296: Generic S3 url support for Duplicity 0.4.6
https://savannah.nongnu.org/patch/?6296

patch #6298: URI unquoting patch for FTP backend
https://savannah.nongnu.org/patch/?6298

patch #6299: re-design tempfile handling
https://savannah.nongnu.org/patch/?6299

patch #6300: Standard library replacement for ParsedUrl class
https://savannah.nongnu.org/patch/?6300

patch #6301: log sftp commands at verbosity 5
https://savannah.nongnu.org/patch/?6301


New in v0.4.6 (2007/11/28)
--------------------------
https://savannah.nongnu.org/bugs/?21508
bug #21508: Change delete implementation of ftpBackend to
only send one "DELE" instead of multiple per delete.

https://savannah.nongnu.org/bugs/?21646
bug #21646: --archive-dir causes delete of remote full
sigs and orphaned sig files

https://savannah.nongnu.org/bugs/?21651
bug #21651, add https support for webdav.

https://savannah.nongnu.org/bugs/?21657
bug #21657: ncftpls fails to create dir in ver 0.4.5

https://savannah.nongnu.org/patch/?6284
patch #6284: document TMPDIR and friends

https://savannah.nongnu.org/patch/?6284
patch #6285: security fix: eliminate use of mktemp()

https://savannah.nongnu.org/patch/?6289
patch #6289: Amazon S3 key prefix patch for Duplicity 0.4.5

https://savannah.nongnu.org/patch/?6291
patch #6291: Alternative WebDAV HTTPS patch


New in v0.4.5 (2007/11/26)
--------------------------
https://savannah.nongnu.org/bugs/?21646
Fix to handling of collections when --archive-dir is used.
Prior to this, duplicity would write the full sig files to
both local and remote, then delete the remote.  Now, it does
not delete the remote full sigs.

Applied the following patches from Peter Schuller
patch #6279, add command 'remove-all-but-n-full'
patch #6280, clarify --archive-dir option
patch #6281, --help should print to stdout, not stderr
patch #6282, collection-status: output in more consistent order


New in v0.4.4 (2007/11/23)
--------------------------
All the changes in RC1 through RC4 plus:

Changes to ftpBackend to use a temp login config file rather
than putting the username and password on the command line.
This requires the use of NcFTP 3.1.9 or later.

Thanks to a patch from Greg Hewgill the Amazon S3 backend now
uses --num-retries to retry IO repeatedly if needed.

Changes to commandline processing to allow non-ambiguous short
strings for commands, i.e. 'i', 'inc', 'incr' for 'incremental',
'f' for 'full', etc..  A warning message is printed if the short
command is not unique.  Note: this already works for options, so
I just applied the same idea to commands.

Applied a patch from Gregory Hartman to correct handling of DST
in time calculations.  This affects backups made the night of
a DST time switch.


New in v0.4.4.RC4 (2007/10/26)
------------------------------
WARNING:  COMMAND LINE CHANGES ARE NOT BACKWARDS COMPATIBLE!
There is a new command line syntax to separate actions and
options.  Refer to the new man page for full details of the
change.  The new syntax looks like:
    duplicity [full|incr] [options] source_dir target_url
    duplicity [restore] [options] source_url target_dir
    duplicity verify [options] source_url target_dir
    duplicity collection-status [options] target_url
    duplicity list-current-files [options] target_url
    duplicity cleanup [options] target_url
    duplicity remove-older-than time [options] target_url

Fixed issue in --time-separator where the current time string
was being set prior to setting the separator, causing errors
when trying to set the --time-separator for Windows systems.

Fix so that file mtime is always compared in full seconds.

Fix so that ftpBackend.delete() does not print file list.


New in v0.4.4.RC3 (2007/10/02)
------------------------------
Patch from Olivier Croquette to add --full-if-older-than=<time>
option to force a full backup at <time> rather than incremental.

Patch from Stefan Hoth to add :port option in FTP.

Patch from Mitchell Garnaat to get all keys from S3, rather
than just the first 1000.

Fix to sshBackend to version check for python-pexpect 2.1.

Fix one case in ftpBackend where host string was used instead of
url_string.  This only affected the creation of the target dir on
the remote system, if it did not exist, and only if the user or
port needed to be specified.


New in v0.4.4.RC2 (2007/09/26)
------------------------------
Added --timeout <seconds> (default 30) to allow users to change
duplicity's network timeout settings.

Added --time-separator <char> to allow users to change the time
separator from ':' to another character that will work on their
system.  HINT: For Windows SMB shares, use --time-separator='_'.
NOTE: '-' is not valid as it conflicts with date separator.

Add patch from Alexander Zangerl to suppress the GPG passphrase
prompt when a passphrase is not needed.
 - full and pubkey enc:  doesn't depend on old encrypted info
 - inc and pubkey enc and archive-dir: need manifest and sigs,
   which the archive dir contains unencrypted
 - with encryption disabled
 - listing files:  needs manifest, but the archive dir has that
 - collection status:  only looks at a repository

Add patch from Olivier Croquette to allow user@domain usernames,
making ftp://user@domain@domain.com/path a valid URL.

Added a bit of debug print to sshBackend for --verbosity=9.

Changed usage message to separate options and commands.


New in v0.4.4.RC1 (2007/09/19)
------------------------------
Patches applied from Debian
DP: fix #228388: old/aborted/offending sig files prohibit further action
DP: fixes manual page and usage msg for rsync url and --remove-older-than
DP: make tempfiles with useful names
DP: do not ask for a passphrase if none is required!

https://savannah.nongnu.org/bugs/?21123
duplicity 0.4.3 ftpBackend did not find backup sets when there was
more than 20 files in directory.

https://savannah.nongnu.org/patch/?6212
Large performance boost for large volume sizes.

https://savannah.nongnu.org/patch/?6211
Restore strict host checking in sshBackend.

https://savannah.nongnu.org/patch/?6205
Add option --librsync-dir for when its not found.


New in v0.4.3 (2007/08/20)
--------------------------
All the changes in RC1 through RC12 plus:

Move get_password() to Backend class to standardize.

Fix problem with ftpBackend to create target directory
if needed.  Note: this creates only one level.

Dropped ssh-command and added ssh-options to allow users
to add options to the scp and sftp commmands.

Removed use of tempfile.TemporaryFile().  This fixes the
restore problem on Windows that was due to Python bug
1776696 reported on Sourceforge.

Fixed Debian Bug#437694: Make bzip2 compression optional.
The default is not to do bzip2 compression.  To use bzip2
add the following command line option:
--gpg-options='--compress-algo=bzip2 --bzip2-compress-level=9'
Note: do not add spaces in the string value.

Fixed bug 20764 - unable to use port in ssh backend.
https://savannah.nongnu.org/bugs/?20764

Remove ssh_command option, add ssh_options.  This adds
options to the scp and sftp commands that are used by
the ssh backend.

Change ssh backend to send 'quit' instead of EOF when
using sftp.  This allows it to run under cron as long
as the password is supplied non-interactively.

Change ssh backend to not pass :port part of URL to
scp or sftp.  We already supply -oPort=xx for port.


New in v0.4.3.RC12 (2007/08/09)
-------------------------------
Fix index out of range in Bug 20730, triggered when there
is only one incremental in the list.
https://savannah.nongnu.org/bugs/?20730

Changed the file:, ftp:, and ssh: backends so that
the target directory will be created at start.

Changed the ftp: backend so that empty target dirs
do not error out.


New in v0.4.3.RC11 (2007/07/20)
-------------------------------
Duplicity is now covered under GPL version 3 (or later).

Duplicity now correctly processes scp URL's of the form:
  scp://user@host[:port]/
where the directory spec is empty.  This fixes a bug where the
user could not write into the home directory on the target.

The SSH/SCP backend has had an overhaul.  It now requires the
python-pexpect module.  Normally this can be obtained from your
distro's repository, but if you want, you can download pexpect
from http://pexpect.sourceforge.net.

The SSH/SCP backend work was done to allow the user to use password
authentication rather than public-key.  You may now enter a password,
either through the FTP_PASSWORD environment variable, or at the
console.  To activate this feature you will need to use the option
--ssh-askpass on the command line.  The default is public-key, which
does *not* look for a password from either source.

Various fixes to the man page for --ssh-askpass, --remove-older-than,
and --archive-dir.


New in v0.4.3.RC10 (2007/07/14)
-------------------------------
Add support for:
  --ftp-passive,
  --ftp-regular

Removed -m option on FTP put command.  This means that the remote
directory must exist prior to backup.

Changed ftpBackend from -f option back to commandline.  Various
versions of ncftp* interact differently when both -f and commandline
options are supplied.

The FTP password is munged in all log operations.

Added logging of filenames in the bucket when -v9 is used on
Amazon S3.


New in v0.4.3.RC9 (2007/07/09)
------------------------------
Change to a max block size of 2048 bytes for rsync difference buffer.
This may slow things down for truly large files, but will give much
smaller deltas on files with numerous small changes, such as database
files.

New S3 backend, Boto, from Eric Evans, replaces bitBucket.  Boto can
be obtained from http://code.google.com/p/boto/.  I did not make this
a requirement for setup since its not in the normal repositories.

New FTP backend from Thorsten Schnebeck that uses ncftp instead of
Pythons ftplib.  This seems to be much more solid.  I added the -f
option with a secure temp file to contain host, user, and password,
rather than having them on the command line.  I also added the -m
option to the put command to create the target directory and the -t
option to make sure it times out if there is a network problem.

The Backend class now contains a popen_persist function that acts like
run_command_persist.  Both use the new num_retries global.

Added a commandline option, '--num-retries=<int>', to set the number
of retries.  The default is 5.


New in v0.4.3.RC8 (2007/06/27)
------------------------------
Bug 20282 - Thomas Tuttle:
An out of range index when checking past history in the backup
sets caused a failure when trying to access later.

Bug 20149 - dAniel hAhler:
dAniel submitted a second patch for this for further cleanup.
The new patch prefers the latest intact backup set.

Bug 20039 - Andreas Schildbach: --and--
Patch 6030 - Alexander Zangerl <az@debian.org>:
Duplicity now uses bzip2 for compression.  This matches the way
the Debian distribution handles it.  I'll think about adding an
option to override later, if its needed.


New in v0.4.3.RC7 (2007/06/19)
------------------------------
Bug 20179 - dAniel hAhler:
When errors cause login to fail in FTP, reset and try again.

Patch 6015 -dAniel hAhler:
Better display of traceback when ftpBackend errors out.

Patch 6029 - Alexander Zangerl <az@debian.org>:
http://bugs.debian.org/370206
archive-dir together with incremental backup results in crash. the
patch is simple, the code in 0.4.2 did attempt to access strings as
objects.

Patch 6031 - Alexander Zangerl <az@debian.org>:
http://bugs.debian.org/369971
there's some problems with unattended encrypted dumps, if the user
doesn't want to hand duplicity the gpg passphrase and attempts to work
around this by using a local archive dir.  the patch makes it look at
a manifest in a local archive dir if gpg doesn't manage to decrypt a
remote one (no surprise without a passphrase).

Patch 6032 - Alexander Zangerl <az@debian.org>:
a new feature patch: i've recently gotten annoyed with having
gazillions of 5mb files and therefore added a --volsize option to
allow the user setting the chunk size. the patch is simple and
contains a manpage update as well.

Patch 6033 - Alexander Zangerl <az@debian.org>:
let's add a --help terse usage message and don't just direct the user
to the manual. this should come handy if somebody needs to restore
stuff without having the manual available.


New in v0.4.3.RC6 (2007/06/13)
------------------------------
Bug 20149 - dAniel hAhler: When errors cause an incomplete backup set,
flag the error with a message, rather than erroring out.  The user
then knows to run --cleanup.

Patch 5998 - Kuang-che Wu: Cache uid and gid lookup to speed
operations.

Patch 5993 - daacyy302@sneakemail.com: Make Amazon S3 backend
incrementally more robust for recovery.


New in v0.4.3.RC5 (2007/06/04)
------------------------------
GnuPG fails when trying to access stdin on an empty passphrase.
Changes allow empty passphrase on public-key encryption and now
respond gracefully on empty passphrase for symmetric encryption.

dAniel hAhler submitted a patch to change "Error initializing file
foo" (log level 2), where foo was a socket, to "Skipping socket foo"
(log level 7).  https://savannah.nongnu.org/patch/?5985

Change logging to flush after every write, unbuffering stdout and
stderr, thus producing logs that are coherent.


New in v0.4.3.RC4 (2007/06/02)
------------------------------
More fixes on FTP.  dAniel hAhler supplied a new patch for FTP that
cleans up the error handling and reduces the retry time to zero on the
first retry.


New in v0.4.3.RC3 (2007/05/31)
------------------------------
Fixed connection problem in FTP where it was not quitting on
connection reset and just logging in again.  This created many stale
logins on the remote system.

Changed attribution of a couple of patches to dAniel hAhler, who
actually wrote the patches, not just found them.


New in v0.4.3.RC2 (2007/05/30)
------------------------------
Fixed bug in tarfile.py that was causing ValueError exception.  Thanks
to dAniel hAhler for the patch that fixed the problem.  Refer to:
http://savannah.nongnu.org/bugs/?19998


New in v0.4.3.RC1 (2007/05/26)
------------------------------
Applied patches:
  https://savannah.nongnu.org/patch/?4486
  https://savannah.nongnu.org/patch/?5183
  https://savannah.nongnu.org/patch/?5185
  https://savannah.nongnu.org/patch/?5412
  https://savannah.nongnu.org/patch/?5413
  https://savannah.nongnu.org/patch/?5680
  https://savannah.nongnu.org/patch/?5681
  https://savannah.nongnu.org/patch/?5682
  https://savannah.nongnu.org/patch/?5794
  https://savannah.nongnu.org/patch/?5830

Fixed bugs:
  https://savannah.nongnu.org/bugs/?2441
  https://savannah.nongnu.org/bugs/?16711

ProFTPD resets the connection after returning 226 when NLSTing an
empty directory, so changed code to allow that exception.

ftpBackend now asks for a password if FTP_PASSWORD does not exist.

rsyncBackend was using full URL in the commandline and failing.
It now uses only server:path/, leaving off rsync://.

Added --sftp-command option, now that the scp backend uses sftp for
listing and deleting files.

Brian Sutherland has contributed a new backend for Amazon's S3 data
storage service.

Added some patches compiled by Andre Beckedorf:

    Tolerate more errors when listing an ftp directory (errors
    indicate an empty dir).

    Retry ftp commands when upon temporary error.  (Thanks to to
    Stefan Schimanski and dAniel hAhler for their patches.)


New in v0.4.2 (2006/02/02)
--------------------------
Mathias de Riese's substantial patch or patches appear to have been
applied to CVS years ago, but not released yet.  Sorry about that.

Followed suggestion by David Rigel, make user type passphrase twice to
confirm.

Eric Hanchrow's patch makes sure duplicity deletes older signatures
when using --remove-older-than.

Jiri Tyr's patch may fix some scp/sftp problems.

asdf's patch makes sure uids or gids over 2097151 don't corrupt the
tarfiles.

Cleaned up and documented --collection-status option, which lists the
backup chains and sets found in the repository.

FTP error 450 when listing a directory now understood to mean the
directory is empty (duplicity will not exit with error).

--remove-older-than now cannot delete the active backup chain, even if
you specify a time later than the chain (e.g. "--remove-older-than
now").


New in v0.4.1 (2003/08/09)
--------------------------
Applied (version of) Helmut Schneider's patch to display file mod
times with --list-current-files.

Fixed bug found by Rob Browning handling symlinks with long names that
have long names.

Applied Stephen Isard's patch to fix exclude-globbing-filelist.

Applied Sebastian Wilhelmi's patches to add rsync as a backend.

To improve large file performance, signature block size is now based
on file length.

duplicity should now build with librsync 0.9.6.  Much thanks to
Donovan Baarda for his work in this version of librsync.

duplicity should work with Python 2.3 now.


New in v0.4.0 (2002/11/30)
--------------------------
Changed restore procedure to download volumes from all backup sets
simultaneously.

Changed the verbosity level of some messages to 5, so level 4 is
cleaner.

Added --verify option, for checking whether a backup is up-to-date, or
to see what has changed since that backup.

GPG no longer needed: with --no-encryption option duplicity will write
gzipped volumes.  The checksums of volumes will still be verified, but
this will not stop a malicious attack because the manifest files can
be easily updated.

Earlier versions could crash when doing an incremental backup where no
files had changed.


New in v0.3.1 (2002/11/17)
--------------------------
Now by default the most recent files get restored, not the oldest.
You can get the old weird behavior by specifying --restore-time 1 (or
any other very early time).

Fixed a couple bugs where duplicity would crash if it found the remote
directory corrupted in various ways (for instance, if it contained a
file that looked like a duplicity file but had an invalid time
string).

Added --cleanup option, for deleting the files that may accumulate if
a duplicity session is aborted after it has uploaded some files.

Added --remove-older-than option, for safely deleting backup sets
older than the given time.

Suppress GPG log messages like "gpg: CAST5 encrypted data" if
verbosity is set to 3 or less.

short-filenames get even shorter---now use base 36 (0-9 and a-z) for
times and volume numbers.  This change is not backwards compatible but
probably I'm the only one affected.  If not, let me know and I can
probably write a little script.

Improved the way files are packed into the volumes so less space is
wasted per volume.

Decreased default volume size to 5MB (from 50MB) in preparation for
the new restore system planned for 0.4.0.


New in v0.3.0 (2002/11/10)
--------------------------
Added ftp backend.  Now the remote repository can accessed by ftp and
can be specified like "ftp://user@foo.bar/".

Added --ssh-command and --scp-command options, which can be used to
replace ssh and scp, or pass different arguments to them.  Requested
by Will Dyson.

Added --short-filenames option, for use when uploading to a file
system that can't have filenames longer than 30 characters (e.g. Mac
OS 8).

Added --list-current-files mode, which lists the files currently at
the given destination url.

Ported some statistics code from rdiff-backup.  Now by default
statistics are printed after a backup session.  This can be disabled
with the --no-print-statistics option.  Thanks to Mathieu Doidy for
requesting the above two features.

Added rdiff-backup-style --include/exclude-filelist-globbing options.
Now filelists with "+ /- " can be treated exactly like repeated
--include or --exclude options.

Fixed bug backing up normal files instead of directories.  Thanks to
Mathieu Doidy for bug report.


New in v0.2.1 (2002/10/31)
--------------------------
Security Fix:  Fixed bug where an rdiffdir patch containing a path
with a '..' component could overwrite files in parent directory.

Fixed bug where files without a username (only uid) would be marked as
changed every session.  Thanks to Peter Ehrenberg for bug report.

Now files with negative mtimes are treated as if they have mtime 0.
This prevents them from being marked as changed unnecessarily.  Thanks
to Peter Ehrenberg for report.


New in v0.2.0 (2002/09/29)
--------------------------
(Thanks to Peter Ehrenberg for his valuable suggestions on many of the
below.)

** IMPORTANT ** New syntax intended to make duplicity more
user-friendly.  Old duplicity invocation will not work so change your
scripts and read the man page.

By default no local archive dir will be read or created.
$HOME/.duplicity has no special significance.  However, one can be
specified with --archive-dir for faster operation.

If PASSPHRASE environment variable not set, ask user for passphrase
instead of exiting.

The source directory and hostname are now recorded, and rdiff-backup
will complain if you try to back up different directories to the same
location (but --allow-source-mismatch can override).

Changed some of the logging verbosity levels.  Level 5 now lists files
being backed up.

Fixed large file problems.  Files larger than 2GB should be backed up
correctly.

Significant additions to the manual page.

By default, duplicity now chooses whether to make a full or
incremental backup depending on whether up-to-date signatures can be
found on the remote side or local archive directory.  Overrideable
with (-f/--full and -i/--incremental).


New in v0.1.1 (2002/09/16)
--------------------------
Supports asymmetric encryption with GPG public keys using the
--encrypt-key option.

Added option --sign-key.  When backing up, files are signed with the
given key.  When restoring, remote files are required to be signed by
given key.

Now duplicity checks the hash data found in the manifest file.  The
previous version generated SHA1 hashes but did not check them when
restoring.

Fixed GnuPG broken pipe error.  In the previous version certain
partial restores would end with a spurious GnuPG error message.


New in v0.1.0 (2002/08/26)
--------------------------
First real version.<|MERGE_RESOLUTION|>--- conflicted
+++ resolved
@@ -18,6 +18,13 @@
   - Missing space between par2-options plus default options
 * Fix bug using 40-char sign keys, from Richard McGraw on mail list
   - Remove truncation of argument and adjust comments
+* Merged in lp:~dernils/duplicity/robust-dropbox-backend
+  - Added new command line option --backend-retry-delay
+    that allows to determine the time that duplicity sleeps
+    before retrying after an error has occured.
+  - Added some robustness to dpbxbackend.py that ensures re-authentication
+    happens in case that a socket is changed (e.g. due to a forced reconnect
+    of a dynamic internet connection).
 
 
 New in v0.7.10 (2016/08/20)
@@ -36,7 +43,6 @@
   - Changes for connecting to IBM Bluemix ObjectStorage.  See man page.
 * Merged in lp:~fenisilius/duplicity/acd_init_mkdir
   - Allow duplicity to create remote folder
-<<<<<<< HEAD
 
 
 New in v0.7.09 (2016/07/24)
@@ -47,28 +53,6 @@
   - Revert log.Error to log.Warn, as it was prior to the merge in rev 1224,
     as this was affecting other applications (e.g. deja dup; Bug #1605939).
 * Merged in lp:~duplicity-team/duplicity/po-updates
-=======
-* Fixed bugs #815510 and #1615480
-  - Changed default --volsize to 200MB
-* Merged in lp:~mstoll-de/duplicity/duplicity
-  - Backblaze announced a new domain for the b2 api
-* Fixed bug #1623342 with patch from Daniel Jakots
-  - failing test on OpenBSD because tar/gtar not found
-* Merged in lp:~mwilck/duplicity/duplicity
-  - GPG: enable truly non-interactive operation with gpg2
-  - This patch fixes the IMO unexpected behavior that, when using GnuPG2, a pass phrase dialog always pops up for
-    saving backups. This is particularly annoying when trying to do unattended / fully automatic backups.
-* Fixed bug #1621194 with code from Tornhoof
-  - Do backup to google drive working without a service account
-* Merged in lp:~havard/duplicity/jottacloudbackend
-  - Adds support for a new backend, jottacloud.com, using the scheme `jottacloud:/<folder>`.
-  - Reverse-engineered library, `jottalib`: http://github.com/havardgulldahl/jottalib
-  - Here's how you set up jottalib https://github.com/havardgulldahl/jottalib/wiki
-* Merged in lp:~breunigs/duplicity/amazondrive
-  - Provide a native backend for AmazonDrive
-* Merged in lp:~breunigs/duplicity/amazondrive2
-  - Fixed variable renaming issue
->>>>>>> d86edb49
 
 
 New in v0.7.08 (2016/07/02)
