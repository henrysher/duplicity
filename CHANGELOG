New in v0.7.11 (2016/09/??)
---------------------------
* Fixed bugs #815510 and #1615480
  - Changed default --volsize to 200MB
* Merged in lp:~mstoll-de/duplicity/duplicity
  - Backblaze announced a new domain for the b2 api
* Merged in lp:~aaron-whitehouse/duplicity/bug_1620085_exclude-if-present-locked-folder
  - Fixes Bug #1620085: --exclude-if-present gives OSError looking for tag in locked folders
* Fixed bug #1623342 with patch from Daniel Jakots
  - failing test on OpenBSD because tar/gtar not found
* Merged in lp:~mwilck/duplicity/duplicity
  - GPG: enable truly non-interactive operation with gpg2
  - This patch fixes the IMO unexpected behavior that, when using GnuPG2, a pass phrase dialog always pops up for
    saving backups. This is particularly annoying when trying to do unattended / fully automatic backups.
* Fixed bug #1621194 with code from Tornhoof
  - Do backup to google drive working without a service account
<<<<<<< HEAD
* Fixed bug #1642098 - does not create PAR2 archives when '--par2-options' is used
  - Missing space between par2-options plus default options
* Fix bug using 40-char sign keys, from Richard McGraw on mail list
  - Remove truncation of argument and adjust comments
* Merged in lp:~dernils/duplicity/robust-dropbox-backend
  - Added new command line option --backend-retry-delay
    that allows to determine the time that duplicity sleeps
    before retrying after an error has occured.
  - Added some robustness to dpbxbackend.py that ensures re-authentication
    happens in case that a socket is changed (e.g. due to a forced reconnect
    of a dynamic internet connection).


New in v0.7.10 (2016/08/20)
---------------------------
* Merged in lp:~mwilck/duplicity/0.7-series
  - Speedup of path_matches_glob() by about 8x.  See
    https://code.launchpad.net/~mwilck/duplicity/0.7-series/+merge/301332
    for more details.
* Remove -w from setsid in functional tests.
* Fixed conflict in merge from Martin Wilck and applied
  - https://code.launchpad.net/~mwilck/duplicity/0.7-series/+merge/301492
  - merge fixes setsid usage in functional testing.
* Fixed bug #1612472 with patch from David Cuthbert
  - Restore from S3 fails with --with-prefix-archive if prefix includes '/'
* Merged in lp:~arashad.ahamad/duplicity/duplicity_latest
  - Changes for connecting to IBM Bluemix ObjectStorage.  See man page.
* Merged in lp:~fenisilius/duplicity/acd_init_mkdir
  - Allow duplicity to create remote folder


New in v0.7.09 (2016/07/24)
---------------------------
* Fixed bug #1600692 with patch from Wolfgang Rohdewald
  - Allow symlink to have optional trailing slash during verify.
* Merged in lp:~aaron-whitehouse/duplicity/07-fix_deja_dup_error_on_locked_files
  - Revert log.Error to log.Warn, as it was prior to the merge in rev 1224,
    as this was affecting other applications (e.g. deja dup; Bug #1605939).
* Merged in lp:~duplicity-team/duplicity/po-updates
=======
* Merged in lp:~havard/duplicity/jottacloudbackend
  - Adds support for a new backend, jottacloud.com, using the scheme `jottacloud:/<folder>`.
  - Reverse-engineered library, `jottalib`: http://github.com/havardgulldahl/jottalib
  - Here's how you set up jottalib https://github.com/havardgulldahl/jottalib/wiki
* Merged in lp:~breunigs/duplicity/amazondrive
  - Provide a native backend for AmazonDrive
* Merged in lp:~breunigs/duplicity/amazondrive2
  - Fixed variable renaming issue
* Fixed bug #1642098 - does not create PAR2 archives when '--par2-options' is used
  - Missing space between par2-options plus default options
>>>>>>> 20db6f4f


New in v0.7.08 (2016/07/02)
---------------------------
* Merged in lp:~noizyland/duplicity/fix_azurebackend_typo
  - Fix typo in error handling code
* Merged in lp:~ghoz/duplicity/swift-prefix
  - adds the abiliy to use path in the swift backend, in order to have multiple
    backups to the same container neatly organized.
* Fixed bug #1573957 with patches from Dmitry Nezhevenko
  - upload last chunk with files_upload_session_finish to avoid extra request
  - upload small files using non-chunked api
* Fixed bug #1586934 with patches from Dmitry Nezhevenko
  - fixes error handling in wrapper
* Fixed bug #1586992 with patches from Dmitry Nezhevenko
  - Patch adds _delete_list to Par2Backend. And _delete_list fallbacks to
    _delete calls if wrapped backend has no _delete_list.
* Fixed bug #1589038 with patches from Malte Schröder
  - Added ignore_case option to selection functions
* Merged in lp:~mstoll-de/duplicity/b2-reauth
  - Fixes bug #1588503 b2: large uploads fail due to expired auth token
* Merged in lp:~aaron-whitehouse/duplicity/fix_pep8
  - Fix PEP8 error in onedrivebackend.py (space before bracket)
* Fixed bug #822697 ssh-options not passed in rsync over ssh
  - Added globals.ssh_options to rsync command line
* Increased default volume size to 200M, was 25M
* Fixed README-REPO to no longer mention 0.6-series
* Merged in lp:~aaron-whitehouse/duplicity/fix_stat_errors
  - Only give an error about not being able to access possibly locked file if
    that file is supposed to be included or scanned (i.e. not excluded).
    Fixes Bug #1089131
* Fixed bug #1594780 with patches from B. Reitsma
  - Use re.finditer() to speed processing
* Merged in lp:~aaron-whitehouse/duplicity/PEP8_W503_fixes
  - Fix PEP8 W503 errors (line break before binary operator) and enable the
    PEP8 test for this in test_code.CodeTest.
* Merged in lp:~aaron-whitehouse/duplicity/PEP8_line_length
  - Set line length error length to 120 (matching tox.ini) for PEP8 and
    fixed E501(line too long) errors.
* Merged in lp:~duplicity-team/duplicity/po-updates
* Fix bug using 40-char sign keys, from Richard McGraw on mail list
  - Remove truncation of argument and adjust comments


New in v0.7.07.1 (2016/04/19)
---------------------------
* Fixed bug #1568677 duplicity fails to use existing S3 bucket in boto backend
  - bug introduced by incomplete fix of bug #1296793
  - simplified setting of bucket locations
* Fixed bug #1569523 get_bucket unknown keyword location and my_location name error
  - bug introduced in improper fix of bug #1568677
  - gotta love those inconsistent APIs
* Fixed bug #1571134 incompatible with python-oauth2client version 2.x
  and #1558155 PyDrive backend broken, needs update to oauth2client library
  - used patch from https://bugs.debian.org/820725 but made changes
    to allow the user to continue using the old version
* Fixed bug #1570293 duplicity is very slow due to excessive fsync
  - removed flush() after write.
  - revert to previous version
* Merged in lp:~aaron-whitehouse/duplicity/07-fix_deja_dup_error_on_locked_files
  - Revert log.Error to log.Warn, as it was prior to the merge in rev 1224,
    as this was affecting other applications (e.g. deja dup; Bug #1605939).


New in v0.7.07 (2016/04/10)
---------------------------
* Merged in lp:~matthew-t-bentley/duplicity/b2
  - Fix import and error typos.
  - Allow multiple backups in the same bucket.
  - Fixes bug #1523498.
  - A couple fixes allowing multiple backups to be hosted in different
    folders in the same bucket as well as some logging for -v9.
* Random stuff:
  - remove RPM stuff from makedist
  - have makedist pull directly from VCS, not local dir
  - update po translation directory and build process
  - clean up some odd error messages
  - move Pep8 ignores to tox.ini
  - supply correct path for pydevd under Mac
  - fix some tests to run under Linux and Mac
* Partial fix for bug #1529606 - shell code injection in lftpbackend
  - still need to fix the other backends that spawn shell commands
* Make test_restart compatible with both GNUtar and BSDtar
* Fix stupid issue with functional test path for duplicity
* Applied patch from shaochun to fix bug #1531154,
  - --file-changed failed when file contains spaces
* Applied patch from abeverly to fix bug #1475890
  - allow port to be specified along with hostname on S3
  - adjusted help text and man page to reflect the change
* Undo changes to test_restart.py.  GNU tar is needed.
* Fix minor pep8 nit in collections.py
* Applied changes from ralle-ubuntu to fix bug 1072130.
  - duplicity does not support ftpes://
* Fixed bug #1296793 - Failed to create bucket
  - use S3Connection.lookup() to check bucket exists
  - skips Boto's Exception processing for this check
  - dupe of bug #1507109 and bug #1537185
* Merged in lp:~mifchip/duplicity/duplicity
  - fix bug #1313964, absolute path doesn't work for FTP
* Merged in lp:~fpytloun/duplicity/webdav-gssapi
  - support GSSAPI authentication in webdav backend
* Add more pylint ignore warnings tags
* Adjust so test_restart.py can run on Mac as well
* Fix for bug #1538333 - assert filecount == len(self.files_changed)
  - added flush after every write for all FileobjHooked files which
    should prevent some errors when duplicity is forcibly closed.
* Fix bug #1540279 - mistake in --help
* Applied patch from kay-diam to fix error handling in ssh pexpect,
  fixes bug #1541314
* Fixed a patching error in ssh_pexpect_backend.py
* Merged in lp:~fpytloun/duplicity/webdav-gssapi-fix
  - Make kerberos optional for webdav backend
* Merged in lp:~harningt/duplicity/multibackend-mirror
  - This changeset addresses multibackend handling to permit a
    mirroring option in addition to its "stripe" mode to make it
    a redundancy tool vs space-expansion tool. To do this without
    changing the configuration too much, I used the query string
    that would generally go unused for files to specify behavior
    that applies to all items inside the configuration file.
* Added acdclibackend.py from Stefan Breunig and Malay Shah
  - renamed from amazoncloudbackend to stress use of acd_cli
* Fixed some 2to3 and Pep8 issues that had crept in
* Backed out changes made by patching for bug #1541314.  These
  patches should not have been applied to the 0.7 series.
* Merged in lp:~rye/duplicity/mediafire
  - Backend for https://www.mediafire.com
  - Requires https://pypi.python.org/pypi/mediafire/ installed.
* Reverted changes made in rev 1164 w.r.t. getting the source from
  VCS rather than local directory.  Fixes bug #1548080.
* More fixes to dist/makedist to make it more OS agnostic.
* Merged in lp:~ed.so/duplicity/webdav.lftp.ssl-overhaul
    duplicity.1, commandline.py, globals.py
    - added --ssl-cacert-path parameter
    backend.py
    - make sure url path component is properly url decoded,
      in case it contains special chars (eg. @ or space)
    lftpbackend.py
    - quote _all_ cmd line params
    - added missing lftp+ftpes protocol
    - fix empty list result when chdir failed silently
    - added ssl_cacert_path support
    webdavbackend.py
    - add ssl default context support for python 2.7.9+
      (using system certs eg. in /etc/ssl/certs)
    - added ssl_cacert_path support for python 2.7.9+
    - gettext wrapped all log messages
    - minor refinements
* Applied patch from Dmitry Nezhevenko to upgrade dropbox backend:
  - update to SDK v2
  - use chunked upload
* Merged in lp:~aaron-whitehouse/duplicity/improve_present_get_sf_man_page
  - Improve man page entry for --exclude-if-present
* Merged in lp:~aaron-whitehouse/duplicity/split_glob_matching_from_select
  - Move glob matching code out of selection.py's Select function and
    into globmatch.py.
* Fix bug reported on the mailing list from Mark Grandi (assertion error
  while backing up).  In file_naming.parse() the filename was being lower
  cased prior to parsing.  If you had used a prefix with mixed case, we
  were writing the file properly, but could not find it in the backend.
* Merged in lp:~duplicity-team/duplicity/po-updates


New in v0.7.06 (2015/12/07)
---------------------------
* Merged in lp:~mnjul/duplicity/s3-infreq-access
  - This adds support for AWS S3's newly announced Infrequent Access
    storage class and is intended to implement Blueprint:
    https://blueprints.launchpad.net/duplicity/+spec/aws-s3-std-ia-class .
  - A new command line option, --s3-use-ia, is added, and boto backend
    will automatically use the correct storage class value depending on
    whether --s3-use-rrs and --s3-use-ia is set. Command line parser will
    prompt error if both --s3-use-ia and --s3-use-rrs are used together,
    as they conflict with each other.
  - The manpage has been updated giving a short explanation on the new
    option. Its wording derives from Amazon's official announcement:
    https://aws.amazon.com/about-aws/whats-new/2015/09/announcing-new-\
    amazon-s3-storage-class-and-lower-glacier-prices/
* The ptyprocess module no longer supports Python 2.6, so fix tox.ini to
  use an older version.  Make explicit environs for all tests.
* Upgrade to newest version of pep8 and pylint.   Add three ignores
  to test_pep8 and one to test_pylint to get the rest to pass.  They
* Applied patch from Alexander Zangerl to update to changes in lockfile
  API 0.9 and later.  Updated README to notify users.
* Modded tox.ini to use the latest lockfile.
* Merged in lp:~ed.so/duplicity/setup.shebang
  - Having the python interpreter searched in the PATH is much more
    flexible than the /usr/bin/python inserted into our scripts shebang
    by setuptools.  This patch prevents that. don't touch my shebang! :)
* Cleanup issues around Launchpad build, mainly lockfile >= 0.9.
* Merged in lp:~michal-s/duplicity/duplicity
  - WindowsAzureMissingResourceError and WindowsAzureConflictError
    changed due to SDK changes.
  are all valid in our case.
* Reversed previous changes to lockfile.  Now it will take any version
  extant in the LP build repository.  (PyPi is not avail in LP build).
* Merged in lp:~ed.so/duplicity/tempfile.tempdir
  - make sure packages using python's tempfile create temp files in
    duplicity's temp dir
* Fixed bug #1511308 - Cannot restore no-encryption, no-compression backup
  - Corrected code to include plain file in write_multivolume()
  - Added PlainWriteFile() to gpg.py
* Merged in lp:~michal-s/duplicity/duplicity
  - Fix azurebackend storage class import
* Merged in lp:~feraudet/duplicity/fix
  - Fix missing SWIFT_ENDPOINT_TYPE env var, bug 1519694.
* Fix bug #1520691 - Shell Code Injection in hsi backend
  - Replace use of os.popen3() with subprocess equivalent.
  - Added code to expand relative program path to full path.
  - Fix hisbackend where it expected a list not a string.
* Merged in lp:~noizyland/duplicity/azurebackend-fixes
  - Support new version of Azure Storage SDK
  - Refactor _list method to support containers with >5000 blobs
* Merged in lp:~matthew-t-bentley/duplicity/b2
  - Adds a backed for BackBlaze's (currently beta) B2 backup service.
  - This adds backends/b2backend.py, modifies log.py to add an
    error code and modifies commandline.py to add the b2://
    example to the help text.
* Pep8 corrections for recently released code.
* Fixed bug #1260666 universally by splitting the filelist for
  delete before passing to backend.
* Fixed bug #1369243 by adjusting messages to be more readable.
* Fixed bug #1375019 with patch from Eric Bavier (home to tmp).
* Fixed bug #1379575 with patch from Tim Ruffing (shorten webdav response).
* Fixed bug #1492301 with patch from askretov (manually refresh oauth).


New in v0.7.05 (2015/09/15)
---------------------------
* Merged in lp:~aaron-whitehouse/duplicity/fix_patch_error
  - Change use of mock.patch in unit tests to accommodate the obsolete
    version of python-mock on the build server.
* Fixed Bug 1476019 S3 storage bucket not being automatically created
  with patch from abeverley
* Merged in lp:~aaron-whitehouse/duplicity/launchpad_tox_profile
  - Add tox testing profile that mimics the packages installed on the
    Launchpad build server, to reduce the likelihood of tests passing
    our test suite, but failing on the build server (e.g. because of
    the out-of-date mock version).
* Merged in lp:~aaron-whitehouse/duplicity/disable_code_tests_for_lpbuildd
  - Set RUN_CODE_TESTS to 0 for lpbuildd tox profile, reflecting its value
    on the Launchpad build server (and therefore skipping PEP8, 2to3 and
    pylint). More accurately reflects the system we are mimicking and saves
    approximately 1 minute per test run.
* Fixed Bug 1438170 duplicity crashes on resume when using gpg-agent with
  patch from Artur Bodera (abodera).  Applied the same patch to incremental
  resumes as well.
* Merged in lp:~w.baranowski/duplicity/selection_debug
  - This little patch logs debug messages concerning path selection process,
    and so allows users to debug their include/exclude configuration.
* Merged in lp:~germar/duplicity/par2removefix
  - After reorganisation in revision 981 and the fix for bug #1406173 the
    par2backend does not remove .par2 files anymore when removing
    duplicity-*.gpg files.
  - This banch adds an unfiltered_list() method which is used in
    delete() and delete_list()
* Updated man pages to reflect more contributors.
* Fix bug #1493573.  Correct option typo in man page.
* Fix bug #1494228 CygWin: TypeError: basis_file must be a (true) file
  - The problem that caused the change to tempfile.TemporaryFile was due
    to the fact that os.tmpfile always creates its file in the system
    temp directory, not in the directory specified.  The fix applied was
    to use os.tmpfile in cygwin/windows and tempfile.TemporaryFile in all
    the rest.  This means that cygwin is now broken with respect to temp
    file placement of this one file (deleted automatically on close).
* Merged in lp:~bmerry/duplicity/pydrive-id-cache
  - This fixes the issue a number of users (including myself) have been
    having with duplicity creating files with duplicate filenames on
    Google Drive. It keeps a runtime cache of filename to object ID
    mappings, so that once it has uploaded an object it won't be fooled
    by weakly consistent directory listings.
* Merged in lp:~duplicity-team/duplicity/po-updates


New in v0.7.04 (2015/08/02)
---------------------------
* Merged in lp:~noizyland/duplicity/fix-progress
  - Fixes bug 1264744.  selection.filelist_globbing_get_sfs leaves the
    filelist file object's position at the end of the file. When the
    --progress option is used the filelists need to be read twice. On
    the second read nothing is read from the file because file has
    already been read and the position is EOF.  This patch calls seek(0)
    on the filelist to reset the position to BOF so that subsequent
    read() calls will return data.
* Added pylint ignore error in webdavbackend.py.
* Merged in lp:~bmerry/duplicity/pydrive-regular
  - This implements the proposal made by somebody else
    (http://lists.gnu.org/archive/html/duplicity-talk/2015-02/msg00037.html)
    to allow the pydrive backend to work with a normal drive account instead
    of a service account. It seems to be working for me: I was able to migrate
    seamlessly from the gdocs backend. It's set up so that a service account
    can still be used, depending on which environment variable is set.
    The man page is updated to describe how to use the new functionality.
* Merged in lp:~ed.so/duplicity/gdocs.pydrive
  - make pydrive new gdocs default backend
  - keep gdata backend as gdata+gdocs://
* Merged in lp:~raymii/duplicity/fix-swiftbackend-max-10000-files-in-list
  - Swiftclient by default returns at max 10000 files. By adding
    full_listing=True we make sure all objects are returned.
    Ref: https://lists.nongnu.org/archive/html/duplicity-talk/2015-05/msg00060.html
    and http://docs.openstack.org/developer/python-swiftclient/swiftclient.html#swiftclient.client.get_container
* Fix a couple of PEP8 glitches.
* Fixed bug 791794 - description of --gpg-options is misleading, Simply
  needed to add the '--' before the options as in "--opt1 --opt2=parm".
* Fixed bug 1465335 - pydrive still use files in trash can - with patch
  from Kuang-che Wu to ignore trashed files.
* Fixed bug 1452263 - par2 option not working on small processors - with patch
  from Kuang-che Wu to ignore default 30 second timeout.
* Fixed bug 1466160 - pydrive backend is slow to remove old backup set - with
  patch from Kuang-che Wu to implement _delete_list().
* Fixed bug 1466582 - reduce unnecessary syscall with --exclude-if-present - with
  patch from Kuang-che Wu to make sure resulting path is a directory.
* Merged in lp:~ed.so/duplicity/gpg.binary
  - new parameter --gpg-binary allows user to point to a different gpg binary,
    not necessarily in path
* Merged in lp:~aaron-whitehouse/duplicity/fix_POTFILES.in_and_run-tests
  - Fixed two filename references in po/POTFILES.in, a mistake which crept in in
    rev 1093 and caused testing/run-tests to fail with "IndexError: list index
    out of range".
* Merged in lp:~aaron-whitehouse/duplicity/reactivate_progress_test
  - Re-enable the test of the --progress option (test_exclude_filelist_progress_option),
    which was marked as an expected failure. The issue causing this test to fail was
    fixed in revision 1095 and the test now passes.
* Fixed bug 1471348 Multi back-end doesn't work with hubiC
  - added init of appropriate superclass in both cases.
* Fixed bug 1471348 Multi back-end doesn't work with hubiC (again)
  - hubiC should reach up to duplicity.backend.__init__
* Merged in lp:~aaron-whitehouse/duplicity/bug_884371
  - Fixed Bug #884371 - Stopped an exclude glob trumping an earlier scan glob, but also
    ensured that an exclude glob is not trumped by a later include. This fix is important,
    as without it files that are specified to be included are not being backed up as expected.
  - Fixed Bug #932482 - a trailing slash at the end of globs no longer prevents them working
    as expected.
* Merged in lp:~aaron-whitehouse/duplicity/reenable_tests
  - Re-enable unit.test_selection tests that had been temporarily commented out.
* Merged in lp:~aaron-whitehouse/duplicity/trailing_slash_match_dirs
  - Made globs with trailing slashes only match directories, not files, fixing Bug #1479545.
* Merged in lp:~aaron-whitehouse/duplicity/improve_tox_and_python2-6_testing
  - Testing improvements, particularly in relation to testing against Python version 2.6:
    * tox.ini fixed so that it is possible to run individual tests against both Python 2.6 and 2.7;
    * updated test_code.py to use unittest2 for Python versions < 2.7 (instead of failing);
    * ./run-tests now correctly runs all tests against both Python 2.6 and 2.7; and
    * improved testing directions in README-REPO.
* Merged in lp:~dag-stenstad/duplicity/swift_authversion_3_support
  - Added support for Openstack Identity v3 in the Swift backend.
* Merged in lp:~aaron-whitehouse/duplicity/fix_2to3_issues
  - Fixed 2to3 issues. Updated README-REPO with more test information. Updated pylint and
    test_diff2 descriptions to make it clear these require packages to be installed on the
    sytem to pass. All tests pass on Python 2.6 and Python 2.7 as at this revision.


New in v0.7.03 (2015/05/11)
---------------------------
* Merged in lp:~aaron-whitehouse/duplicity/filelist_combine
  - Merged globbing and non-globbing filelists to use the same code path
    and all accept globbing characters. Added deprecation warning to the
    --exclude-globbing-filelist and include-globbing-filelist options in
    commandline.py and hid them from help output. Updated the manual
    (and unit tests) accordingly.
  - Note that this does trigger a change in behaviour for duplicity.
    Previously, include patterns in include-filelist did not match files
    in a directory that was included, so /usr/local in an include file
    would not have matched /usr/local/doc. Now, this folder would be
    included, as would occur if --include or the old
    --include-globbing-filelist was used. Additional lines will therefore
    need to be added to filelists to unambiguously exclude unwanted
    subfolders, if this is intended.
  - Mark --include-filelist-stdin and --exclude-fielist-stdin for
    deprecation and hide from --help output.
* Fix bug 1432999 with hint from Antoine Afalo.
  - '/'s at end of destination cause problems with onedrivebackend.
* Fix bug 1434702 with help from Robin Nehls
  - incorrect response BackendException while downloading signatures file.
* Fix bug 1437789 with patch from pdf
  - par2backend.py incorrect syntax in get()
* Merge in lp:~stynor/duplicity/multi-backend
  - A new backend that allows use of more than one backend stores (e.g. to
    combine the available space from more than one cloud provider to make
    a larger store available to duplicity).
* Move requirements section lower in manpage.
* Merge in lp:~cemsbr/duplicity/duplicity
  - Fix bug 1432229 in Copy.com backend:
    Reply header has no content-type for JSON detection. Now, we also check
    whether the content starts with '{'.
* Fixed bug 1444404 with patch from Samu Nuutamo
  - rdiffdir patch crashes if a regular file is changed to a non-regular
    file (symlink, fifo, ...)
* Fixed bug 1448249 and bug 1449151 thanks to David Coppit.
  - When patching, close base file before renaming
  - Enable --ignore-errors flag in rdiffdir
* Added ability to get single file status from collection-status with
  patch from jitao (bug 1044715), like so:
  $ duplicity collection-status --file-changed c1 file://./foo
* Merge in lp:~sjakthol/duplicity/onedrive-error-message
  - Add proper error message for OneDrive backend when python-requests or
    python-requests-oauthlib is not installed (bug 1453355).


New in v0.7.02 (2015/03/10)
---------------------------
* Merged in lp:~vincegt/duplicity/swift_regionname
  - Fixes bug #1376628
  - Add mapping of SWIFT_REGIONNAME to select region inside SWIFT when a
    provider proposes more than one region.
* Merged in lp:~aaron-whitehouse/duplicity/progress_option_error
  - Added test_exclude_globbing_filelist_progress_option into
    functional/test_selection.py, which shows the error reported in
    Bug #1264744 - that the --exclude-globbing-filelist does not backup
    the correct files if the --progress option is used. Test is marked as
    an expected failure so as not to cause the test suite to fail.
* Merged in lp:~noizyland/duplicity/fix_azurebackend_container_names
  - Azure Backend examples have underscores in the container names.  These
    are not valid Azure container names.  The underscores have been replaced
    with hypens and a note about valid container names added to the man page.
  - Also corrects a problem where Azure Exceptions were returing unicode
    strings that were not being handled correctly.
* Merged in lp:~user3942934/duplicity/pydrive
  - Currently duplicity uses gdocs backend for Google Drive backups.
    gdocs uses deprecated API and don't allow backups for managed Google
    accounts.  (see https://bugs.launchpad.net/duplicity/+bug/1315684)
  - Added pydrive backend that solves both of those problems. Published
    also on https://github.com/westerngateguard/duplicity-pydrive-backend.
* Fixed some tabs/spaces problems that were causing install failures.
* Fixed variable typo in commandline.py that was causing build fails.
* Merged in lp:~duplicity-team/duplicity/po-updates
* Remove 'gs' and 's3+http' from uses_netloc[].  Fixes Bug 1411803.
* Fixed bug # 1414418
  - Aligned commandline.py options and help display contents.
  - Aligned commandline.py options and manpage contents.
* Changed --s3_multipart_max_timeout to --s3-multipart-max-timeout to be
  consistent with commandline option naming conventions.
* Applied patch from Adam Reichold to fix bug # 1413792.
* Merged in lp:~angusgr/duplicity/exclude-older-than
  - Add "--exclude-older-than" commandline option, that allows you to only
    back up files with a modification date newer than a particular threshold.
* Merged in lp:~aaron-whitehouse/duplicity/bug_884371_asterisks_in_includes
  - Added tests to unit/test_selection.py and funtional/test_selection.py
    to show the behaviour reported in Bug #884371, i.e. that selection is
    incorrect when there is a * or ** on an include line of a filelist or
    commandline --include.
* Merged in lp:~aaron-whitehouse/duplicity/bug_932482_trailing_slashes_and_wildcards_error
  - Added functional and unit tests to show Bug #932482 - that selection does
    not work correctly when excludes (in a filelist or in a commandline option)
    contain both a single or double asterisk and a trailing slash.
* Misc fixes for the following PEP8 issues:
  - E111, E121, E122, E124, E125, E126, E127, E128, E201, E202, E203,
    E231, E241, E251, E261, E262, E271, E272, E301, E302, E303, E401,
    E502, E701, E702, E703, E711, E721, W291, W292, W293, W391
  - to run pep8 on duplicity use 'pep8 --ignore=E501'
  - see http://pep8.readthedocs.org
* Fixes for 2to3 issues
* Fix spelling error in manpage, bug 1419314.
* Fix _librsyncmodule.c compilation, bug 1416344, thanks to Kari Hautio.
* Really fix bug 1416344 based on comment #5 by Roman Tereshonkov.
* Fix for --pydevd debug environment and location under Eclipse.
* Fix for bug where scp was actually working as scp and not working with
  rsync.net because of using extraneous test command in restricted shell.
  Was trying "test -d 'foo' || mkdir -p 'foo'", now only "mkdir -p foo".
* remove extraneous string format arg in previous scp fix.


New in v0.7.01 (2015/01/11)
---------------------------
Enhancements:
* Undid move of testing/test_code.py.  Instead I fixed it
  so that it would not run during PPA build.  It now needs
  the setting RUN_CODE_TESTS=1 in the environment which is
  supplied in the tox.ini file.
* Moved testing/test_code.py to testing/manual/code_test.py
  so PPA builds would succeed.  Should be moved back later.
* Remove valid_extension() check from file_naming.py.  It was
  causing failed tests for short filenames.  Thanks edso.
* Partial fix for PPA build failures, new backend name.
* Merged in lp:~ed.so/duplicity/fix.dpbx.import
  - fix dpbx import error import lazily
* Merged in lp:~hooloovoo/duplicity/fix-typo-in-test-description
  - Fixed spelling mistake/typo in a description of a test.
* Merged in lp:~mterry/duplicity/missing-unicode-escape
  - Convert restore_dir to unicode before printing.
* Merged in lp:~ed.so/duplicity/lftp.ncftp.and.prefixes
  - retire --ssh-backend, --use-scp parameters
  - introduce scheme prefixes for alternative backend selection
    e.g. ncftp+ftp://, see manpage
  - scp is now selected via scheme e.g. scp://
  - added lftp fish, webdav(s), sftp support
* Merged in lp:~mterry/duplicity/code-nits
  - Fix some pylint/pep8 nits that prevented the test_code.py test from passing.
* Merged in lp:~mterry/duplicity/debian-dir
  - Add a debian/ directory to make it easier to manage the PPAs for duplicity.
* In webdavbackend.py:
  - Fixed bug 1396106 with change by Tim Ruffing, mispelled member.
  - Added missing 'self.' before member in error message.
* Merged in lp:~adrien-delhorme/duplicity/hubic
  - Add Hubic support through pyrax and a custom pyrax_identity module.
* Fixed bug 1385599 with changes by Yannick Molin. SSL settings are now
  conditioned on protocol ftp or ftps.
* Partial fix of bug 1236248 with changes by az, manpage warning about
  --extra-clean, however, recovery with missing sig files is broken.
* Fixed bug 1255453 with changes by Gaudenz Steinlin, report backend import
  results, both normal and failed, at INFO log level.
* Manually merged in lp:~m4ktub/duplicity/0.6-reliability
  - Per fix proposed in Bug #1395341.
* Modded .bzrignore to ignore *.egg test dependencies, normalized, sorted.
* Merged in lp:~ed.so/duplicity/paramiko.identyfile
  - fix identity file parsing of --ssh-options for paramiko
  - manpage fixes
* Source formatted, using PyDev, all source files to fix some easily fixed
  PEP8 issues. Use ignore space when comparing against previous versions.
* Merge in lp:~andol/duplicity/signkeyformat
  - Allow --sign-key to use short format, long format alt. full fingerprint.
* Merge in lp:~hooloovoo/duplicity/verify-not-check-source
  - Tests to validate that duplicity does not check filesystem source during
    verify unless --compare-data is specified
* Merge in lp:~ed.so/duplicity/move_netloc
  - move netloc usage definitions into respective backends
  - fix "[Question #259173]: rsync backend fails"
    https://answers.launchpad.net/duplicity/+question/259173
* Make ssh an unsupported backend scheme
* Temporarily disable RsyncBackendTest and test_verify_changed_source_file
* Merge in lp:~hooloovoo/duplicity/test-verify-improvements
  - Fix up test_verify, which was a bit of a mess:
  - Simplify test_verify.py to just do a simple backup and verify on a
    single file in each test.
  - Modify tests to correctly use --compare-data option.
  - Add tests for when the source files have atime/mtime manipulated.
* Fix duplicity verify to ignore the file system when globals.compare_data is
  False.  This means that verify only validates the viability of the backup
  itself unless --compare-data is specified.
* Reenable test_verify_changed_source_file test
* Merged in lp:~hooloovoo/duplicity/add-additional-verify-tests-for-corrupted-archives
  - Add tests to test_verify.py to test that verify fails if the archive
    file is corrupted. Changed file objects to use the with keyword to ensure
    that the file is properly closed.
  - Small edit to find statement in verify_test.sh to make it work as
    expected (enclose string in quotes).
* Merged in lp:~hooloovoo/duplicity/add-else-to-badupload-try-except
  - Badupload test previously did not have an else in the try-except. The
    test passed if the except was triggered, but would also pass if the
    test did not trigger an error at all.
* Fixed bug 1406173 by applying patch supplied in report
  - Ignore .par2 files in remote file list
* Removed redundant shell test testing/verify_test.sh
* Misc fixes for the following PEP8 issues:
   - E211, E221, E222, E225, E226, E228
   - see http://pep8.readthedocs.org
* Fixed bug 1278529 by applying patch supplied in report
  - Use get_bucket() rather than lookup() on S3 to get proper error msg.
* Merged in lp:~stapelberg+ubuntu/duplicity/add-onedrive-backend
  - Add a Microsoft OneDrive backend
* Merged in lp:~hooloovoo/duplicity/filelist_select_bug_1408411
  - Adds functional test cases that fail because of Bug #1408411 (commented
    out), to assist in fixing that bug.
* Merged in lp:~hooloovoo/duplicity/process_filelists_for_spaces_etc
  - Process filelists to remove imperfections such as blank lines, comments
    and leading/trailing whitespace. Also correctly processes quoted folders
    containing spaces in their names. Extensive unit and functional tests to
    test these changes (and selection more generally).
  - The branch does add an additional folder to testfiles.tar.gz called
    select2. This included a folder with a trailing space, to test the quote
    test. The subfolders also have clearer names than in the "select" folder
    (eg "1sub2sub3") which makes it easier to keep track of issues in tests.
* Merged in lp:~9-sa/duplicity/FixBug1408289
  - Fix bug #1408289
  - Wrong attribute name prevented raise of client exception, working now
* Merged in lp:~noizyland/duplicity/azurebackend
  - Add backend for Azure Blob Storage Service


New in v0.7.00 (2014/10/23)
---------------------------
Enhancements:
* Adjust unit tests to expect single FTP backend
* Merged in lp:~moritzm/duplicity/duplicity
  - Use lftp for both FTP and FTPS
* Merged in lp:~ed.so/duplicity/0.7-dpbx.importfix
  - fix this showstopper with the dropbox backend
    "NameError: global name 'rest' is not defined"
* Merged in lp:~jflaker/duplicity/BugFix1325215
  - The reference to "--progress_rate" in the man page as a parameter is
    incorrect. Should be "--progress-rate".
* Merged in lp:~hooloovoo/duplicity/updated-README-REPO
  - Changes to README-REPO to reflect the restructuring of the directories.
* Fixed bug 1375304 with patch supplied by Aleksandar Ivanovic
* Merged in lp:~ed.so/duplicity/webdav200fix-0.7
  - webdav backend fix "BackendException: Bad status code 200 reason OK. " when
    restarting an interrupted backup and overwriting partially uploaded volumes.
* Merged in lp:~mterry/duplicity/require-2.6
  - Require at least Python 2.6.
  - Our code base already requires 2.6, because 2.6-isms have crept in. Usually
    because we or a contributor didn't think to test with 2.4. And frankly,
    I'm not even sure how to test with 2.4 on a modern system.
* Merged in lp:~mterry/duplicity/drop-pexpect
  - Drop our local copy of pexpect in favor of a system version.
  - It's only used by the pexpect ssh backend (and if you're opting into that,
    you probably can expect that you will need pexpect) and the tests.
  - I've done a quick smoketest (backed up and restored using
    --ssh-backend=pexpect) and it seemed to work fine with a modern version
    of pexpect.
* Merged in lp:~mterry/duplicity/2.6isms
  - Here's a whole stack of minor syntax modernizations that will become
    necessary in python3. They all work in python2.6.
  - I've added a new test to keep us honest and prevent backsliding on these
    modernizations. It runs 2to3 and will fail the test if 2to3 finds anything
    that needs fixing (with a specific set of exceptions carved out).
  - This branch has most of the easy 2to3 fixes, the ones with obvious and
    safe syntax changes.
  - We could just let 2to3 do them for us, but ideally we use 2to3 as little
    as possible, since it doesn't always know how to solve a given problem.
    I will propose a branch later that actually does use 2to3 to generate
    python3 versions of duplicity if they are requested. But this is a first
    step to clean up the code base.
* Merged in lp:~mterry/duplicity/drop-static
  - Drop static.py.
  - This is some of the oldest code in duplicity! A bzr blame says it is
    unmodified (except for whitespace / comment changes) since revision 1.
  - But it's not needed anymore. Not really even since we updated to python2.4,
    which introduced the @staticmethod decorator. So this branch drops it and
    its test file.
* Merged in lp:~mterry/duplicity/py3-map-filter
  - In py3, map and filter return iterable objects, not lists. So in each case
    we use them, I've either imported the future version or switched to a list
    comprehension if we really wanted a list.
* Merged in lp:~mterry/duplicity/backend-unification
  - Reorganize and simplify backend code.  Specifically:
    - Formalize the expected API between backends and duplicity.  See the new
      file duplicity/backends/README for the instructions I've given authors.
    - Add some tests for our backend wrapper class as well as some tests for
      individual backends.  For several backends that have some commands do all
      the heavy lifting (hsi, tahoe, ftp), I've added fake little mock commands
      so that we can test them locally.  This doesn't truly test our integration
      with those commands, but at least lets us test the backend glue code.
    - Removed a lot of duplicate and unused code which backends were using (or
      not using).  This branch drops 700 lines of code (~20%)
      in duplicity/backends!
    - Simplified expectations of backends.  Our wrapper code now does all the
      retrying, and all the exception handling.  Backends can 'fire and forget'
      trusting our wrappers to give the user a reasonable error message.
      Obviously, backends can also add more details and make nicer error
      messages.  But they don't *have* to.
    - Separate out the backend classes from our wrapper class.  Now there is no
      possibility of namespace collision.  All our API methods use one
      underscore.  Anything else (zero or two underscores) are for the backend
      class's use.
    - Added the concept of a 'backend prefix' which is used by par2 and gio
      backends to provide generic support for "schema+" in urls -- like par2+
      or gio+.  I've since marked the '--gio' flag as deprecated, in favor of
      'gio+'.  Now you can even nest such backends like
      par2+gio+file://blah/blah.
    - The switch to control which cloudfiles backend had a typo.  I fixed this,
      but I'm not sure I should have?  If we haven't had complaints, maybe we
      can just drop the old backend.
    - I manually tested all the backends we have (except hsi and tahoe -- but
      those are simple wrappers around commands and I did test those via mocks
      per above).  I also added a bunch more manual backend tests to
      ./testing/manual/backendtest.py, which can now be run like the above to
      test all the files you have configured in config.py or you can pass it a
      URL which it will use for testing (useful for backend authors).
* Merged in lp:~mterry/duplicity/py2.6.0
  - Support python 2.6.0.
  - Without this branch, we only support python >= 2.6.5 because that's when
    python's urlparse.py module became its more modern incarnation. (I won't
    get into the wisdom of them making such a change in the middle of the
    2.6 lifecycle.)
  - Also, the version of lockfile that I have (0.8) doesn't work with python
    2.6.0 or 2.6.1 due to their implementation of
    threading.current_thread().ident returning None unexpectedly. So this
    branch tells lockfile not to worry about adding the current thread's
    identifier to the lock filename (we don't need a separate lock per thread,
    since our locking is per process).
  - I've tested with 2.6.0 and 2.7.6 (both extremes of our current support).
* Update shebang line to python2 instead of python to avoid confusion.
* Merged in lp:~3v1n0/duplicity/copy.com-backend
  - I've added a backend for Copy.com cloud storage, this supports all the
    required operations and works as it should from my tests.
  - You can use it by calling duplicity with something like:
    copy://account@email.com:your-password@copy.com/duplicity
  - The only thing I've concerns with is the optimized support for _delete_list
    which can't be enabled here because the test_delete_list tries also to
    delete a not-existing files, and it requires the backend not to raise an
    exception in that case (is this somewhat wanted or could we do the same as
    for _delete or _query?)
* Merged in lp:~ed.so/duplicity/webdav200fix-0.7
  - webdav backend fix "BackendException: Bad status code 200 reason OK. " when
    restarting an interrupted backup and overwriting partially uploaded volumes.
* Merged in lp:~mterry/duplicity/webdav-fixes
  - This branch fixes two issues I saw when testing the webdav backend:
  - 1) Errors like the following: "Attempt 1 failed. BackendException: File
    /tmp/duplicity-LQ1a0i-tempdir/mktemp-u2aiyX-2 not found locally after get
    from backend".  These were caused by the _get() method not calling setdata()
    on the local path object, so the rest of the code thought it didn't exist.
  - 2) Some odd issues from stale responses/data. We have a couple places in
    webdavbackend.py where we close the connection before making a request
    because of this problem. But I've changed it to do it every time, more
    reliably, by putting a _close() call inside the request() method.
  - With this, the webdav backend seems fine to me.
* Merged in lp:~antmak/duplicity/0.7-par2-fix
  - Useful fix for verbatim par2cmdline options (like "-t" in par2-tbb version)
* Fixed bug 1327550: OverflowError: signed integer is greater than maximum
  - Major and minor device numbers are supposed to be one byte each.  Someone
    has crafted a special system image using OpenVZ where the major and minor
    device numbers are much larger (ploop devices).  We treat them as (0,0).
* Added sxbacked.py, Skylable backend.  Waiting on man page updates.
* Merged in lp:~ed.so/duplicity/manpage.verify
  - Clarify verify's functionality as wished for by a user surprised with a big
    bandwidth bill from rackspace.
* Merged in lp:~jeffreydavidrogers/duplicity/duplicity
  - This change fixes two small typos in the duplicity man page.
* Merged in lp:~johnleach/duplicity/1315437-swift-container-create
  - Check to see if the swift container exists before trying to create it,
    in case we don't have permissions to create containers. Fixes #1315437
* Merged in lp:~ed.so/duplicity/manpage.blocksize
  - add --max_blocksize doc
  - reorder 'a note on filename prefixes' into alphabetical order


New in v0.6.24 (2014/05/09)
---------------------------
Enhancements:
* Applied two patches from mailing list message at:
  https://lists.nongnu.org/archive/html/duplicity-talk/2014-01/msg00030.html
  "Added command line options to use different prefixes for duplicity files"
  This resolves https://bugs.launchpad.net/duplicity/+bug/1170161 and provides
  a workaround for https://bugs.launchpad.net/duplicity/+bug/1170113
* Merged in lp:~mterry/duplicity/gpg-encode
  - getpass.getpass(prompt) eventually calls str(prompt). Which is a no go,
    if the prompt contains unicode. Here's a patch to always pass getpass() a
    byte string.
  - Our tests didn't catch this because they always set PASSPHRASE. I've added
    a test that passes the passphrase via stdin.
* Merged in lp:~mterry/duplicity/pexpect-fix
  - duplicity has its own copy of pexpect. Use that instead of requiring one
    from the system.
* Merged in lp:~prateek/duplicity/s3-glacier
  - Fixes https://bugs.launchpad.net/duplicity/+bug/1039511
    - Adds support to detect when a file is on Glacier and initiates a restore
      to S3. Also merges overlapping code in the boto backends
  - Fixes https://bugs.launchpad.net/duplicity/+bug/1243246
    - Adds a --s3_multipart_max_timeout input option to limit the max execution
      time of a chunked upload to S3. Also adds debug message to calculate
      upload speed.
* Merged in lp:~ed.so/duplicity/fix.dpbx
  - Fix dpbx backend "NameError: global name 'rest' is not defined"
* Merged in lp:~prateek/duplicity/botoimportfix
  - Switches the boto backend back to using lazy imports so there are no
    complaints during the importing of backends.
* Merged in lp:~germer/duplicity/par2
  - This branch adds Par2 recovery files to duplicity. It is a wrapper backend
    which will create the recovery files and upload them all together with the
    wrapped backend. Corrupt archives will be detected and repaired (if
    possible) on the fly during restore.
  - It can be used with url-string par2+webdavs://USER@HOST/PATH
  - Fixes https://bugs.launchpad.net/duplicity/+bug/426282
* Merged in lp:~fredrik-loch/duplicity/duplicity-S3-SSE
  - Adds support for server side encryption as requested in Bug #996660
* Merged in lp:~mterry/duplicity/drop-u1
  - Ubuntu One is closing shop. So no need to support a u1 backend anymore.
* Merged in lp:~mterry/duplicity/fix-drop-u1
  - Looks like when the drop-u1 branch got merged, its conflict got resolved
    badly. Here is the right version of backend.py to use (and also drops
    u1backend.py from POTFILES).
* Merged in lp:~mterry/duplicity/drop-pexpect
  - Drop our local copy of pexpect in favor of a system version.
  - It's only used by the pexpect ssh backend (and if you're opting into that,
    you probably can expect that you will need pexpect) and the tests.
  - I've done a quick smoketest (backed up and restored using
    --ssh-backend=pexpect) and it seemed to work fine with a modern version
    of pexpect.
* Merged in lp:~mterry/duplicity/2.6isms
  - Here's a whole stack of minor syntax modernizations that will become
    necessary in python3. They all work in python2.6.
  - I've added a new test to keep us honest and prevent backsliding on these
    modernizations. It runs 2to3 and will fail the test if 2to3 finds anything
    that needs fixing (with a specific set of exceptions carved out).
  - This branch has most of the easy 2to3 fixes, the ones with obvious and
    safe syntax changes.
  - We could just let 2to3 do them for us, but ideally we use 2to3 as little
    as possible, since it doesn't always know how to solve a given problem.
    I will propose a branch later that actually does use 2to3 to generate
    python3 versions of duplicity if they are requested. But this is a first
    step to clean up the code base.
* Merged in lp:~mterry/duplicity/drop-static
  - Drop static.py.
  - This is some of the oldest code in duplicity! A bzr blame says it is
    unmodified (except for whitespace / comment changes) since revision 1.
  - But it's not needed anymore. Not really even since we updated to python2.4,
    which introduced the @staticmethod decorator. So this branch drops it and
    its test file.
* Merged in lp:~mterry/duplicity/encode-for-print
  - Encode translated strings before passing them to 'print'.
  - The print command can only apparently handle bytes. So when we pass it
    unicode, it freaks out. There were only four instances I saw where we used
    print, so I figured it was easiest to just convert them to use the log
    framework too.
  - That way all user-visible strings go through that framework and are subject
    to the same encoding rules.
* Merged in lp:~mterry/duplicity/more-test-reorg
  - Here's another test reorganization / modernization branch. It does the
    following things:
    - Drop duplicity/misc.py. It is confusing to have both misc.py and util.py,
      and most of the code in misc.py was no longer used. I moved the one
      function that was still used into util.py.
    - Consolidated the various ways to run tests into just one. I made tox runs
      go through ./setup.py test, rather than nosetests. And I made the
      ./testing/run-tests scripts just call tox. Now we no longer need nosetests
      as a test dependency (although you can still use it if you want).
    - Added two more code quality automated tests: a pep8 one and a pylint one.
      I disabled almost all checks in each program that gave a warning. These
      tests just establish a baseline for future improvement.
    - Moved the test helper code into TestCase subclasses that all tests can
      use. And used more code sharing and setUp/tearDown cleverness to remove
      duplicated code.
    - Reorganized the tests in ./testing/tests into ./testing/functional and
      ./testing/unit -- for whether they drive duplicity as a subprocess or
      whether they import and test code directly. Each dir can have specialized
      TestCase subclasses now.
    - Renamed the files in ./testing/unit to more clearly indicate which file
      in ./duplicity they are unit testing.
    - Added some helper methods for tests to set environment and globals.*
      parameters more safely (i.e. without affecting other tests) by
      automatically cleaning up any such changes during test tearDown.
    - Removed test_unicode.py, since it is kind of dumb. It used to be more
      useful, but now with py2.6, we are just testing that one line of code
      in it is actually there.
* Fixed bug #1312328 WebDAV backend can't understand 200 OK response to DELETE
  - Allow both 200 and 204 as valid response to delete
* Merged in lp:~mterry/duplicity/py3-map-filter
  - In py3, map and filter return iterable objects, not lists. So in each case
    we use them, I've either imported the future version or switched to a list
    comprehension if we really wanted a list.
* Merged in lp:~mterry/duplicity/backend-unification
  - Reorganize and simplify backend code.  Specifically:
    - Formalize the expected API between backends and duplicity.  See the new
      file duplicity/backends/README for the instructions I've given authors.
    - Add some tests for our backend wrapper class as well as some tests for
      individual backends.  For several backends that have some commands do all
      the heavy lifting (hsi, tahoe, ftp), I've added fake little mock commands
      so that we can test them locally.  This doesn't truly test our integration
      with those commands, but at least lets us test the backend glue code.
    - Removed a lot of duplicate and unused code which backends were using (or
      not using).  This branch drops 700 lines of code (~20%)
      in duplicity/backends!
    - Simplified expectations of backends.  Our wrapper code now does all the
      retrying, and all the exception handling.  Backends can 'fire and forget'
      trusting our wrappers to give the user a reasonable error message.
      Obviously, backends can also add more details and make nicer error
      messages.  But they don't *have* to.
    - Separate out the backend classes from our wrapper class.  Now there is no
      possibility of namespace collision.  All our API methods use one
      underscore.  Anything else (zero or two underscores) are for the backend
      class's use.
    - Added the concept of a 'backend prefix' which is used by par2 and gio
      backends to provide generic support for "schema+" in urls -- like par2+
      or gio+.  I've since marked the '--gio' flag as deprecated, in favor of
      'gio+'.  Now you can even nest such backends like
      par2+gio+file://blah/blah.
    - The switch to control which cloudfiles backend had a typo.  I fixed this,
      but I'm not sure I should have?  If we haven't had complaints, maybe we
      can just drop the old backend.
    - I manually tested all the backends we have (except hsi and tahoe -- but
      those are simple wrappers around commands and I did test those via mocks
      per above).  I also added a bunch more manual backend tests to
      ./testing/manual/backendtest.py, which can now be run like the above to
      test all the files you have configured in config.py or you can pass it a
      URL which it will use for testing (useful for backend authors).
* Merged in lp:~mterry/duplicity/encode-exceptions
  - Because exceptions often contain file paths, they have the same problem
    with Python 2.x's implicit decoding using the 'ascii' encoding that we've
    experienced before.  So I added a new util.uexc() method that uses the
    util.ufn() method to convert an exception to a unicode string and used it
    around the place.
  - Bugs fixed: 1289288, 1311176, 1313966
* Applied expat fix from edso.  See answer #12 in
  https://answers.launchpad.net/duplicity/+question/248020


New in v0.6.23 (2014/01/24)
---------------------------
Enhancements:
* Applied patch from bug 1216921 to fix ignore_missing().
  - merged lp:~mterry/duplicity/ignore-missing to fix patch.
* Merged in lp:~mterry/duplicity/catch-seq-copy-error
  - Any* exception when running patch_seq2ropath should be ignored (though
    logged) and duplicity should move on. This covers the two asserts in that
    function (bug 1155345 and bug 720525) as well as errors that happen during
    file copying (bug 662442).
* Merged in lp:~mterry/duplicity/argv
  - Fix use of argv when calling os.execve
* Merged in lp:~verb/duplicity/bucket_root_fix
  - Fix bug that prevents backing up to the root of a bucket with boto backend.
* Merged in lp:~gliptak/duplicity/415619
  - Better error message when chown fails
* Merged in lp:~mterry/duplicity/log-path-type
  - Any backup browser built on top of duplicity will need to indicate which
    files in the backup are folders and which are files. The current logging
    information doesn't provide this detail. So I've added a field to the
    log.InfoCode.file_list output that includes the path type.
* Merged in lp:~mterry/duplicity/manifest-oddities
  - We may accidentally end up with an oddly inconsistent manifest like so:
    Volume 1
    Volume 2
    Volume 3
    Volume 2
    As did get reported recently on the mailing list:
    http://lists.nongnu.org/archive/html/duplicity-talk/2013-11/msg00009.html
  - One way this can happen (the only way?) is if you back up, then duplicity
    gets interrupted between writing the manifest and uploading the volume.
    Then, when restarted, there is no longer enough data to create as many
    volumes as existed previously.
  - This situation can cause an exception when trying to restart the backup.
  - This branch fixes it by deleting any excess volume information encountered
    when loading in the manifest. We discard volume with higher numbers
    than the last one read.
* Merged in lp:~mterry/duplicity/disappearing-source
  - When restarting a backup, we may accidentally skip the first chunk of one of
    the source files. To reproduce this,:
    1) interrupt a backup
    2) delete the source file it was in the middle of
    3) restart the backup
  - When replaying the source iterator to find where to resume from, we can't
    notice that the file is gone until we've already iterated past where it
    would be!
  - The solution I came up with is to just let duplicity stuff the data we
    accidentally read back into the source iterator.
  - This is actually a data loss bug, because it's possible to back up
    corrupted files (that are missing their first chunk).
* Merged in lp:~mterry/duplicity/normalize-before-using
  - Avoid throwing an exception due to a None element in a patch sequence.
  - None elements in a (non-normalized) patch sequence are perfectly normal.
    With the current code in the patched function, it is certainly possible to
    hit a crash due a None.
    See http://lists.nongnu.org/archive/html/duplicity-talk/2013-11/msg00005.html
  - This branch fixes that by normalizing the sequence before using it in the
    logging code. It's acceptable to bring the normalize_ps() call outside the
    try/except block because normalize_ps is not expected to throw. It's
    relatively simple and doesn't really use its objects besides checking if
    they are None.
* Applied patch to fix "Access GDrive through gdocs backend failing"
  - see https://lists.nongnu.org/archive/html/duplicity-talk/2013-07/msg00007.html
* Merged in lp:~jkrauss/duplicity/pyrax
  - Rackspace has deprecated python-cloudfiles in favor of their pyrax
    library, which consolidates all Rackspace Cloud API functionality into
    a single library.  Tested it with Duplicity 0.6.21 on both Arch Linux
    and FreeBSD 8.3.0.
* Changed to default to pyrax backend rather than cloudfiles backend.
  To revert to the cloudfiles backend use '--cf-backend=cloudfiles'
* Merged in lp:~verb/duplicity/boto-min-version
  - Update documentation and error messages to match the current actual version
    requirements of boto backend.
* Merged in lp:~ed.so/duplicity/debian.paramiko.log
  - upstream debian patch "paramiko logging"
    http://patch-tracker.debian.org/package/duplicity/0.6.22-2
* Merged in lp:~ed.so/duplicity/debian.dav.mkdir
  - upstream debian patch "webdav create folder recursively"
    http://patch-tracker.debian.org/package/duplicity/0.6.22-2
* Nuke tabs
* Merged in lp:~mterry/duplicity/encoding
  - This branch hopefully fixes two filename encoding issues:
  - Users in bug 989496 were noticing a UnicodeEncodeError exception which
    happens (as far as I can tell) because some backends (like webdav) are
    returning unicode filenames from list(). When these filenames are combined
    with the utf8 translations of log messages, either (A) the default ascii
    encoding can't handle promoting the utf8 bytes or -- if there aren't any
    utf8 bytes in the translation -- (B) the resulting unicode string raises
    an error later when log.py tries to upgrade the string again to unicode
    for printing.
  - This fix is largely implemented by adding a wrapper for backend list()
    implementations. This wrapper ensures that duplicity internals always see
    a byte string. (I'd like to eventually use this same wrapping strategy to
    implement generic retry support without backends having to add any logic,
    but that's just a thought for the future.)
  - That is, the fix for issue #1 is completely inside backend.py and the
    changes to backends/*.py.
  - The rest of the invasive changes deal with filenames that may not be valid
    utf8. This is much rarer, but possible. For proper handling of this, we
    need to print using unicode, and convert filenames from the system filename
    encoding to unicode, gracefully handling conversion errors. Some of the
    filenames we print are remote names. Who knows what encoding they are in;
    it could be different than the system filename encoding. 99% of the time,
    everything will be utf8 and we're fine. If we do get conversion errors,
    the only effect should be some question mark characters in duplicity
    logging output.
  - I tried to convert as much of the actual codebase to use unicode for
    printing. But I stopped short of adding an assert in log.py to enforce
    unicode, because I didn't want to go through all the backend code and
    manually adjust those bits without being able to test each one.
* Restored missing line from patch of gdocsbackend.py
* Reverted changes to gdocsbackend.py
* Restored patch of gdocsbackend.py from original author (thanks ede)
* Applied patch from bug 1266753: Boto backend removes local cache if
  connection cannot be made
* Merged in lp:~louis-bouchard/duplicity/add-allow-concurrency
  - Implement locking mechanism to avoid concurrent execution under the same
    cache directory. This is the default behavior.
  - Also implement --alllow-concurrency option to disable the locking
    if required.
  - This functionality adds a dependency to python-lockfile


New in v0.6.22 (2013/08/22)
---------------------------
Enhancements:
* Applied patches from Laszlo Ersek to rdiffdir to "consume a chain of sigtar
  files in rdiffdir delta mode" which supports incremental sigtar files.
* Merged in lp:~jnoster/duplicity/dpbx-added
  - Add Dropbox backend
  - NB! In order to use the backend one must:
    1. Install Dropbox Python SDK first.
    2. Run the duplicity with Dropbox backend (dpbx://) first time
       *interactively* to catch and follow the oAuth URL.
* Merged in lp:~ed.so/duplicity/verify.data
  - add switch --compare-data, to selectively enable formerly always disabled
    data comparison on verify runs
* Merged in lp:~tblue/duplicity/paramiko-1.10.0
  - This fixes bug #1156746, making the Paramiko backend compatible with
    Paramiko 1.10.0. It keeps compatibility with older Paramiko versions.
* Merged in lp:~townsend/duplicity/fix-1161599-2
  - The fix in revno. 912 didn't take into account that the parameter "body"
    passed into request() is overloaded, so when it was NULL or of a type other
    than file, it would fail.  This checks if "body" is of type "file" before
    actually seek()'ing back to the beginning of the file.
* Merged in lp:~tblue/duplicity/paramiko-fix-delete-retry
  - This fixes bug #1115715, which is really annoying. Basically it makes
    using the Paramiko backend with the default settings impossible.
* Merged in lp:~juan-f/duplicity/progress
  - From time ago, there are people asking for a progress bar estimation in duplicity.
    There is even a script that circumvents the issue, getting info from the log so as
    to estimate the progress status ( https://github.com/quentin/Duplicity-progress )
    but does not give enough feedback and the estimation is rather plain.
  - I have developed a set of heuristics that gather information from the deltas and
    the transfer ratios of the backend so as to forecast % of progress, estimation of
    remaining time and average speed, for both full and incremental backup uploads.
  - The current implementation works for boto backend, but to port the other backends
    to use this feature would be quite easy (we can discuss the details if interested).
  - The algorithm is activated by the --progress command line flag, and will perform a
    first-pass dry-run to collect evidence for all the deltas. Next it will trigger the
    real upload, while a thread statistically estimates the ratio of changes and
    compression for the data in/out, and uses these ratios to forecast time remaining
    and % of completion.
  - The progress data will be logged each 3 seconds, or the --progress-rate flag.
* Merged in lp:~jnoster/duplicity/dpbx-added
  - The application key was approved as "production" one after some changes to the code
    to suit the requirements of Dropbox team (the keys are now obfuscated, for instance).
* Applied blocksize.patch from https://bugs.launchpad.net/duplicity/+bug/897423
  - New option --max-blocksize (default 2048) to allow increasing delta blocksize.
* Applied duplicity-ftps.patch from https://bugs.launchpad.net/duplicity/+bug/1104069
  - Don't try to delete an empty file list.
* Merged in lp:~scowcron/duplicity/ftp_password_pexpect
  - Use common backend.Backend get_password() rather than _ssh_pexpect.py specific code.
* Merged in lp:~mhu-s/duplicity/swiftbackend
  - This branch adds support for Swift, the OpenStack Object Storage service. See
    https://blueprints.launchpad.net/duplicity/+spec/swiftbackend
* Merged in lp:~verb/duplicity/boto-gcs
  - These patches add support for Google Cloud Storage via the boto backend.
  - boto has supported GCS in interoperability mode for a few years now. This change
    adds support by taking advantage of boto's storage_uri abstraction layer.
* Merged in lp:~ckornacker/duplicity/megacloud
  - Add support for Mega (mega.co.nz) backend.
* Applied patch from Eric S Raymond to man page to fix markup problems.
* Merged in lp:~ed.so/duplicity/man.page
  - update paramiko links
  - add command parameters to synopsis
  - add --compare-data
  - some polishing and several improvements


New in v0.6.21 (2013/01/23)
---------------------------
Enhancements:
* Merged in lp:~ed.so/duplicity/24syntaxfix
  - fix python 2.4 vs 2.5 syntax error
* Merged in lp:~mterry/duplicity/u1-oauthlib
  - As the Ubuntu packager for duplicity, I would prefer u1backend.py
    used oauthlib instead of oauth.  oauthlib is well maintained upstream
    (unlike oauth), has a python3 port (for the future), and is in Ubuntu
    main (so is oauth right now, but hopefully in the future we can drop
    it to universe, in which case duplicity can't use it anymore).
* Merged in lp:~mterry/duplicity/delete-new-sig-in-cache
  - In duplicity 0.6.20, we fixed bug 1031269. This means that we no longer
    leave sig files on the remote location.  Leaving sig files on the remote
    location also caused a bug with deleting cache files. Code used to leave
    remote new-sig but delete the locale cache new-sig; this meant that we would
    keep downloadoing the new-sig all the time from remote. We had worked around
    that by just not deleting the new-sig in the cache, which was sort of the
    wrong side of that problem to tackle.  Now that we handle the remote
    new-sigs better (by deleting them), I don't think we need this code anymore.
    Patch by az@debian.org.
* Merged in lp:~mterry/duplicity/u1-ascii-error
  - Fix for u1backend unicode error.  Patch by Paul Barker.
* Merged in lp:~satwell/duplicity/caching
  - Add a cache for password and group lookups. This significantly improves
    runtime with very large password and group configurations.
* Merged in lp:~ed.so/duplicity/manpage
  - more formatting fixes, clarifications in sections EXAMPLES, FILE SELECTION
* Merged in lp:~ed.so/duplicity/lftp.netrc
  - Allow .netrc auth for lftp backend
* Merged in lp:~mterry/duplicity/946988
  - This fixes bug 946988 by not duplicating the checks for when we should ask
    for the password (those same checks are done more correctly inside
    get_passphrase). And add a test to reproduce the bug.
* Merged in lp:~lenharo-h/duplicity/duplicity
  - Generate encrypted backups without revealing the user's key id
    via option --hidden-encrypt-key
* Merged in lp:~mterry/duplicity/u1-utf8
  - Make sure u1backend returns filenames as utf8
* Merged in lp:~carlos-abalde/duplicity/gdocs-backend-gdata-2.0.16.-upgrade
  - Upgrade of GoogleDocs backend to python gdata lib >= 2.0.15:
    Stop using get_everything method.
* Merged in lp:~ed.so/duplicity/webdav.fix-retry
  - bugfix: webdav retrying broke on ERRORS like "error: [Errno 32] Broken pipe" in
    socket.pyas reported here https://answers.launchpad.net/duplicity/+question/212966
    added a more generalized 'retry_fatal' decorator which makes retrying backend
    methods even easier
* Merged in lp:~ed.so/duplicity/manpage
  - Clear up PASSPHRASE reusage as sign passphrase.  Minor fixes.
* Merged in lp:~ed.so/duplicity/u1_and_manpage
  - Manpage
    - document Ubuntu One required python libs
    - added continuous contributors and backend author notes
  - U1backend
    - lazily import non standard python libs, fixes
    http://article.gmane.org/gmane.comp.sysutils.backup.duplicity.general/5753
    - fix "not bytearray" prevents PUT with python 2.6
    - don't hang after putting in credentials (cause it silently retries in background)
      but go through with backup
* Fixed 1091269 Data corruption when resuming with --no-encryption
  - Patches from Pascual Abellan that make block size consistent and
    that add -n (no-encryption) option to manual-ctrl-c-test.sh.
  - Modified gpg.py patch to use 64k block size so unit test passes.
* Merged in lp:~mterry/duplicity/static-corruption
  - This branch fixes three possible ways a backup could get data-corrupted.
    Inspired by bug 1091269.
      A) If resuming after a volume that ended in a one-block file, we would
         skip the first block of the next file.
      B) If resuming after a volume that ended in a multi-block file, we would
         skip the first block of the next file.
      C) If resuming after a volume that spanned a multi-block file, we would
         skip some data inside the file.
  - A and B are because when finding the right place in the source files to
    restart the backup, the iteration loop didn't handle None block numbers
    very well (which are used to indicate the end of a file).
  - C is what bug 1091269 talks about. This was because data block sizes would
    get smaller as the difftar file got closer and closer to the volsize.
    Standard block sizes were 64 * 1024.  But say we were close to the end of
    the difftar... When resuming, duplicity doesn't know the custom block sizes
    used by the previous run, so it uses standard block sizes. And it doesn't
    always match up, as you can imagine. So we would leave chunks of data out
    of the backed up file.
  - Tests added for these cases.
  - This branch is called 'static-corruption' because all these issues occur
    even when the source data doesn't change. I still think there are some
    corruption issues when a file changes in between duplicity runs. I haven't
    started looking into that yet, but that's next on my list.
  - C only happened without encryption (because the gpg writer function already
    happened to force a constant data block size). A and B happened with or
    without encryption.
* Merged in lp:~ed.so/duplicity/webdav.fix-retry
  - added ssl certificate verification (see man page)
  - more robust retry routine to survive ssl errors, broken pipe errors
  - added http redirect support
* Merged in lp:~ed.so/duplicity/webdav.manpage
  - explanation of webdav changes above
* Merged in lp:~mterry/duplicity/pygi
  - Python bindings for the gobject stack (used in the gio backend) have changed
    from static to dynamically-generated bindings. The old static bindings are
    deprecated. So here's a branch to change the gio backend from old to new ones.
* Merged in lp:~mterry/duplicity/py3rsync
  - This branch lets one build the _librsync module with Python 3. You can't
    really do anything useful with it, but it's a nicely-isolated piece to add
    Python 3 support for.
  - The changes are a mix of modernization and #ifdef logic.
  - All tests still pass in Python 2.7 and 2.4. I tested manually that the module
    worked as expected in Python 3.
* Merged in lp:~duplicity-team/duplicity/po-updates
  - Updated translations


New in v0.6.20 (2012/10/28)
---------------------------
Enhancements:
* Merged in lp:~ed.so/duplicity/ssh.manpage
  - added gdocs and rsync REQUIREMENTS
  - added cloudfiles documentation
* Merged in lp:~ed.so/duplicity/gpginterface
  - refactor GnuPGInterface to gpginterface.py
    reasoning can be found in README
* Merged in lp:~ed.so/duplicity/duplicity.helpfix
  - fix rare 'TypeError: encode() argument 1 must be string, not None'
  - http://lists.nongnu.org/archive/html/duplicity-talk/2012-09/msg00016.html
* Merged in lp:~ed.so/duplicity/duplicity.tmpspacefix
  - use tempfile.TemporaryFile() so unused temp files are deleted automagically
  - propbably solve bug 'Out of space error while restoring a file'
  - https://bugs.launchpad.net/duplicity/+bug/1005901
  - http://lists.gnu.org/archive/html/duplicity-talk/2012-09/msg00000.html
* Merged in lp:~mterry/duplicity/utf8-po
  - For some crazy reason, the gettext module defaults to giving you strings in
    whatever charset the po file happened to define.  Which means you never know
    what string of bytes you're going to get.  This module makes sure we always
    get utf-8 byte strings.  So we're at least predictable and reduces one
    source of UnicodeDecodeErrors (like in bug 989496)
* Merged in lp:~mterry/duplicity/1031277
  - ssh: actually delete all the requested files, not just the first one
* Merged in lp:~mterry/duplicity/leftover-sigtar
  - So currently, duplicity does not delete signature files when doing a
    remove-all-but-n operation. Seems wrong, since those signature files are now
    useless and take up space.
  - This branch does several things:
    1) Make remove-all-but-n operate on chains. In practice it did before, since
       the sets it operated on always came from complete chains (i.e. it never
       used only some of the sets from a chain)
    2) Add a new method to get all signature chains before a certain time.
    3) Use this new method to also delete signature chains during remove-all-but
       operations.
  - And it cleans up the cleanuptest.py file:
    1) Removes crufty, unused code
    2) Disallows changing the destination folder for the test, which no one
       would ever want to do and isn't really supported anyway
    3) Add some additional checks to the existing test
    4) Adds two new methods to test remove-all-but-n and
       remove-all-inc-of-but-n-full
* Merged in lp:~ed.so/duplicity/duplicity.manpage
  - disabled hyphenation and block justification for better readablility of
    command line examples.
  - reformatted REQUIREMENTS section for hopefully better online rendering
  - minor clarifications
* Merged in lp:~gregretkowski/duplicity/cf-retry-delete
  - This will retry cloudfile delete commands. With large numbers of archive
    files over mediocre links transient network errors will occasionally cause
    deletes to fail and these should be retried.
* Merged in lp:~mterry/duplicity/ropath.index
  - This branch does two main things:
    1) Skips base dir entries when compiling the list of deleted delta iters.
       (this gracefully recovers from the sort of situations that lead to bug
       929067). I'm reasonably confident this is an uninvasive change, but
       please confirm.
    2) Overwrites the sigtar file on backup-restart. This is because AFAICT,
       duplicity will rewrite the entire sigtar each restart. But we were
       opening the sigtar file as "ab", so we'd just dump the contents on top
       of the previous contents. Which was causing some confusion in bug 929067.
       If I'm wrong that we don't always rewrite the entire sigtar each time,
       this needs some rethink. Please also confirm that.
  - In addition, I added two tests for the above two changes and make some
    improvements elsewhere in the restarttest.py file while I was at it.
* Merged in lp:~ed.so/duplicity/ssh-pexpect-msgbug
  - Fixes 'UnboundLocalError: local variable 'msg' referenced before assignment'
    in _ssh_pexpect.py
* Merged in lp:~ed.so/duplicity/gpg.tmp
  - place gpg.py tempfiles in duplicity's tmp subfolder which is cleaned
    whatever happens
* Merged in lp:~mterry/duplicity/u1-402
  - Switch the code we check for out-of-space in u1backend.
* Applied patch for #1066625 ubuntu one backend
  - add delay between retries

Bugs closed in this release:
519948     remove-* commands don't remove signature-files
907077     assert len(chain_list) == 2 AssertionError
929067     crash during restore: "assert ropath.index == (), ropath.index"
995851     doc improvement for --encrypt-key, --sign-key
997691     Ubuntu One backend should check for 402 error for out-of-space
1031269    remove-all-but-n-full broken
1039001    --exclude-if-present and --exclude-other-filesystems causes crash
           with inaccessible other fs
1066625    ubuntu one backend does not work without gnome/dbus/x11 session


New in v0.6.19 (2012/05/22)
---------------------------
Enhancements:
* lots of work on the man page to clean up requirements, etc.
* use empty listbody for enhanced webdav compatibility
* initial folder creation on backend does not result in a ResponseNotReady
  anymore
* add ssh_config support (/etc/ssh/ssh_config + ~/.ssh/config) to paramiko
  sshbackend
* add missing_host_key prompt to new sshbackend similar to ssh procedure
* added --ssh-backend parameter to switch between paramiko,pexpect
* allow answering gio mount questions (albeit naively)
* if the gio backend wants to ask a question during its mount phase, it
  previously just aborted.
* a couple more warning error codes that Deja Dup is interested in noticing.
* ssh paramiko backend respects --num-retries now
* set retry delay for ssh backends to 10s
* ssh pexpect backend
 + sftp part does not claim 'Invalid SSH password' although it's only
   'Permission denied' now
 + sftp errors are now more talkative
* gpg.py
 + commented assert which broke otherwise working verify run

Bugs closed in this release:
588541     Connection failed, please check your password: Login dialog cancelled

Merges:
lp:~ed.so/duplicity/0.6-manpage
lp:~ed.so/duplicity/0.6-webdav_fixes
lp:~carlos-abalde/duplicity/gdocs-backend-gdata-2.0.16.-upgrade.
lp:~ed.so/duplicity/0.6-ssh_add_missinghostkey
lp:~ed.so/duplicity/0.6-readd_sshpexpect


New in v0.6.18 (2012/02/29)
---------------------------
Enhancements:
* fix extraneous '.py' in botobackend.py include
* tests: add delay between backups to avoid assertion error
* tests: use backup source that is more likely to be larger than 1M compressed
* tests: make other-filesystem check more robust against certain directories
  being mounts or not
* resuming an incremental results in a 'Restarting backup, but current
  encryption settings do not match original settings' error because curtime is
  incorrectly set away from previous incremental value
* added option to not compress the backup, when no encryption is selected
* always delay a little bit when a backend gives us errors
* Don't cache TarInfo files. Tests still pass, so I don't believe we need the
  members cache (and in the old tarfile.py, we didn't cache either).
* Adding --file-prefix option so different sets of backups can be stored in the
  same bucket.  See blueprint at
  https://blueprints.launchpad.net/duplicity/+spec/file-prefix-option
* two changes that help the test suite pass
* raise log level on backend import failure so it will be visible under default
  conditions
* file /etc/motd may not exist in test environment.  Use __file__ instead to
  point to a known plaintext source file.
* some code/import changes to make the ssh and boto backends compatible with
  Python 2.4.
* some changes to make roottest.py compatible with the new dir structure.

Bugs closed in this release:
884638     Python 2.5 / boto error
908228     possible memory leak
909031     SSH-Backend: Creating dirs separately causes a permissons-problems
916689     multipart upload fails on python 2.7.2
929465     UnsupportedBackendScheme: scheme not supported in url:
           scp://u123@u123.example.com/foo/
930727     ftpsbackend should respect num_retries for ftp commands
931175     duplicity crashes when PYTHONOPTIMIZE is set

Merges:
lp:~mterry/duplicity/always-delay
lp:~mterry/duplicity/memleak
lp:~mterry/duplicity/nopexpect
lp:~mterry/duplicity/resume-inc
lp:~mterry/duplicity/testfixes
lp:~nguyenqmai/duplicity/file-prefix-option
lp:~tobias-genannt/duplicity/nocompress


New in v0.6.17 (2011/11/25)
---------------------------
Enhancements:
* Added --rsync-options flag to allow user to pass options to rsync at will
* Added --s3-use-multiprocessing to select the new s3 multiprocessing backend.
  Default is to use the single processing backend.  A helper, filechunkio.py,
  requires Python 2.6+, so this option is not usable in earlier versions.

Bugs closed in this release:
411145     Misleading error message: "Invalid SSH password"
871875     File ... was corrupted during upload.
878220       UnsupportedBackendScheme: scheme not supported in url: s3+http
878964     Resuming a backup with a different password should throw an error
881070       Bugfix for S3 multipart upload on 0.6.16
881727       duplicity 0.6.16 lists all backup sets as incomplete
885670       Duplicity fails to add incremental backups to chain...

Merges:
lp:~mterry/duplicity/check-passphrase-on-restart
lp:~moss-d/duplicity/rsync-options


New in v0.6.16 (2011/10/16)
----------------------------
Enhancements:
* Usability enhancement: sign passphrase prompt has no second
  verification prompt anymore, symmetric passphrases are
  still verified
* Fixed Unicode errors when translations are used.
* Replaced old tarfile.py with Python 2.7 version, modded
  to support Python 2.4 syntax.

Bugs closed in this release:
485219     Fixed fields are not fixed, leading to buffer overflows...
676109     Amazon S3 backend multipart upload support
690549     uid and guid setting adversely affects integrity
739438     Local backend should always try renaming instead of copying
832149     Uploads to Rackspace fail silently
835892     duplicity crash: "AssertionError: rb None None"
838162     Duplicity URL Parser is not parsing IPv6 properly
838264     Duplicity thinks partial encrypted backups are not encrypted
870116     Duplicity does not handle UIDs higher than 60001

Merges:
lp:~ed.so/duplicity/reuse-passphrase-for-signing-fix
lp:~mterry/duplicity/cloudfiles-10k
lp:~duplicity-team/duplicity/check-volumes
lp:~mterry/duplicity/tarfile
lp:~mterry/duplicity/partial-encryption
lp:~mterry/duplicity/fix-local-backend-validation
lp:~ross-ross-williams/duplicity/gpg-agent-fix
lp:~mterry/duplicity/rbNoneNone
lp:~ed.so/duplicity/UnicodeDecodeError


New in v0.6.15 (2011/08/19)
---------------------------
Enhancements:
* Ignore 404 errors when deleting a file on Ubuntu One.
* Ignore ENOENT (file missing) errors where it is safe.
* Set minimum Python version to 2.4 in README.
* introduce --numeric-owner parameter
  patch courtesy of Lukas Anzinger <l.anzinger AT gmail.com>
* duplicity:restore_check_hash
  "Invalid data - *** hash mismatch" lists the offending filename
* fixes to unit tests to support SIGN_PASSPHRASE

Bugs closed in this release:
524922     duplicity does not have numeric uid/gid support
703142     AssertionError: assert len(chain_list) == 2
794576     Transport endpoint is not connected
815635     Bad passphrase can leave bogus sigtar in archive
818178     Shouldn't try to delete files it knows don't exist
821368     Error doing backup of the .evolution folder
823556     sftp errors after rev 740 change
824678     0.6.14 Fails to install on 8.04 LTS (Hardy)

Merges:
lp:~mterry/duplicity/u1-ignore-404
lp:~mterry/duplicity/guard-tarinfo
lp:~mterry/duplicity/enotconn
lp:~mterry/duplicity/look-at-partials-during-sync
lp:~mterry/duplicity/more-accurate-sync
lp:~mterry/duplicity/report-encrypted-chains
lp:~mterry/duplicity/815635
lp:~mterry/duplicity/retry-u1
lp:~mterry/duplicity/818178
lp:~ed.so/duplicity/encr-sign-key2
lp:~mterry/duplicity/u1-fixes
lp:~carlos-abalde/duplicity/google-docs
lp:~ed.so/duplicity/numowner+hashverbose


New in v0.6.14 (2011/06/18)
---------------------------
Enhancements:
452342     Provide Ubuntu One integration

Bugs closed in this release:
433591     AttributeError: FileobjHooked instance has no attribute 'name'
487720     Restore fails with "Invalid data - SHA1 hash mismatch"
507904     Cygwin: Backup fails with "IOError: [Errno 13] Permission denied"
512628     --exclude-filelist-stdin and gpg error with/without PASSPHRASE
680425     Endless retype passphrase when typo
705499     "include-filelist-stdin" not implemented on version 0.6.11
739438     [PATCH] Local backend should always try renaming instead of copying
753858     cannot import name S3ResponseError
761688     Difference found: File X has permissions 666, expected 666
777377     collection-status asking for passphrase
778215     ncftpls file delete fails in ftpbackend.py
782294     create tomporary files with sftp
782321     duplicity sftp backend should ignore removing a file not there
792704     Webdav(s) url scheme lacks port support
782294     create tomporary files with sftp
782337     sftp backend cannot create new subdirs on new backup
794123     Timeout on sftp command 'ls -1'
797758     Duplicity ignores some FatalErrors
793096     Allow to pass different passwords for --sign-key and --encrypt-key

Merges:
lp:~ed.so/duplicity/0.6-add_sftp
lp:~ed.so/duplicity/0.6-nonfatal-exclude
lp:~lekensteyn/duplicity/multipass
lp:~mterry/duplicity/797758
lp:~mterry/duplicity/gio-name
lp:~mterry/duplicity/levelName
lp:~mterry/duplicity/retry-decorator
lp:~mterry/duplicity/u1-status


New in v0.6.13 (2011/04/02)
---------------------------
Enhancements added this release:
New manual test to make Ctrl-C issues easier to replicate.
Use python-virtualenv to make testing multiple Python versions easier.
In boto backend check for existing bucket before trying to create.

Bugs closed in this release:
579958     Assertion error "time not moving forward at appropriate pace"
613244     silent data corruption with checkpoint/restore
731905     File "/usr/bin/duplicity", error after upgrade from 6.11 to 6.12


New in v0.6.12 (2011/03/08)
---------------------------
Enhancements added this release:
626915     ftps support using lftp (ftpsbackend)

Bugs closed in this release:
486489     Only full backups done on webdav
578663     Use log codes for common backend errors
581054     Inverted "Current directory" "Previous directory" in error message
620163     OSError: [Errno 2] No such file or directory
629136     sslerror: The read operation timed out with cf
629984     boto backend uses Python 2.5 conditional
655797     symbolic link ownership not preserved
670891     Cygwin: TypeError: basis_file must be a (true) file ...
681980     Duplicity 0.6.11 aborts if RSYNC_RSH not set
700390     Backup fails silently when target is full (sftp, verbosity=4)
704314     Exception in log module

Merges:
lp:~mterry/duplicity/backend-log-codes3
lp:~blueyed/duplicity/path-enodev-bugfix


New in v0.6.11 (2010/11/20)
---------------------------
Bugs closed in this release:
433970     Add an option to connect to S3 with regular HTTP (and not HTTPS)
578663     Use log codes for common backend errors
631275     missing ssh on rsyncd url - rsync: Failed to exec ssh: ...
635494     backed up to S3, wiped drive, reinstalled, unable to restore backup
637556     os.execve should get passed program as first argument
669225     sftp: "Couldn't delete file: Failure'" only logged on level 9
655468     0.6.10 does not work with S3
674506     RsyncBackend instance has no attribute 'subprocess_popen_persist'

Merges:
lp:~blueyed/duplicity/bug-669225
lp:~duplicity-team/duplicity/po-updates
lp:~ed.so/duplicity/0.6.10-backend_fixes
lp:~ed.so/duplicity/RSYNC_RSH-fix
lp:~ed.so/duplicity/sign_symmetric2
lp:~ed.so/duplicity/survive_spaces
lp:~l2g/duplicity/use-py.test
lp:~mbp/duplicity/433970-non-ssl


New in v0.6.10 (2010/09/19)
---------------------------
Bugs closed in this release:
542482     Offer command to remove old incremental backups from target
578663     Use log codes for common backend errors
589495     duplicity --short-filenames crashes with TypeError
612714     NameError: global name 'parsed_url' is not defined
613448     ftpbackend fails if target directory doesn't exist
615449     Command-line verbosity parsing crash


New in v0.6.09 (2010/07/25)
---------------------------
Bugs closed in this release:
502609     Unknown error while uploading duplicity-full-signatures
539393     Duplicity returns 1 when continuing an interrupted backup
550455     duplicity doesn't handle with large files well
567738     --ssh-options options passing options to ssh do not work
576564     username not url decoded in backend (at least rsync)
579958     Assertion error "time not moving forward at appropriate pace"
582962     Diminishing performance on large files

Upgraded tahoebackend to new parse_url.
Fix to warning message in sshbackend.


New in v0.6.08b (2010/03/11)
----------------------------
Fix bug where encrypted backup without --gpg-options crashes.
This was a followup issue to bug 490619 released in 0.6.07.
This is attempt #2 -- not sure what happened to the patch,
but it did not show up in 0.6-series like it should have.


New in v0.6.08a (2010/03/11)
----------------------------
Fix bug where encrypted backup without --gpg-options crashes.
This was a followup issue to bug 490619 released in 0.6.07.


New in v0.6.08 (2010/03/07)
---------------------------
Bugs closed in this release:
519110     Need accurate man page info on use of scp/sftp usage.
532051     rdiffdir attempts to reference undefined vars with some command args
529869     TypeError: unsupported operand type(s) for -: 'NoneType' and 'int'
530910     TypeError: unsupported operand type(s) for +: 'NoneType' and 'str'


New in v0.6.07 (2010/02/28)
---------------------------
Bugs closed in this release:
459511     --tempdir option doesn't override TMPDIR
467391     [PATCH] WebDAV backend doesn't work
487686     re-add scp backend and make available via command line option
490619     Use optparse not getopt
497243     0.6.06, archive dir: cache desynchronization caused by remove*
501093     SSHBackend doesn't handle spaces in path
505739     "sslerror: The read operation timed out" with S3
520470     Don't Warn when there's old backup to delete
522544     OSError: [Errno 40] Too many levels of symbolic links
388673     Allow renaming paths as they are restored


New in v0.6.06 (2009/10/29)
---------------------------
Merged in lp:~mterry/duplicity/list-old-chains
List/keep old signature chains

Applied patches from Kasper Brand that fixed device file handling.
http://lists.gnu.org/archive/html/duplicity-talk/2009-09/msg00001.html

Merged in lp:~l2g/duplicity/flag-transl-comments which cleared up how
translation comments should be passed to the translators cleanly now.

Applied 422477; [PATCH] IMAP Backend Error in delete()

Merged in lp:~mterry/duplicity/iterate-warnings
Add machine codes to various warnings when iterating over source files

Fix problems with unittests under Jaunty.  It appears that redirection
in os.system() has changed for the worse, so a workaround for now.

Fix problem in restart where there were no manifest entries and no
remote volumes stored.  We clean out the partial and restart.

Fixed 435975 gpg asks for password in 0.6.05, but not in 0.5.18


New in v0.6.05 (2009/08/28)
---------------------------
Merged in lp:~l2g/duplicity/test-compat from Larry Gilbert which made
the testing compatible across more systems.  Also fixed the remaining
collectionstest bug which was trying to test with no cache present.

Bugs fixed this release:
407968  GIO backend can't restore
408059  Failure due to _logger.log failure for content with special
        characters: TypeError decoding Unicode not supported
409593  deja-dup (or duplicity) deletes all signatures
412667  "duplicity remove-older-than" asks for passphrase even though
        not required
418170  [PATCH] file names longer then 512 symbols are not supported


New in v0.6.04 (2009/08/01)
---------------------------
One major and one minor change.  The "No such file or directory" error
is bad enough that this should be released quickly.  For those of you
using encryption, this is not a problem, but for those of you that do
not use encryption (--no-encryption), then this will manifest itself if
the local cache gets out of sync with the remote store.

Bugs fixed this release:
405734  duplicity fails to restore files that contain a newline character
403790  Backup error: No such file or directory


New in v0.6.03 (2009/07/29)
---------------------------
Lots of small changes and some bug fixes.
* Restart error handling has been smoothed out a great deal and it
  "does what is right" in order to keep going.
* Backends are now optional, if they fail an Info message is put out
  to notify of the failure and why.
* There was more work on translations and internationalization.
Thanks to everyone!

Bugs fixed this release:
377528  --file-to-restore doesn't work with trailing slash
394757  Backend imports should be made optional
398230  Deja-dup backup fails with message: "Unable to locate last file"
401303  0.6.2 manpage inconsistent wrt. archive-dir/name
405646  Small i18n error
405975  duplicity.gpg.gpg_failed() breaks and spews on GnuPG error
402794  duplicity public-key-only incompatible with gnupg 2.0.11


New in v0.6.02 (2009/07/07)
---------------------------
Duplicity will now remove any spurious files left in the cache from
a previous run.  This will keep the metadata cache in sync with the
remote storage metadata.

Bugs fixed this release:
394629  Hang on first collection-status
379386  Fix 'list-current-files' with missing archive dir
395826  "No such file or directory" when backing up second time
394627  User-friendly archive dir print
388699  Manifest mismatch error


New in v0.6.01 (2009/07/01)
---------------------------
Fixed issues in Checkpoint/Restart:
* The --name backupname" option was added to allow the
  user to separate one archive from another.  If not
  specified, the default is an MD5 hash of the target
  URL, which should suffice for most uses.

* The archive_dir (cache) is now stored in a standard
  location, defaulting to ~/.cache/duplicity.  See
  http://standards.freedesktop.org/basedir-spec/latest/

* The interaction between the --archive-dir option and
  the --name option allows for four possible results
  for the location of the archive dir.
    - neither specified (default)
      ~/.cache/duplicity/hash-of-url
    - --archive-dir=~/arch, no --name
      ~/arch/hash-of-url
    - no --archive-dir, --name=foo
      ~/.cache/duplicity/foo
    - --archive-dir=~/arch, --name=foo
      ~/arch/foo

* duplicity will now copy needed metadata from the
  remote store to the local cache as needed.  This
  means that the first use after upgraded from 0.5.x
  will have the metadata copied to the local archive
  dir in order to sync both.

* cleanup will now work correctly with the archive
  dir and separates the local from the remote files.

Bugs fixed this release:
* 388034     Unable to backup
* 378940     python2-6 issue / UTF-8 charset / Ubuntu 9.04
* 379386     Fix list-current-files w/ missing archive dir
* 387102     Asynchronous upload not working properly
* 387218     Make scp/ssh into sftp-only backend
* 388992     List of Orphaned Files Growing
* 392905     NoneType object has no attribute 'startswith'
* 393372     Error creating directory
* 383412     Add InfoCodes for upload events
* 383419     Add gio backend


New in v0.6.00 (2009/06/08)
---------------------------
Checkpoint/Restart capability added.  Checkpoint is
done at every volume written and Restart is done at
start of the next volume in the set.  Changes to
normal operations include a permanent duplicity
archive-dir at ~/.duplicity to save state.

To accomplish this, the signature and archive files
in the archive-dir now have three states:
1) temporary until the first volume has been written,
2) partial until the final volume has been written and
   sent to remote storage,
3) permanent with the same name as always.

Assumptions are made that if a restart is needed, then
all arguments are the same as before and that no files
have been removed from the file system between runs.

From now on, the --archive-dir option can be used to
change the location of the archive dir, but you are
responsible for moving the files if you change it.

Other fixes:
Unicode filenames in log messages are now OK.

Fixed problem where Cygwin was returning -1 for the
hard max open file limit.


New in v0.5.18 (2009/05/20)
---------------------------
Added support for RackSpace's CloudFiles, cf+http.

Added support for Tahoe-LAFS from the patch,
patch #6743: Tahoe backend for duplicity
https://savannah.nongnu.org/patch/?6743

Only half of this bug is fixed but it's still useful.
bug #21792: pipe call fails with an error OSError:
            [Errno 24] Too many open files
https://savannah.nongnu.org/bugs/?21792

Changed from using ulimit external command to
resource.getrlimit to check open files limit.


New in v0.5.17 (2009/05/04)
---------------------------
Removed one line of code left from some testing that I
did that caused a crash when the target dir was empty
and collection-status was requested.

Moved from using the df command to get temp space
availability to Python's os.statvfs() call.  Not all
df commands work the same way.

patch #6813: Making changelist easy to read
https://savannah.nongnu.org/patch/?6813

patch #6814: Ignore comments in filelists
https://savannah.nongnu.org/patch/?6814


New in v0.5.16 (2009/04/21)
---------------------------
bug #24825: duplicity warn on insufficient TMPDIR
            space availability and low max open
            file limits pre-backup.
https://savannah.nongnu.org/bugs/?24825

bug #25594: wrong backup statistics
https://savannah.nongnu.org/bugs/?25594

bug #25976: Password requested when not needed.
https://savannah.nongnu.org/bugs/?25976

patch #6806: More graceful handling of old
             --short-filename files
https://savannah.nongnu.org/patch/?6806

Added tilde and variable expansion to the source or
target argument that is not a URL.


New in v0.5.15 (2009/04/09)
---------------------------
FTP backend was failing on PureFTPd when the "-x ''"
option was removed from the second ncftpls popen, a fix
that was implemented due to bug #24741.  This fix does
the ls in one pass by extracting the last entry on the
'ls -l' listing.

If a file is unreadable due to access rights or other
non-fatal errors, put out error message and continue
rather than dying messily with a traceback.

Added tilde '~' expansion and variable expansion in the
options that require a filename.  You can now have this
"--archive-dir=~/ArchDir/$SYSNAME" if you need it.  No
expansion is applied to the source or target URL's.

Fixed problem I caused, again, where sys.exit() was
trapping instead of exiting.  Added big note to not
to do that again.


New in v0.5.14 (2009/04/02)
---------------------------
After email voting among known duplicity contributors,
the decision was reached to revert to the GPL Version 2
license, so with their consensus, duplicity is now under
GPL Version 2.

Revert to calling NcFTP utilities (ls, get, put) directly
rather than scripting ncftp via pexpect by reverting to the
0.5.07 version of ftpbackend.py.

Changed fatal error regarding version 3.2.0 of ncftpput to
warning level since it has been reported that the problem
does not occur on most distributions.

Changed from log.Log with numbered log levels to log.Debug,
log.Info, log.Notice, log.Warn, log.FatalError as below:
    0    log.FatalError
    1-2  log.Warn
    3-4  log.Notice
    5-8  log.Info
    9 log.Debug
The -vN option has not changed.  Verbosity may also be one
of: character [ewnid], or word ['error', 'warning', 'notice',
'info', 'debug'].  The default is 4 (Notice).  The options
-v4, -vn, and -vnotice are functionally equivalent, as are
the mixed-case versions, -vN, -vNotice, -vNOTICE.

Normalized include statements and tried to insure that all
duplicity includes were from the duplicity module.

patch #6790: Add --exclude-if-present
https://savannah.nongnu.org/patch/?6790


New in v0.5.13 (2009/03/26)
---------------------------
Add more error detection to FTP backend.

Fix backends so sleep does not occur after last retry.

Fix so BackendException does not cause traceback except when
verbosity is at level 5 or higher (Info level).

Adjust log levels so some errors show up with default verbosity.

Fixed bug where an extra comma caused a traceback during a warning
about unnecessary sig files.  Plus fixed print so the real filename
would show up and not a Python object representation.

Add Changelog.GNU to website and distribution to add a bit of detail
showing the CVS changes via rcs2log.  Added dist/mkGNUChangelog.sh.

bug #22908: Don't block gpg-agent
https://savannah.nongnu.org/bugs/?22908

To fix the above, --use-agent was added as a command line option.
When this is specified and asymetric encryption is enabled, then all
GnuPG passphrases will come from the gpg-agent or equivalent program
and no passphrase prompt will be issued.

bug #25787: Usernames with escaped @-sign are not handled properly
https://savannah.nongnu.org/bugs/?25787

bug #25976: Password requested when not needed.
https://savannah.nongnu.org/bugs/?25976

patch #6787: import duplicity.GnuPGInterface explicitly
https://savannah.nongnu.org/patch/?6787


New in v0.5.12 (2009/03/15)
---------------------------
bug #25838: Backup fails / ncftp - remote file already exists
https://savannah.nongnu.org/bugs/?25838
With this fix we also get resume in ftp get/put.  If a put or
get fails part of the way through, ncftp will resume on the
next retry.

bug #25853: duplicity fails with boto passwords coming from ~/.boto
https://savannah.nongnu.org/bugs/?25853

patch #6773: Make user name optional in rsync backend
https://savannah.nongnu.org/patch/?6773

GPG errors will no longer cause tracebacks, but will produce a
log entry, from gpg, similar to the following:
===== Begin GnuPG log =====
gpg: BAD0BAD0: skipped: public key not found
gpg: [stdin]: encryption failed: public key not found
===== End GnuPG log =====
This will let the user know what really caused the GPG process
to fail, and what really caused errors like 'broken pipe'.

Add Epydoc output to web site and start adding documentation.
http://duplicity.nongnu.org/epydoc/index.html


New in v0.5.11 (2009/03/08)
---------------------------
bug #25787: Usernames with @-sign are not handled properly
https://savannah.nongnu.org/bugs/?25787

Bug #333057: GnuPGInterface prints exit statuses incorrectly
https://bugs.launchpad.net/bugs/333057

bug #25696: ncftp error w/0.5.09 -- nested target directories
https://savannah.nongnu.org/bugs/?25696

bug #15664: When restoring backup: "OverflowError:
            long int too large to convert to int"
https://savannah.nongnu.org/bugs/?15664

patch #6761: More robust pexpect handling of SSH authentication
https://savannah.nongnu.org/patch/?6761

patch #6762: Wrong exit() used for 2.3/2.4 Python
https://savannah.nongnu.org/patch/?6762


New in v0.5.10 (2009/03/01)
---------------------------
The default filename format has changed from W3 style to a long
numeric style, YYYYMMDDTHHMMSSZ, with no delimiters, thus is now
compatible with Windows/Samba filesystems.  The time is UTC, not
local, so there will be no timezone or daylight savings time issues.

Duplicity still recognizes the old long filename format, and will
continue incremental backup chains if found.  The old format is
still available via the --old-filenames option (pending deprecation).

Users of --short-filenames or --time-separator should stop using these
options on their next full backup.  The new filenames are compatible
with your system.

The following options are pending deprecation and will be removed in a
future release:
    --time-separator
    --short-filenames
    --old-filenames

bug #19988: Incompatibility to Samba/SMB share
https://savannah.nongnu.org/bugs/?19988

bug #25097: Allow listing files from any time, not just current time
https://savannah.nongnu.org/bugs/?25097

bug #25550: Error codes do not propagate from log to exit status
https://savannah.nongnu.org/bugs/?25550

bug #25308: Signatures orphaned if from another time zone
https://savannah.nongnu.org/bugs/?25308

Bug #229826: duplicity crashed with ValueError in port()
https://bugs.launchpad.net/duplicity/+bug/229826


New in v0.5.09 (2009/02/17)
---------------------------
FTP is now driven with pexpect rather than NcFTP utilities.
This closes the following bugs (and solves other problems):
bug #24741: ncftpls -x '' causes failure on Yahoo FTP server
bug #23516: duplicity/ncftpget not closing unlinked files, ...

bug #25509: Logic error in imapbackend.py [IMAP_SERVER]
https://savannah.nongnu.org/bugs/?25509

bug #25512: [Patch] Retry on Imap failure
https://savannah.nongnu.org/bugs/?25512

bug #25530: commandline passwd not working
https://savannah.nongnu.org/bugs/?25530


New in v0.5.08 (2009/02/02)
---------------------------
Turns out going backwards in the license is not as easy as
forwards.  Restoring GPLv3 license until consensus reached.


New in v0.5.07 (2009/01/31)
---------------------------
bug #25293: IOError: [Errno 22] Invalid argument
https://savannah.nongnu.org/bugs/?25293

bug #25379: sys.exit() causes traceback and should not
https://savannah.nongnu.org/bugs/?25379

bug #25403: 0.5.06 "manifests not equal, different volume numbers"
https://savannah.nongnu.org/bugs/?25403

patch #6729: New imap backend. Replaces current gmail backend
https://savannah.nongnu.org/patch/?6729

patch #6730: Fix timing out for SSH backend
https://savannah.nongnu.org/patch/?6730

patch #6733: Improve error handling in imapbackend.py
https://savannah.nongnu.org/patch/?6733

Increase default volume size (--volsize) to 25M from 5M.  This
reduces the number of volumes to accomodate larger backups.

Reworked patch 6701 to list collection one at a time rather than
writing all as one huge list.  Was causing memeory problems when
the collections got large.

Fix backendtest.py so that empty URL's in config.py cause the
backend test to be skipped rather than erroring.  Added notes
in config.py.tmpl explaining the change.

Add/update copyright statements in all distribution source files
and revert duplicity to GPL version 2 license.

Original fix to disallow use of ncftpput 3.2.0 mistyped the ErrorCode
used and resulted in an error rather than an explanation.


New in v0.5.06 (2009/01/09)
---------------------------
Fix to deprecation warnings about sha and md5 modules.
Uses hashlib if available, otherwise original module.

Added loop to run-all-tests.sh to run all tests against all supported
versions of Python if available.  Looks for 2.3, 2.4, 2.5, 2.6.

Noah Spurrier has given us permission to distribute pexpect.py along
with duplicity, so this will no longer be an install requirement.

NcFTP version 3.2.0 will not work with duplicity since we require the
use of both -f and -C options on ncftpput.  3.1.9, 3.2.1+ work fine.
I put in error checks for this situation in the FTP backend code.

bug #25230: --include-globbing-filelist only including first entry.
https://savannah.nongnu.org/bugs/?25230

bug #25239: Error during clean, wrong case in duplcicity
https://savannah.nongnu.org/bugs/?25239

patch #6709: Report correct number of volumes when restoring
https://savannah.nongnu.org/patch/?6709

sr #106583: document the need to use the --force option
https://savannah.nongnu.org/support/?106583


New in v0.5.05 (2008/12/30)
---------------------------
bug #25194: Duplicity 5.04 requires python-distutils-extra...
https://savannah.nongnu.org/bugs/?25194


New in v0.5.04 (2008/12/27)
---------------------------
patch #6678: Add progress metering
https://savannah.nongnu.org/patch/?6678

patch #6686: Add error codes for all fatal errors
https://savannah.nongnu.org/patch/?6686

bug #25090: Typos and trailing whitespace in duplicity manpage
https://savannah.nongnu.org/bugs/?25090

bug #24889: NCFTP cannot deal with some FTP servers
https://savannah.nongnu.org/bugs/?24889

patch #6692: Print collection status in a machine-readable way
https://savannah.nongnu.org/patch/?6692

patch #6693: Some FatalError's don't have codes still
https://savannah.nongnu.org/patch/?6693

patch #6694: Log exceptions
https://savannah.nongnu.org/patch/?6694

patch #6695: Log filenames
https://savannah.nongnu.org/patch/?6695

patch #6696: Consolidate get_delta_iter and get_delta_iter_w_sig
https://savannah.nongnu.org/patch/?6696

patch #6697: Always log at least one progress during dry run
https://savannah.nongnu.org/patch/?6697

patch #6700: Make duplicity translatable
https://savannah.nongnu.org/patch/?6700

patch #6701: Make current-list command machine-readable
https://savannah.nongnu.org/patch/?6701

patch #6702: handle unknown errnos in robust.py
https://savannah.nongnu.org/patch/?6702

GPG was throwing "gpg: [don't know]: invalid packet (ctb=14)" and apparently
this is non-fatal.  There is a fix for this being rolled into GPG 2.x.
http://lists.gnupg.org/pipermail/gnupg-devel/2006-September/023180.html
Copied from collections.py.  Fix supplied by
Simon Blandford <simon@onepointltd.com>


New in v0.5.03 (2008/11/17)
---------------------------
bug #24731: Documentation error: "if... if" in remove-older-than paragraph
https://savannah.nongnu.org/bugs/?24731

bug #24775: Digest Auth for WebDAV backend
https://savannah.nongnu.org/bugs/?24775

patch #6676: Raw delta stats aren't right for multivolumes
https://savannah.nongnu.org/patch/?6676

patch #6675: Add modelines
https://savannah.nongnu.org/patch/?6675

patch #6674: Add --log-* options to man page
https://savannah.nongnu.org/patch/?6674

patch #6673: Add --dry-run option
https://savannah.nongnu.org/patch/?6673

patch #6672: makedist doesn't ship util.py
https://savannah.nongnu.org/patch/?6672

patch #6670: Machine Readable Output
https://savannah.nongnu.org/patch/?6670

patch #6662: improve s3 backend error reporting
https://savannah.nongnu.org/patch/?6662

patch #6652: improve asynch scheduler (including the synchronous case)
https://savannah.nongnu.org/patch/?6652

patch #6642: make ParsedUrl() thread-safe with respect to itself
https://savannah.nongnu.org/patch/?6642

patch #6638: correct typo in reporting lack of sufficiently new boto backend
https://savannah.nongnu.org/patch/?6638

sr #106496: put install-from-cvs-notes in CVS-README
https://savannah.nongnu.org/support/?106496

sr #106534: GMail backups aren't stored in the correct location
https://savannah.nongnu.org/support/?106534


New in v0.5.02 (2008/09/21)
---------------------------
* Add -h option for help

* Change gpg logging so that logs are always collected.
The log is printed in the case of gpg IO errors.  Also,
verbosity level 5 or above (-v5) will print the logs.

patch #6297: Add IMAP/s/gmail support
https://savannah.nongnu.org/patch/?6297

bug #24260: backend.py missing re import
https://savannah.nongnu.org/bugs/?24260

bug #24274: asyncscheduler.py missing sys import
https://savannah.nongnu.org/bugs/?24274


New in v0.5.01 (2008/09/11)
---------------------------
bug #24234: Tabs Present In Source Files
https://savannah.nongnu.org/bugs/?24234

bug #24223: WebDAV backend broken in 0.5.00
https://savannah.nongnu.org/bugs/?24223

bug #24226: WebDAV Does Not Create Collection If Needed
https://savannah.nongnu.org/bugs/?24226


New in v0.5.00 (2008/09/06)
---------------------------
Changes to unit tests:
  - resolve circular imports after backend reorg
  - resolve exception error import - now in errors.py
  - remove need for temp2.tar to be in CVS repository

bug #23988: scp destination fails if no username is specified
https://savannah.nongnu.org/bugs/?23988

bug #23985: --no-encryption option does not work in 0.4.12
https://savannah.nongnu.org/bugs/?23985

patch #6623: slightly augment tempdir cleanup logging
https://savannah.nongnu.org/patch/?6623

patch #6596: re-organize backend module structure
https://savannah.nongnu.org/patch/?6596

patch #6589: S3 european bucket support
https://savannah.nongnu.org/patch/?6589

patch #6353: Concurrency for volume encryption and upload.
https://savannah.nongnu.org/patch/?6353


New in v0.4.12 (2008/07/22)
---------------------------
Dan Muresan created a patch to minimize the number of password
prompts.  To do so, it sometimes requests a password once without
confirmation; if later it turns out that a full backup is needed,
the user is prompted for confirmation.

bug #23540: doc bug in man page (environment FTP_PASSWORD)
https://savannah.nongnu.org/bugs/?23540

bug #23362: Documentation for --version, --time-separator <char>
https://savannah.nongnu.org/bugs/?23362

bug #23283: interactive passphrase query is suboptimal
https://savannah.nongnu.org/bugs/?23283

bug #23066 was not actually applied to 0.4.11.  Its here now.
https://savannah.nongnu.org/bugs/?23066

bug #22826: regressions caused by boto 1.1c
https://savannah.nongnu.org/bugs/?22826


New in v0.4.11 (2008/05/05)
---------------------------
Changes applied to allow duplicity to run under Python 2.3 again.

patch #6485: Reinstate patch #6340 with a detailed explanation.
https://savannah.nongnu.org/patch/?6485

bug #23066: ssh uris with given portnumbers are not handled correctly
https://savannah.nongnu.org/bugs/?23066


New in v0.4.10 (2008/03/27)
---------------------------
bug #22728: FTP backend fails on empty directory
https://savannah.nongnu.org/bugs/?22728

patch #6374: Duplicity --tempdir patch documentation.
https://savannah.nongnu.org/patch/?6374

patch #6375: Duplicity reports the epoch for a nonexistant last full backup date
https://savannah.nongnu.org/patch/?6375

patch #6380: add additional named logging levels
https://savannah.nongnu.org/patch/?6380

patch #6389: Possible Fix for pagefile.sys on Win32 systems
https://savannah.nongnu.org/patch/?6389

patch #6403: Restore by overwriting files/directories by using --force option
https://savannah.nongnu.org/patch/?6403

patch #6449: add additional debug level logging
https://savannah.nongnu.org/patch/?6449

patch #6453: handle absolute urls in webdav backend
https://savannah.nongnu.org/patch/?6453

Fix problem where S3 prefix was prepended with 'd'.  This caused
a failure in the regression tests.


New in v0.4.9 (2008/01/04)
--------------------------
NOTE: URL format correction in rsync://.  The rsync backend
now properly supports absolute and relative pathnames and
module access.  The formats are:
    rsync://user@host::/module/some_dir
    rsync://user@host/relative_path
    rsync://user@host//absolute_path

Fixed regression caused by changeover to new urlparse.py.
bug #21475: FTP Usernames that contain '@' are not recognized
https://savannah.nongnu.org/bugs/?21475

Added section URL FORMAT in the duplicity man page.

Added 2nd patch to bug #21475 that forces all versions of
Python to use the fixed urlparse.py.

Fixed so that remove-older-than and remove-all-but-n-full
will not request a GPG passphrase.

Fixed issue with Pure-FTPd that would always return an empty
directory listing and thus force a full backup every time.
A side effect of the change is that we now only make one call
to ncftpls to get the listing, thereby reducing the overhead
on systems with a large number of backup files.

bug #21896: Two problems with rsync under 0.4.8 + patch
https://savannah.nongnu.org/bugs/?21896

bug #21909: Problematic typo in compare_verbose() method
https://savannah.nongnu.org/bugs/?21909

patch #6354: S3 staight typo results in a bogus exception
https://savannah.nongnu.org/patch/?6354

patch #6356: Command line option for the temporary directory root.
https://savannah.nongnu.org/patch/?6356

patch #6357: Explicit restore action is missing from the command list,
https://savannah.nongnu.org/patch/?6357


New in v0.4.8 (2007/12/15)
--------------------------
First pass at bringing unittest cases up to date.
All unit tests are working, but more test cases need
to be added to handle the new protocols, plus there is
some print leakage even with logging turned off.

Allow pexpect to force the close of the child on sftp
calls.  We already do that with scp calls.  This cleans
up that exception.

bug #21751: rsync module urls do not work in 0.4.7
https://savannah.nongnu.org/bugs/?21751

bug #21752: Boto backend needs version 0.9d or later
https://savannah.nongnu.org/bugs/?21752

patch #6340: S3 short filename regression
https://savannah.nongnu.org/patch/?6340

patch #6344: S3 bad bad key key handling
http://savannah.nongnu.org/patch/?6344


New in v0.4.7 (2007/12/07)
--------------------------
Applied patch from Eric Hanchrow to fix logging error in
botoBackend, and fix delete() in rsyncBackend.

bug #21673: remove-all-but-n-full wrong arg usage
https://savannah.nongnu.org/bugs/?21673

bug #21686: NcFTPGet 3.2.0 tempfile incompatibility
https://savannah.nongnu.org/bugs/?21686

patch #6292: Amazon S3 bucket creation deferral
https://savannah.nongnu.org/patch/?6292

patch #6293: left-over patch from remove-all-but-n-full
https://savannah.nongnu.org/patch/?6293

patch #6296: Generic S3 url support for Duplicity 0.4.6
https://savannah.nongnu.org/patch/?6296

patch #6298: URI unquoting patch for FTP backend
https://savannah.nongnu.org/patch/?6298

patch #6299: re-design tempfile handling
https://savannah.nongnu.org/patch/?6299

patch #6300: Standard library replacement for ParsedUrl class
https://savannah.nongnu.org/patch/?6300

patch #6301: log sftp commands at verbosity 5
https://savannah.nongnu.org/patch/?6301


New in v0.4.6 (2007/11/28)
--------------------------
https://savannah.nongnu.org/bugs/?21508
bug #21508: Change delete implementation of ftpBackend to
only send one "DELE" instead of multiple per delete.

https://savannah.nongnu.org/bugs/?21646
bug #21646: --archive-dir causes delete of remote full
sigs and orphaned sig files

https://savannah.nongnu.org/bugs/?21651
bug #21651, add https support for webdav.

https://savannah.nongnu.org/bugs/?21657
bug #21657: ncftpls fails to create dir in ver 0.4.5

https://savannah.nongnu.org/patch/?6284
patch #6284: document TMPDIR and friends

https://savannah.nongnu.org/patch/?6284
patch #6285: security fix: eliminate use of mktemp()

https://savannah.nongnu.org/patch/?6289
patch #6289: Amazon S3 key prefix patch for Duplicity 0.4.5

https://savannah.nongnu.org/patch/?6291
patch #6291: Alternative WebDAV HTTPS patch


New in v0.4.5 (2007/11/26)
--------------------------
https://savannah.nongnu.org/bugs/?21646
Fix to handling of collections when --archive-dir is used.
Prior to this, duplicity would write the full sig files to
both local and remote, then delete the remote.  Now, it does
not delete the remote full sigs.

Applied the following patches from Peter Schuller
patch #6279, add command 'remove-all-but-n-full'
patch #6280, clarify --archive-dir option
patch #6281, --help should print to stdout, not stderr
patch #6282, collection-status: output in more consistent order


New in v0.4.4 (2007/11/23)
--------------------------
All the changes in RC1 through RC4 plus:

Changes to ftpBackend to use a temp login config file rather
than putting the username and password on the command line.
This requires the use of NcFTP 3.1.9 or later.

Thanks to a patch from Greg Hewgill the Amazon S3 backend now
uses --num-retries to retry IO repeatedly if needed.

Changes to commandline processing to allow non-ambiguous short
strings for commands, i.e. 'i', 'inc', 'incr' for 'incremental',
'f' for 'full', etc..  A warning message is printed if the short
command is not unique.  Note: this already works for options, so
I just applied the same idea to commands.

Applied a patch from Gregory Hartman to correct handling of DST
in time calculations.  This affects backups made the night of
a DST time switch.


New in v0.4.4.RC4 (2007/10/26)
------------------------------
WARNING:  COMMAND LINE CHANGES ARE NOT BACKWARDS COMPATIBLE!
There is a new command line syntax to separate actions and
options.  Refer to the new man page for full details of the
change.  The new syntax looks like:
    duplicity [full|incr] [options] source_dir target_url
    duplicity [restore] [options] source_url target_dir
    duplicity verify [options] source_url target_dir
    duplicity collection-status [options] target_url
    duplicity list-current-files [options] target_url
    duplicity cleanup [options] target_url
    duplicity remove-older-than time [options] target_url

Fixed issue in --time-separator where the current time string
was being set prior to setting the separator, causing errors
when trying to set the --time-separator for Windows systems.

Fix so that file mtime is always compared in full seconds.

Fix so that ftpBackend.delete() does not print file list.


New in v0.4.4.RC3 (2007/10/02)
------------------------------
Patch from Olivier Croquette to add --full-if-older-than=<time>
option to force a full backup at <time> rather than incremental.

Patch from Stefan Hoth to add :port option in FTP.

Patch from Mitchell Garnaat to get all keys from S3, rather
than just the first 1000.

Fix to sshBackend to version check for python-pexpect 2.1.

Fix one case in ftpBackend where host string was used instead of
url_string.  This only affected the creation of the target dir on
the remote system, if it did not exist, and only if the user or
port needed to be specified.


New in v0.4.4.RC2 (2007/09/26)
------------------------------
Added --timeout <seconds> (default 30) to allow users to change
duplicity's network timeout settings.

Added --time-separator <char> to allow users to change the time
separator from ':' to another character that will work on their
system.  HINT: For Windows SMB shares, use --time-separator='_'.
NOTE: '-' is not valid as it conflicts with date separator.

Add patch from Alexander Zangerl to suppress the GPG passphrase
prompt when a passphrase is not needed.
 - full and pubkey enc:  doesn't depend on old encrypted info
 - inc and pubkey enc and archive-dir: need manifest and sigs,
   which the archive dir contains unencrypted
 - with encryption disabled
 - listing files:  needs manifest, but the archive dir has that
 - collection status:  only looks at a repository

Add patch from Olivier Croquette to allow user@domain usernames,
making ftp://user@domain@domain.com/path a valid URL.

Added a bit of debug print to sshBackend for --verbosity=9.

Changed usage message to separate options and commands.


New in v0.4.4.RC1 (2007/09/19)
------------------------------
Patches applied from Debian
DP: fix #228388: old/aborted/offending sig files prohibit further action
DP: fixes manual page and usage msg for rsync url and --remove-older-than
DP: make tempfiles with useful names
DP: do not ask for a passphrase if none is required!

https://savannah.nongnu.org/bugs/?21123
duplicity 0.4.3 ftpBackend did not find backup sets when there was
more than 20 files in directory.

https://savannah.nongnu.org/patch/?6212
Large performance boost for large volume sizes.

https://savannah.nongnu.org/patch/?6211
Restore strict host checking in sshBackend.

https://savannah.nongnu.org/patch/?6205
Add option --librsync-dir for when its not found.


New in v0.4.3 (2007/08/20)
--------------------------
All the changes in RC1 through RC12 plus:

Move get_password() to Backend class to standardize.

Fix problem with ftpBackend to create target directory
if needed.  Note: this creates only one level.

Dropped ssh-command and added ssh-options to allow users
to add options to the scp and sftp commmands.

Removed use of tempfile.TemporaryFile().  This fixes the
restore problem on Windows that was due to Python bug
1776696 reported on Sourceforge.

Fixed Debian Bug#437694: Make bzip2 compression optional.
The default is not to do bzip2 compression.  To use bzip2
add the following command line option:
--gpg-options='--compress-algo=bzip2 --bzip2-compress-level=9'
Note: do not add spaces in the string value.

Fixed bug 20764 - unable to use port in ssh backend.
https://savannah.nongnu.org/bugs/?20764

Remove ssh_command option, add ssh_options.  This adds
options to the scp and sftp commands that are used by
the ssh backend.

Change ssh backend to send 'quit' instead of EOF when
using sftp.  This allows it to run under cron as long
as the password is supplied non-interactively.

Change ssh backend to not pass :port part of URL to
scp or sftp.  We already supply -oPort=xx for port.


New in v0.4.3.RC12 (2007/08/09)
-------------------------------
Fix index out of range in Bug 20730, triggered when there
is only one incremental in the list.
https://savannah.nongnu.org/bugs/?20730

Changed the file:, ftp:, and ssh: backends so that
the target directory will be created at start.

Changed the ftp: backend so that empty target dirs
do not error out.


New in v0.4.3.RC11 (2007/07/20)
-------------------------------
Duplicity is now covered under GPL version 3 (or later).

Duplicity now correctly processes scp URL's of the form:
  scp://user@host[:port]/
where the directory spec is empty.  This fixes a bug where the
user could not write into the home directory on the target.

The SSH/SCP backend has had an overhaul.  It now requires the
python-pexpect module.  Normally this can be obtained from your
distro's repository, but if you want, you can download pexpect
from http://pexpect.sourceforge.net.

The SSH/SCP backend work was done to allow the user to use password
authentication rather than public-key.  You may now enter a password,
either through the FTP_PASSWORD environment variable, or at the
console.  To activate this feature you will need to use the option
--ssh-askpass on the command line.  The default is public-key, which
does *not* look for a password from either source.

Various fixes to the man page for --ssh-askpass, --remove-older-than,
and --archive-dir.


New in v0.4.3.RC10 (2007/07/14)
-------------------------------
Add support for:
  --ftp-passive,
  --ftp-regular

Removed -m option on FTP put command.  This means that the remote
directory must exist prior to backup.

Changed ftpBackend from -f option back to commandline.  Various
versions of ncftp* interact differently when both -f and commandline
options are supplied.

The FTP password is munged in all log operations.

Added logging of filenames in the bucket when -v9 is used on
Amazon S3.


New in v0.4.3.RC9 (2007/07/09)
------------------------------
Change to a max block size of 2048 bytes for rsync difference buffer.
This may slow things down for truly large files, but will give much
smaller deltas on files with numerous small changes, such as database
files.

New S3 backend, Boto, from Eric Evans, replaces bitBucket.  Boto can
be obtained from http://code.google.com/p/boto/.  I did not make this
a requirement for setup since its not in the normal repositories.

New FTP backend from Thorsten Schnebeck that uses ncftp instead of
Pythons ftplib.  This seems to be much more solid.  I added the -f
option with a secure temp file to contain host, user, and password,
rather than having them on the command line.  I also added the -m
option to the put command to create the target directory and the -t
option to make sure it times out if there is a network problem.

The Backend class now contains a popen_persist function that acts like
run_command_persist.  Both use the new num_retries global.

Added a commandline option, '--num-retries=<int>', to set the number
of retries.  The default is 5.


New in v0.4.3.RC8 (2007/06/27)
------------------------------
Bug 20282 - Thomas Tuttle:
An out of range index when checking past history in the backup
sets caused a failure when trying to access later.

Bug 20149 - dAniel hAhler:
dAniel submitted a second patch for this for further cleanup.
The new patch prefers the latest intact backup set.

Bug 20039 - Andreas Schildbach: --and--
Patch 6030 - Alexander Zangerl <az@debian.org>:
Duplicity now uses bzip2 for compression.  This matches the way
the Debian distribution handles it.  I'll think about adding an
option to override later, if its needed.


New in v0.4.3.RC7 (2007/06/19)
------------------------------
Bug 20179 - dAniel hAhler:
When errors cause login to fail in FTP, reset and try again.

Patch 6015 -dAniel hAhler:
Better display of traceback when ftpBackend errors out.

Patch 6029 - Alexander Zangerl <az@debian.org>:
http://bugs.debian.org/370206
archive-dir together with incremental backup results in crash. the
patch is simple, the code in 0.4.2 did attempt to access strings as
objects.

Patch 6031 - Alexander Zangerl <az@debian.org>:
http://bugs.debian.org/369971
there's some problems with unattended encrypted dumps, if the user
doesn't want to hand duplicity the gpg passphrase and attempts to work
around this by using a local archive dir.  the patch makes it look at
a manifest in a local archive dir if gpg doesn't manage to decrypt a
remote one (no surprise without a passphrase).

Patch 6032 - Alexander Zangerl <az@debian.org>:
a new feature patch: i've recently gotten annoyed with having
gazillions of 5mb files and therefore added a --volsize option to
allow the user setting the chunk size. the patch is simple and
contains a manpage update as well.

Patch 6033 - Alexander Zangerl <az@debian.org>:
let's add a --help terse usage message and don't just direct the user
to the manual. this should come handy if somebody needs to restore
stuff without having the manual available.


New in v0.4.3.RC6 (2007/06/13)
------------------------------
Bug 20149 - dAniel hAhler: When errors cause an incomplete backup set,
flag the error with a message, rather than erroring out.  The user
then knows to run --cleanup.

Patch 5998 - Kuang-che Wu: Cache uid and gid lookup to speed
operations.

Patch 5993 - daacyy302@sneakemail.com: Make Amazon S3 backend
incrementally more robust for recovery.


New in v0.4.3.RC5 (2007/06/04)
------------------------------
GnuPG fails when trying to access stdin on an empty passphrase.
Changes allow empty passphrase on public-key encryption and now
respond gracefully on empty passphrase for symmetric encryption.

dAniel hAhler submitted a patch to change "Error initializing file
foo" (log level 2), where foo was a socket, to "Skipping socket foo"
(log level 7).  https://savannah.nongnu.org/patch/?5985

Change logging to flush after every write, unbuffering stdout and
stderr, thus producing logs that are coherent.


New in v0.4.3.RC4 (2007/06/02)
------------------------------
More fixes on FTP.  dAniel hAhler supplied a new patch for FTP that
cleans up the error handling and reduces the retry time to zero on the
first retry.


New in v0.4.3.RC3 (2007/05/31)
------------------------------
Fixed connection problem in FTP where it was not quitting on
connection reset and just logging in again.  This created many stale
logins on the remote system.

Changed attribution of a couple of patches to dAniel hAhler, who
actually wrote the patches, not just found them.


New in v0.4.3.RC2 (2007/05/30)
------------------------------
Fixed bug in tarfile.py that was causing ValueError exception.  Thanks
to dAniel hAhler for the patch that fixed the problem.  Refer to:
http://savannah.nongnu.org/bugs/?19998


New in v0.4.3.RC1 (2007/05/26)
------------------------------
Applied patches:
  https://savannah.nongnu.org/patch/?4486
  https://savannah.nongnu.org/patch/?5183
  https://savannah.nongnu.org/patch/?5185
  https://savannah.nongnu.org/patch/?5412
  https://savannah.nongnu.org/patch/?5413
  https://savannah.nongnu.org/patch/?5680
  https://savannah.nongnu.org/patch/?5681
  https://savannah.nongnu.org/patch/?5682
  https://savannah.nongnu.org/patch/?5794
  https://savannah.nongnu.org/patch/?5830

Fixed bugs:
  https://savannah.nongnu.org/bugs/?2441
  https://savannah.nongnu.org/bugs/?16711

ProFTPD resets the connection after returning 226 when NLSTing an
empty directory, so changed code to allow that exception.

ftpBackend now asks for a password if FTP_PASSWORD does not exist.

rsyncBackend was using full URL in the commandline and failing.
It now uses only server:path/, leaving off rsync://.

Added --sftp-command option, now that the scp backend uses sftp for
listing and deleting files.

Brian Sutherland has contributed a new backend for Amazon's S3 data
storage service.

Added some patches compiled by Andre Beckedorf:

    Tolerate more errors when listing an ftp directory (errors
    indicate an empty dir).

    Retry ftp commands when upon temporary error.  (Thanks to to
    Stefan Schimanski and dAniel hAhler for their patches.)


New in v0.4.2 (2006/02/02)
--------------------------
Mathias de Riese's substantial patch or patches appear to have been
applied to CVS years ago, but not released yet.  Sorry about that.

Followed suggestion by David Rigel, make user type passphrase twice to
confirm.

Eric Hanchrow's patch makes sure duplicity deletes older signatures
when using --remove-older-than.

Jiri Tyr's patch may fix some scp/sftp problems.

asdf's patch makes sure uids or gids over 2097151 don't corrupt the
tarfiles.

Cleaned up and documented --collection-status option, which lists the
backup chains and sets found in the repository.

FTP error 450 when listing a directory now understood to mean the
directory is empty (duplicity will not exit with error).

--remove-older-than now cannot delete the active backup chain, even if
you specify a time later than the chain (e.g. "--remove-older-than
now").


New in v0.4.1 (2003/08/09)
--------------------------
Applied (version of) Helmut Schneider's patch to display file mod
times with --list-current-files.

Fixed bug found by Rob Browning handling symlinks with long names that
have long names.

Applied Stephen Isard's patch to fix exclude-globbing-filelist.

Applied Sebastian Wilhelmi's patches to add rsync as a backend.

To improve large file performance, signature block size is now based
on file length.

duplicity should now build with librsync 0.9.6.  Much thanks to
Donovan Baarda for his work in this version of librsync.

duplicity should work with Python 2.3 now.


New in v0.4.0 (2002/11/30)
--------------------------
Changed restore procedure to download volumes from all backup sets
simultaneously.

Changed the verbosity level of some messages to 5, so level 4 is
cleaner.

Added --verify option, for checking whether a backup is up-to-date, or
to see what has changed since that backup.

GPG no longer needed: with --no-encryption option duplicity will write
gzipped volumes.  The checksums of volumes will still be verified, but
this will not stop a malicious attack because the manifest files can
be easily updated.

Earlier versions could crash when doing an incremental backup where no
files had changed.


New in v0.3.1 (2002/11/17)
--------------------------
Now by default the most recent files get restored, not the oldest.
You can get the old weird behavior by specifying --restore-time 1 (or
any other very early time).

Fixed a couple bugs where duplicity would crash if it found the remote
directory corrupted in various ways (for instance, if it contained a
file that looked like a duplicity file but had an invalid time
string).

Added --cleanup option, for deleting the files that may accumulate if
a duplicity session is aborted after it has uploaded some files.

Added --remove-older-than option, for safely deleting backup sets
older than the given time.

Suppress GPG log messages like "gpg: CAST5 encrypted data" if
verbosity is set to 3 or less.

short-filenames get even shorter---now use base 36 (0-9 and a-z) for
times and volume numbers.  This change is not backwards compatible but
probably I'm the only one affected.  If not, let me know and I can
probably write a little script.

Improved the way files are packed into the volumes so less space is
wasted per volume.

Decreased default volume size to 5MB (from 50MB) in preparation for
the new restore system planned for 0.4.0.


New in v0.3.0 (2002/11/10)
--------------------------
Added ftp backend.  Now the remote repository can accessed by ftp and
can be specified like "ftp://user@foo.bar/".

Added --ssh-command and --scp-command options, which can be used to
replace ssh and scp, or pass different arguments to them.  Requested
by Will Dyson.

Added --short-filenames option, for use when uploading to a file
system that can't have filenames longer than 30 characters (e.g. Mac
OS 8).

Added --list-current-files mode, which lists the files currently at
the given destination url.

Ported some statistics code from rdiff-backup.  Now by default
statistics are printed after a backup session.  This can be disabled
with the --no-print-statistics option.  Thanks to Mathieu Doidy for
requesting the above two features.

Added rdiff-backup-style --include/exclude-filelist-globbing options.
Now filelists with "+ /- " can be treated exactly like repeated
--include or --exclude options.

Fixed bug backing up normal files instead of directories.  Thanks to
Mathieu Doidy for bug report.


New in v0.2.1 (2002/10/31)
--------------------------
Security Fix:  Fixed bug where an rdiffdir patch containing a path
with a '..' component could overwrite files in parent directory.

Fixed bug where files without a username (only uid) would be marked as
changed every session.  Thanks to Peter Ehrenberg for bug report.

Now files with negative mtimes are treated as if they have mtime 0.
This prevents them from being marked as changed unnecessarily.  Thanks
to Peter Ehrenberg for report.


New in v0.2.0 (2002/09/29)
--------------------------
(Thanks to Peter Ehrenberg for his valuable suggestions on many of the
below.)

** IMPORTANT ** New syntax intended to make duplicity more
user-friendly.  Old duplicity invocation will not work so change your
scripts and read the man page.

By default no local archive dir will be read or created.
$HOME/.duplicity has no special significance.  However, one can be
specified with --archive-dir for faster operation.

If PASSPHRASE environment variable not set, ask user for passphrase
instead of exiting.

The source directory and hostname are now recorded, and rdiff-backup
will complain if you try to back up different directories to the same
location (but --allow-source-mismatch can override).

Changed some of the logging verbosity levels.  Level 5 now lists files
being backed up.

Fixed large file problems.  Files larger than 2GB should be backed up
correctly.

Significant additions to the manual page.

By default, duplicity now chooses whether to make a full or
incremental backup depending on whether up-to-date signatures can be
found on the remote side or local archive directory.  Overrideable
with (-f/--full and -i/--incremental).


New in v0.1.1 (2002/09/16)
--------------------------
Supports asymmetric encryption with GPG public keys using the
--encrypt-key option.

Added option --sign-key.  When backing up, files are signed with the
given key.  When restoring, remote files are required to be signed by
given key.

Now duplicity checks the hash data found in the manifest file.  The
previous version generated SHA1 hashes but did not check them when
restoring.

Fixed GnuPG broken pipe error.  In the previous version certain
partial restores would end with a spurious GnuPG error message.


New in v0.1.0 (2002/08/26)
--------------------------
First real version.<|MERGE_RESOLUTION|>--- conflicted
+++ resolved
@@ -14,7 +14,6 @@
     saving backups. This is particularly annoying when trying to do unattended / fully automatic backups.
 * Fixed bug #1621194 with code from Tornhoof
   - Do backup to google drive working without a service account
-<<<<<<< HEAD
 * Fixed bug #1642098 - does not create PAR2 archives when '--par2-options' is used
   - Missing space between par2-options plus default options
 * Fix bug using 40-char sign keys, from Richard McGraw on mail list
@@ -26,6 +25,8 @@
   - Added some robustness to dpbxbackend.py that ensures re-authentication
     happens in case that a socket is changed (e.g. due to a forced reconnect
     of a dynamic internet connection).
+* Merged in lp:~ed.so/duplicity/manpage.fixes
+  - Fix html output via rman on the website
 
 
 New in v0.7.10 (2016/08/20)
@@ -54,18 +55,6 @@
   - Revert log.Error to log.Warn, as it was prior to the merge in rev 1224,
     as this was affecting other applications (e.g. deja dup; Bug #1605939).
 * Merged in lp:~duplicity-team/duplicity/po-updates
-=======
-* Merged in lp:~havard/duplicity/jottacloudbackend
-  - Adds support for a new backend, jottacloud.com, using the scheme `jottacloud:/<folder>`.
-  - Reverse-engineered library, `jottalib`: http://github.com/havardgulldahl/jottalib
-  - Here's how you set up jottalib https://github.com/havardgulldahl/jottalib/wiki
-* Merged in lp:~breunigs/duplicity/amazondrive
-  - Provide a native backend for AmazonDrive
-* Merged in lp:~breunigs/duplicity/amazondrive2
-  - Fixed variable renaming issue
-* Fixed bug #1642098 - does not create PAR2 archives when '--par2-options' is used
-  - Missing space between par2-options plus default options
->>>>>>> 20db6f4f
 
 
 New in v0.7.08 (2016/07/02)
