--- conflicted
+++ resolved
@@ -1,12 +1,10 @@
-<<<<<<< HEAD
 New in v0.7.00 (2009/??/??)
 ---------------------------
 422477  [PATCH] IMAP Backend Error in delete()
-
 426282  [PATCH] create par2 support
-
 Merged in lp:~mterry/duplicity/optparse
-=======
+
+
 New in v0.6.09 (2010/05/??)
 ----------------------------
 550455     duplicity doesn't handle with large files well
@@ -51,8 +49,9 @@
 522544     OSError: [Errno 40] Too many levels of symbolic links
 388673     Allow renaming paths as they are restored
 
->>>>>>> 6f675a00
-
+
+New in v0.6.06 (2009/10/29)
+---------------------------
 Merged in lp:~mterry/duplicity/list-old-chains
 List/keep old signature chains
 
