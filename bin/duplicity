#!/usr/bin/env python2
# -*- Mode:Python; indent-tabs-mode:nil; tab-width:4 -*-
#
# duplicity -- Encrypted bandwidth efficient backup
# Version $version released $reldate
#
# Copyright 2002 Ben Escoto <ben@emerose.org>
# Copyright 2007 Kenneth Loafman <kenneth@loafman.com>
#
# This file is part of duplicity.
#
# Duplicity is free software; you can redistribute it and/or modify it
# under the terms of the GNU General Public License as published by the
# Free Software Foundation; either version 2 of the License, or (at your
# option) any later version.
#
# Duplicity is distributed in the hope that it will be useful, but
# WITHOUT ANY WARRANTY; without even the implied warranty of
# MERCHANTABILITY or FITNESS FOR A PARTICULAR PURPOSE.  See the GNU
# General Public License for more details.
#
# You should have received a copy of the GNU General Public License
# along with duplicity; if not, write to the Free Software Foundation,
# Inc., 59 Temple Place, Suite 330, Boston, MA 02111-1307 USA
#
# See http://www.nongnu.org/duplicity for more information.
# Please send mail to me or the mailing list if you find bugs or have
# any suggestions.

import duplicity.errors
import copy
import gzip
import os
import platform
import re
import resource
import statvfs
import sys
import threading
import time
import traceback
import types
import fasteners

from datetime import datetime
from duplicity import asyncscheduler
from duplicity import collections
from duplicity import commandline
from duplicity import diffdir
from duplicity import dup_temp
from duplicity import dup_time
from duplicity import file_naming
from duplicity import globals
from duplicity import gpg
from duplicity import log
from duplicity import manifest
from duplicity import patchdir
from duplicity import path
from duplicity import progress
from duplicity import robust
from duplicity import tempdir
from duplicity import util

if '--pydevd' in sys.argv or os.getenv('PYDEVD', None):
    # The following is for starting remote debugging in Eclipse with Pydev.
    # Adjust the path to your location and version of Eclipse and Pydev.
    if platform.platform().startswith('Linux'):
        pysrc = "/opt/liclipse/plugins/org.python.pydev_5.7.0.201704111135/pysrc"
    elif platform.platform().startswith('Darwin'):
        pysrc = "/Applications/LiClipse.app/Contents/liclipse/plugins/org.python.pydev_5.7.0.201704111135/pysrc"
    else:
        raise Exception("Platform %s not supported by pydevd." % platform.platform())
    sys.path.append(pysrc)
    import pydevd  # @UnresolvedImport
    pydevd.settrace()
    # In a dev environment the path is screwed so fix it.
    base = sys.path.pop(0)
    base = base.split(os.path.sep)[:-1]
    base = os.path.sep.join(base)
    sys.path.insert(0, base)
# end remote debugger startup

log.setup()

# If exit_val is not None, exit with given value at end.
exit_val = None


def getpass_safe(message):
    # getpass() in Python 2.x will call str() on our prompt.  So we can't pass
    # in non-ascii characters.
    import getpass
    import locale
    message = message.encode(locale.getpreferredencoding(), 'replace')
    return getpass.getpass(message)


def get_passphrase(n, action, for_signing=False):
    """
    Check to make sure passphrase is indeed needed, then get
    the passphrase from environment, from gpg-agent, or user

    If n=3, a password is requested and verified. If n=2, the current
    password is verified. If n=1, a password is requested without
    verification for the time being.

    @type  n: int
    @param n: verification level for a passphrase being requested
    @type  action: string
    @param action: action to perform
    @type  for_signing: boolean
    @param for_signing: true if the passphrase is for a signing key, false if not
    @rtype: string
    @return: passphrase
    """

    # First try the environment
    try:
        if for_signing:
            return os.environ['SIGN_PASSPHRASE']
        else:
            return os.environ['PASSPHRASE']
    except KeyError:
        pass

    # check if we can reuse an already set (signing_)passphrase
    # if signing key is also an encryption key assume that the passphrase is identical
    if (for_signing and
            (globals.gpg_profile.sign_key in globals.gpg_profile.recipients or
             globals.gpg_profile.sign_key in globals.gpg_profile.hidden_recipients) and
             'PASSPHRASE' in os.environ):  # noqa
        log.Notice(_("Reuse configured PASSPHRASE as SIGN_PASSPHRASE"))
        return os.environ['PASSPHRASE']
    # if one encryption key is also the signing key assume that the passphrase is identical
    if (not for_signing and
            (globals.gpg_profile.sign_key in globals.gpg_profile.recipients or
             globals.gpg_profile.sign_key in globals.gpg_profile.hidden_recipients) and
             'SIGN_PASSPHRASE' in os.environ):  # noqa
        log.Notice(_("Reuse configured SIGN_PASSPHRASE as PASSPHRASE"))
        return os.environ['SIGN_PASSPHRASE']

    # Next, verify we need to ask the user

    # Assumptions:
    #   - encrypt-key has no passphrase
    #   - sign-key requires passphrase
    #   - gpg-agent supplies all, no user interaction

    # no passphrase if --no-encryption or --use-agent
    if not globals.encryption or globals.use_agent:
        return ""

    # these commands don't need a password
    elif action in ["collection-status",
                    "list-current",
                    "remove-all-but-n-full",
                    "remove-all-inc-of-but-n-full",
                    "remove-old",
                    ]:
        return ""

    # for a full backup, we don't need a password if
    # there is no sign_key and there are recipients
    elif (action == "full" and
          (globals.gpg_profile.recipients or globals.gpg_profile.hidden_recipients) and not
          globals.gpg_profile.sign_key and not globals.restart):
        return ""

    # for an inc backup, we don't need a password if
    # there is no sign_key and there are recipients
    elif (action == "inc" and
          (globals.gpg_profile.recipients or globals.gpg_profile.hidden_recipients) and not
          globals.gpg_profile.sign_key and not globals.restart):
        return ""

    # Finally, ask the user for the passphrase
    else:
        log.Info(_("PASSPHRASE variable not set, asking user."))
        use_cache = True
        while 1:
            # ask the user to enter a new passphrase to avoid an infinite loop
            # if the user made a typo in the first passphrase
            if use_cache and n == 2:
                if for_signing:
                    pass1 = globals.gpg_profile.signing_passphrase
                else:
                    pass1 = globals.gpg_profile.passphrase
            else:
                if for_signing:
                    if use_cache and globals.gpg_profile.signing_passphrase:
                        pass1 = globals.gpg_profile.signing_passphrase
                    else:
                        pass1 = getpass_safe(_("GnuPG passphrase for signing key:") + " ")
                else:
                    if use_cache and globals.gpg_profile.passphrase:
                        pass1 = globals.gpg_profile.passphrase
                    else:
                        pass1 = getpass_safe(_("GnuPG passphrase:") + " ")

            if n == 1:
                pass2 = pass1
            elif for_signing:
                pass2 = getpass_safe(_("Retype passphrase for signing key to confirm: "))
            else:
                pass2 = getpass_safe(_("Retype passphrase to confirm: "))

            if not pass1 == pass2:
                log.Log(_("First and second passphrases do not match!  Please try again."),
                        log.WARNING, force_print=True)
                use_cache = False
                continue

            if not pass1 and not (globals.gpg_profile.recipients or
                                  globals.gpg_profile.hidden_recipients) and not for_signing:
                log.Log(_("Cannot use empty passphrase with symmetric encryption!  Please try again."),
                        log.WARNING, force_print=True)
                use_cache = False
                continue

            return pass1


def dummy_backup(tarblock_iter):
    """
    Fake writing to backend, but do go through all the source paths.

    @type tarblock_iter: tarblock_iter
    @param tarblock_iter: iterator for current tar block

    @rtype: int
    @return: constant 0 (zero)
    """
    try:
        # Just spin our wheels
        while tarblock_iter.next():
            pass
    except StopIteration:
        pass
    log.Progress(None, diffdir.stats.SourceFileSize)
    return 0


def restart_position_iterator(tarblock_iter):
    """
    Fake writing to backend, but do go through all the source paths.
    Stop when we have processed the last file and block from the
    last backup.  Normal backup will proceed at the start of the
    next volume in the set.

    @type tarblock_iter: tarblock_iter
    @param tarblock_iter: iterator for current tar block

    @rtype: int
    @return: constant 0 (zero)
    """
    last_index = globals.restart.last_index
    last_block = globals.restart.last_block
    try:
        # Just spin our wheels
        iter_result = tarblock_iter.next()
        while iter_result:
            if (tarblock_iter.previous_index == last_index):
                # If both the previous index and this index are done, exit now
                # before we hit the next index, to prevent skipping its first
                # block.
                if not last_block and not tarblock_iter.previous_block:
                    break
                # Only check block number if last_block is also a number
                if last_block and tarblock_iter.previous_block > last_block:
                    break
            if tarblock_iter.previous_index > last_index:
                log.Warn(_("File %s complete in backup set.\n"
                           "Continuing restart on file %s.") %
                         (util.uindex(last_index), util.uindex(tarblock_iter.previous_index)),
                         log.ErrorCode.restart_file_not_found)
                # We went too far! Stuff the data back into place before restarting
                tarblock_iter.queue_index_data(iter_result)
                break
            iter_result = tarblock_iter.next()
    except StopIteration:
        log.Warn(_("File %s missing in backup set.\n"
                   "Continuing restart on file %s.") %
                 (util.uindex(last_index), util.uindex(tarblock_iter.previous_index)),
                 log.ErrorCode.restart_file_not_found)


def write_multivol(backup_type, tarblock_iter, man_outfp, sig_outfp, backend):
    """
    Encrypt volumes of tarblock_iter and write to backend

    backup_type should be "inc" or "full" and only matters here when
    picking the filenames.  The path_prefix will determine the names
    of the files written to backend.  Also writes manifest file.
    Returns number of bytes written.

    @type backup_type: string
    @param backup_type: type of backup to perform, either 'inc' or 'full'
    @type tarblock_iter: tarblock_iter
    @param tarblock_iter: iterator for current tar block
    @type backend: callable backend object
    @param backend: I/O backend for selected protocol

    @rtype: int
    @return: bytes written
    """

    def get_indicies(tarblock_iter):
        """Return start_index and end_index of previous volume"""
        start_index, start_block = tarblock_iter.recall_index()
        if start_index is None:
            start_index = ()
            start_block = None
        if start_block:
            start_block -= 1
        end_index, end_block = tarblock_iter.get_previous_index()
        if end_index is None:
            end_index = start_index
            end_block = start_block
        if end_block:
            end_block -= 1
        return start_index, start_block, end_index, end_block

    def validate_block(orig_size, dest_filename):
        info = backend.query_info([dest_filename])[dest_filename]
        size = info['size']
        if size is None:
            return  # error querying file
        if size != orig_size:
            code_extra = "%s %d %d" % (util.escape(dest_filename), orig_size, size)
            log.FatalError(_("File %s was corrupted during upload.") % util.ufn(dest_filename),
                           log.ErrorCode.volume_wrong_size, code_extra)

    def put(tdp, dest_filename, vol_num):
        """
        Retrieve file size *before* calling backend.put(), which may (at least
        in case of the localbackend) rename the temporary file to the target
        instead of copying.
        """
        putsize = tdp.getsize()
        if globals.skip_volume != vol_num:  # for testing purposes only
            backend.put(tdp, dest_filename)
        validate_block(putsize, dest_filename)
        if tdp.stat:
            tdp.delete()
        return putsize

    def validate_encryption_settings(backup_set, manifest):
        """
        When restarting a backup, we have no way to verify that the current
        passphrase is the same as the one used for the beginning of the backup.
        This is because the local copy of the manifest is unencrypted and we
        don't need to decrypt the existing volumes on the backend.  To ensure
        that we are using the same passphrase, we manually download volume 1
        and decrypt it with the current passphrase.  We also want to confirm
        that we're using the same encryption settings (i.e. we don't switch
        from encrypted to non in the middle of a backup chain), so we check
        that the vol1 filename on the server matches the settings of this run.
        """
        vol1_filename = file_naming.get(backup_type, 1,
                                        encrypted=globals.encryption,
                                        gzipped=globals.compression)
        if vol1_filename != backup_set.volume_name_dict[1]:
            log.FatalError(_("Restarting backup, but current encryption "
                             "settings do not match original settings"),
                           log.ErrorCode.enryption_mismatch)

        # Settings are same, let's check passphrase itself if we are encrypted
        if globals.encryption:
            fileobj = restore_get_enc_fileobj(globals.backend, vol1_filename,
                                              manifest.volume_info_dict[1])
            fileobj.close()

    if not globals.restart:
        # normal backup start
        vol_num = 0
        mf = manifest.Manifest(fh=man_outfp)
        mf.set_dirinfo()
    else:
        # restart from last known position
        mf = globals.restart.last_backup.get_local_manifest()
        globals.restart.checkManifest(mf)
        globals.restart.setLastSaved(mf)
        validate_encryption_settings(globals.restart.last_backup, mf)
        mf.fh = man_outfp
        last_block = globals.restart.last_block
        log.Notice(_("Restarting after volume %s, file %s, block %s") %
                   (globals.restart.start_vol,
                    util.uindex(globals.restart.last_index),
                    globals.restart.last_block))
        vol_num = globals.restart.start_vol
        restart_position_iterator(tarblock_iter)

    at_end = 0
    bytes_written = 0

    # If --progress option is given, initiate a background thread that will
    # periodically report progress to the Log.
    if globals.progress:
        progress.tracker.set_start_volume(vol_num + 1)
        progress.progress_thread.start()

    # This assertion must be kept until we have solved the problem
    # of concurrency at the backend level. Concurrency 1 is fine
    # because the actual I/O concurrency on backends is limited to
    # 1 as usual, but we are allowed to perform local CPU
    # intensive tasks while that single upload is happening. This
    # is an assert put in place to avoid someone accidentally
    # enabling concurrency above 1, before adequate work has been
    # done on the backends to make them support concurrency.
    assert globals.async_concurrency <= 1

    io_scheduler = asyncscheduler.AsyncScheduler(globals.async_concurrency)
    async_waiters = []

    while not at_end:
        # set up iterator
        tarblock_iter.remember_next_index()  # keep track of start index

        # Create volume
        vol_num += 1
        dest_filename = file_naming.get(backup_type, vol_num,
                                        encrypted=globals.encryption,
                                        gzipped=globals.compression)
        tdp = dup_temp.new_tempduppath(file_naming.parse(dest_filename))

        # write volume
        if globals.encryption:
            at_end = gpg.GPGWriteFile(tarblock_iter, tdp.name, globals.gpg_profile,
                                      globals.volsize)
        elif globals.compression:
            at_end = gpg.GzipWriteFile(tarblock_iter, tdp.name, globals.volsize)
        else:
            at_end = gpg.PlainWriteFile(tarblock_iter, tdp.name, globals.volsize)
        tdp.setdata()

        # Add volume information to manifest
        vi = manifest.VolumeInfo()
        vi.set_info(vol_num, *get_indicies(tarblock_iter))
        vi.set_hash("SHA1", gpg.get_hash("SHA1", tdp))
        mf.add_volume_info(vi)

        # Checkpoint after each volume so restart has a place to restart.
        # Note that until after the first volume, all files are temporary.
        if vol_num == 1:
            sig_outfp.to_partial()
            man_outfp.to_partial()
        else:
            sig_outfp.flush()
            man_outfp.flush()

        async_waiters.append(io_scheduler.schedule_task(lambda tdp, dest_filename,
                                                        vol_num: put(tdp, dest_filename, vol_num),
                                                        (tdp, dest_filename, vol_num)))

        # Log human-readable version as well as raw numbers for machine consumers
        log.Progress(_('Processed volume %d') % vol_num, diffdir.stats.SourceFileSize)
        # Snapshot (serialize) progress now as a Volume has been completed.
        # This is always the last restore point when it comes to restart a failed backup
        if globals.progress:
            progress.tracker.snapshot_progress(vol_num)

        # for testing purposes only - assert on inc or full
        assert globals.fail_on_volume != vol_num, "Forced assertion for testing at volume %d" % vol_num

    # Collect byte count from all asynchronous jobs; also implicitly waits
    # for them all to complete.
    for waiter in async_waiters:
        bytes_written += waiter()

    # Upload the collection summary.
    # bytes_written += write_manifest(mf, backup_type, backend)
    mf.set_files_changed_info(diffdir.stats.get_delta_entries_file())

    return bytes_written


def get_man_fileobj(backup_type):
    """
    Return a fileobj opened for writing, save results as manifest

    Save manifest in globals.archive_dir_path gzipped.
    Save them on the backend encrypted as needed.

    @type man_type: string
    @param man_type: either "full" or "new"

    @rtype: fileobj
    @return: fileobj opened for writing
    """
    assert backup_type == "full" or backup_type == "inc"

    part_man_filename = file_naming.get(backup_type,
                                        manifest=True,
                                        partial=True)
    perm_man_filename = file_naming.get(backup_type,
                                        manifest=True)
    remote_man_filename = file_naming.get(backup_type,
                                          manifest=True,
                                          encrypted=globals.encryption)

    fh = dup_temp.get_fileobj_duppath(globals.archive_dir_path,
                                      part_man_filename,
                                      perm_man_filename,
                                      remote_man_filename)
    return fh


def get_sig_fileobj(sig_type):
    """
    Return a fileobj opened for writing, save results as signature

    Save signatures in globals.archive_dir gzipped.
    Save them on the backend encrypted as needed.

    @type sig_type: string
    @param sig_type: either "full-sig" or "new-sig"

    @rtype: fileobj
    @return: fileobj opened for writing
    """
    assert sig_type in ["full-sig", "new-sig"]

    part_sig_filename = file_naming.get(sig_type,
                                        gzipped=False,
                                        partial=True)
    perm_sig_filename = file_naming.get(sig_type,
                                        gzipped=True)
    remote_sig_filename = file_naming.get(sig_type, encrypted=globals.encryption,
                                          gzipped=globals.compression)

    fh = dup_temp.get_fileobj_duppath(globals.archive_dir_path,
                                      part_sig_filename,
                                      perm_sig_filename,
                                      remote_sig_filename,
                                      overwrite=True)
    return fh


def full_backup(col_stats):
    """
    Do full backup of directory to backend, using archive_dir_path

    @type col_stats: CollectionStatus object
    @param col_stats: collection status

    @rtype: void
    @return: void
    """
    if globals.progress:
        progress.tracker = progress.ProgressTracker()
        # Fake a backup to compute total of moving bytes
        tarblock_iter = diffdir.DirFull(globals.select)
        dummy_backup(tarblock_iter)
        # Store computed stats to compute progress later
        progress.tracker.set_evidence(diffdir.stats, True)
        # Reinit the globals.select iterator, so
        # the core of duplicity can rescan the paths
        commandline.set_selection()
        progress.progress_thread = progress.LogProgressThread()

    if globals.dry_run:
        tarblock_iter = diffdir.DirFull(globals.select)
        bytes_written = dummy_backup(tarblock_iter)
        col_stats.set_values(sig_chain_warning=None)
    else:
        sig_outfp = get_sig_fileobj("full-sig")
        man_outfp = get_man_fileobj("full")
        tarblock_iter = diffdir.DirFull_WriteSig(globals.select,
                                                 sig_outfp)
        bytes_written = write_multivol("full", tarblock_iter,
                                       man_outfp, sig_outfp,
                                       globals.backend)

        # close sig file, send to remote, and rename to final
        sig_outfp.close()
        sig_outfp.to_remote()
        sig_outfp.to_final()

        # close manifest, send to remote, and rename to final
        man_outfp.close()
        man_outfp.to_remote()
        man_outfp.to_final()

        if globals.progress:
            # Terminate the background thread now, if any
            progress.progress_thread.finished = True
            progress.progress_thread.join()
            log.TransferProgress(100.0, 0, progress.tracker.total_bytecount,
                                 progress.tracker.total_elapsed_seconds(),
                                 progress.tracker.speed, False)

        col_stats.set_values(sig_chain_warning=None)

    print_statistics(diffdir.stats, bytes_written)


def check_sig_chain(col_stats):
    """
    Get last signature chain for inc backup, or None if none available

    @type col_stats: CollectionStatus object
    @param col_stats: collection status
    """
    if not col_stats.matched_chain_pair:
        if globals.incremental:
            log.FatalError(_("Fatal Error: Unable to start incremental backup.  "
                             "Old signatures not found and incremental specified"),
                           log.ErrorCode.inc_without_sigs)
        else:
            log.Warn(_("No signatures found, switching to full backup."))
        return None
    return col_stats.matched_chain_pair[0]


def print_statistics(stats, bytes_written):
    """
    If globals.print_statistics, print stats after adding bytes_written

    @rtype: void
    @return: void
    """
    if globals.print_statistics:
        diffdir.stats.TotalDestinationSizeChange = bytes_written
        logstring = diffdir.stats.get_stats_logstring(_("Backup Statistics"))
        log.Log(logstring, log.NOTICE, force_print=True)


def incremental_backup(sig_chain):
    """
    Do incremental backup of directory to backend, using archive_dir_path

    @rtype: void
    @return: void
    """
    if not globals.restart:
        dup_time.setprevtime(sig_chain.end_time)
        if dup_time.curtime == dup_time.prevtime:
            time.sleep(2)
            dup_time.setcurtime()
            assert dup_time.curtime != dup_time.prevtime, \
                "time not moving forward at appropriate pace - system clock issues?"

    if globals.progress:
        progress.tracker = progress.ProgressTracker()
        # Fake a backup to compute total of moving bytes
        tarblock_iter = diffdir.DirDelta(globals.select,
                                         sig_chain.get_fileobjs())
        dummy_backup(tarblock_iter)
        # Store computed stats to compute progress later
        progress.tracker.set_evidence(diffdir.stats, False)
        # Reinit the globals.select iterator, so
        # the core of duplicity can rescan the paths
        commandline.set_selection()
        progress.progress_thread = progress.LogProgressThread()

    if globals.dry_run:
        tarblock_iter = diffdir.DirDelta(globals.select,
                                         sig_chain.get_fileobjs())
        bytes_written = dummy_backup(tarblock_iter)
    else:
        new_sig_outfp = get_sig_fileobj("new-sig")
        new_man_outfp = get_man_fileobj("inc")
        tarblock_iter = diffdir.DirDelta_WriteSig(globals.select,
                                                  sig_chain.get_fileobjs(),
                                                  new_sig_outfp)
        bytes_written = write_multivol("inc", tarblock_iter,
                                       new_man_outfp, new_sig_outfp,
                                       globals.backend)

        # close sig file and rename to final
        new_sig_outfp.close()
        new_sig_outfp.to_remote()
        new_sig_outfp.to_final()

        # close manifest and rename to final
        new_man_outfp.close()
        new_man_outfp.to_remote()
        new_man_outfp.to_final()

        if globals.progress:
            # Terminate the background thread now, if any
            progress.progress_thread.finished = True
            progress.progress_thread.join()
            log.TransferProgress(100.0, 0, progress.tracker.total_bytecount,
                                 progress.tracker.total_elapsed_seconds(),
                                 progress.tracker.speed, False)

    print_statistics(diffdir.stats, bytes_written)


def list_current(col_stats):
    """
    List the files current in the archive (examining signature only)

    @type col_stats: CollectionStatus object
    @param col_stats: collection status

    @rtype: void
    @return: void
    """
    time = globals.restore_time or dup_time.curtime
    sig_chain = col_stats.get_signature_chain_at_time(time)
    path_iter = diffdir.get_combined_path_iter(sig_chain.get_fileobjs(time))
    for path in path_iter:
        if path.difftype != "deleted":
            user_info = u"%s %s" % (dup_time.timetopretty(path.getmtime()),
                                    util.ufn(path.get_relative_path()))
            log_info = "%s %s %s" % (dup_time.timetostring(path.getmtime()),
                                     util.escape(path.get_relative_path()),
                                     path.type)
            log.Log(user_info, log.INFO, log.InfoCode.file_list,
                    log_info, True)


def restore(col_stats):
    """
    Restore archive in globals.backend to globals.local_path

    @type col_stats: CollectionStatus object
    @param col_stats: collection status

    @rtype: void
    @return: void
    """
    if globals.dry_run:
        return
    if not patchdir.Write_ROPaths(globals.local_path,
                                  restore_get_patched_rop_iter(col_stats)):
        if globals.restore_dir:
            log.FatalError(_("%s not found in archive - no files restored.")
                           % (util.ufn(globals.restore_dir)),
                           log.ErrorCode.restore_dir_not_found)
        else:
            log.FatalError(_("No files found in archive - nothing restored."),
                           log.ErrorCode.no_restore_files)


def restore_get_patched_rop_iter(col_stats):
    """
    Return iterator of patched ROPaths of desired restore data

    @type col_stats: CollectionStatus object
    @param col_stats: collection status
    """
    if globals.restore_dir:
        index = tuple(globals.restore_dir.split("/"))
    else:
        index = ()
    time = globals.restore_time or dup_time.curtime
    backup_chain = col_stats.get_backup_chain_at_time(time)
    assert backup_chain, col_stats.all_backup_chains
    backup_setlist = backup_chain.get_sets_at_time(time)
    num_vols = 0
    for s in backup_setlist:
        num_vols += len(s)
    cur_vol = [0]

    def get_fileobj_iter(backup_set):
        """Get file object iterator from backup_set contain given index"""
        manifest = backup_set.get_manifest()
        volumes = manifest.get_containing_volumes(index)
        for vol_num in volumes:
            yield restore_get_enc_fileobj(backup_set.backend,
                                          backup_set.volume_name_dict[vol_num],
                                          manifest.volume_info_dict[vol_num])
            cur_vol[0] += 1
            log.Progress(_('Processed volume %d of %d') % (cur_vol[0], num_vols),
                         cur_vol[0], num_vols)

    if hasattr(globals.backend, 'pre_process_download'):
        file_names = []
        for backup_set in backup_setlist:
            manifest = backup_set.get_manifest()
            volumes = manifest.get_containing_volumes(index)
            for vol_num in volumes:
                file_names.append(backup_set.volume_name_dict[vol_num])
        globals.backend.pre_process_download(file_names)

    fileobj_iters = list(map(get_fileobj_iter, backup_setlist))
    tarfiles = list(map(patchdir.TarFile_FromFileobjs, fileobj_iters))
    return patchdir.tarfiles2rop_iter(tarfiles, index)


def restore_get_enc_fileobj(backend, filename, volume_info):
    """
    Return plaintext fileobj from encrypted filename on backend

    If volume_info is set, the hash of the file will be checked,
    assuming some hash is available.  Also, if globals.sign_key is
    set, a fatal error will be raised if file not signed by sign_key.

    """
    parseresults = file_naming.parse(filename)
    tdp = dup_temp.new_tempduppath(parseresults)
    backend.get(filename, tdp)

    """ verify hash of the remote file """
    verified, hash_pair, calculated_hash = restore_check_hash(volume_info, tdp)
    if not verified:
        log.FatalError("%s\n %s\n %s\n %s\n" %
                       (_("Invalid data - %s hash mismatch for file:") %
                        hash_pair[0],
                        util.ufn(filename),
                        _("Calculated hash: %s") % calculated_hash,
                        _("Manifest hash: %s") % hash_pair[1]),
                       log.ErrorCode.mismatched_hash)

    fileobj = tdp.filtered_open_with_delete("rb")
    if parseresults.encrypted and globals.gpg_profile.sign_key:
        restore_add_sig_check(fileobj)
    return fileobj


def restore_check_hash(volume_info, vol_path):
    """
    Check the hash of vol_path path against data in volume_info

    @rtype: boolean
    @return: true (verified) / false (failed)
    """
    hash_pair = volume_info.get_best_hash()
    if hash_pair:
        calculated_hash = gpg.get_hash(hash_pair[0], vol_path)
        if calculated_hash != hash_pair[1]:
            return False, hash_pair, calculated_hash
    """ reached here, verification passed """
    return True, hash_pair, calculated_hash


def restore_add_sig_check(fileobj):
    """
    Require signature when closing fileobj matches sig in gpg_profile

    @rtype: void
    @return: void
    """
    assert (isinstance(fileobj, dup_temp.FileobjHooked) and
            isinstance(fileobj.fileobj, gpg.GPGFile)), fileobj

    def check_signature():
        """Thunk run when closing volume file"""
        actual_sig = fileobj.fileobj.get_signature()
        if actual_sig != globals.gpg_profile.sign_key:
            log.FatalError(_("Volume was signed by key %s, not %s") %
                           (actual_sig, globals.gpg_profile.sign_key),
                           log.ErrorCode.unsigned_volume)

    fileobj.addhook(check_signature)


def verify(col_stats):
    """
    Verify files, logging differences

    @type col_stats: CollectionStatus object
    @param col_stats: collection status

    @rtype: void
    @return: void
    """
    global exit_val
    collated = diffdir.collate2iters(restore_get_patched_rop_iter(col_stats),
                                     globals.select)
    diff_count = 0
    total_count = 0
    for backup_ropath, current_path in collated:
        if not backup_ropath:
            backup_ropath = path.ROPath(current_path.index)
        if not current_path:
            current_path = path.ROPath(backup_ropath.index)
        if not backup_ropath.compare_verbose(current_path, globals.compare_data):
            diff_count += 1
        total_count += 1
    # Unfortunately, ngettext doesn't handle multiple number variables, so we
    # split up the string.
    log.Notice(_("Verify complete: %s, %s.") %
               (ngettext("%d file compared",
                         "%d files compared", total_count) % total_count,
                ngettext("%d difference found",
                         "%d differences found", diff_count) % diff_count))
    if diff_count >= 1:
        exit_val = 1


def cleanup(col_stats):
    """
    Delete the extraneous files in the current backend

    @type col_stats: CollectionStatus object
    @param col_stats: collection status

    @rtype: void
    @return: void
    """
    ext_local, ext_remote = col_stats.get_extraneous(globals.extra_clean)
    extraneous = ext_local + ext_remote
    if not extraneous:
        log.Warn(_("No extraneous files found, nothing deleted in cleanup."))
        return

    filestr = u"\n".join(map(util.ufn, extraneous))
    if globals.force:
        log.Notice(ngettext("Deleting this file from backend:",
                            "Deleting these files from backend:",
                            len(extraneous)) + u"\n" + filestr)
        if not globals.dry_run:
            col_stats.backend.delete(ext_remote)
            for fn in ext_local:
                try:
                    globals.archive_dir_path.append(fn).delete()
                except Exception:
                    pass
    else:
        log.Notice(ngettext("Found the following file to delete:",
                            "Found the following files to delete:",
                            len(extraneous)) + u"\n" + filestr + u"\n" +
                   _("Run duplicity again with the --force option to actually delete."))


def remove_all_but_n_full(col_stats):
    """
    Remove backup files older than the last n full backups.

    @type col_stats: CollectionStatus object
    @param col_stats: collection status

    @rtype: void
    @return: void
    """
    assert globals.keep_chains is not None

    globals.remove_time = col_stats.get_nth_last_full_backup_time(globals.keep_chains)

    remove_old(col_stats)


def remove_old(col_stats):
    """
    Remove backup files older than globals.remove_time from backend

    @type col_stats: CollectionStatus object
    @param col_stats: collection status

    @rtype: void
    @return: void
    """
    assert globals.remove_time is not None

    def set_times_str(setlist):
        """Return string listing times of sets in setlist"""
        return "\n".join([dup_time.timetopretty(s.get_time()) for s in setlist])

    def chain_times_str(chainlist):
        """Return string listing times of chains in chainlist"""
        return "\n".join([dup_time.timetopretty(s.end_time) for s in chainlist])

    req_list = col_stats.get_older_than_required(globals.remove_time)
    if req_list:
        log.Warn("%s\n%s\n%s" %
                 (_("There are backup set(s) at time(s):"),
                  set_times_str(req_list),
                  _("Which can't be deleted because newer sets depend on them.")))

    if (col_stats.matched_chain_pair and
            col_stats.matched_chain_pair[1].end_time < globals.remove_time):
        log.Warn(_("Current active backup chain is older than specified time.  "
                   "However, it will not be deleted.  To remove all your backups, "
                   "manually purge the repository."))

    chainlist = col_stats.get_chains_older_than(globals.remove_time)
    if not chainlist:
        log.Notice(_("No old backup sets found, nothing deleted."))
        return
    if globals.force:
        log.Notice(ngettext("Deleting backup chain at time:",
                            "Deleting backup chains at times:",
                            len(chainlist)) +
                   "\n" + chain_times_str(chainlist))
        # Add signature files too, since they won't be needed anymore
        chainlist += col_stats.get_signature_chains_older_than(globals.remove_time)
        chainlist.reverse()  # save oldest for last
        for chain in chainlist:
            # if remove_all_inc_of_but_n_full_mode mode, remove only
            # incrementals one and not full
            if globals.remove_all_inc_of_but_n_full_mode:
                if isinstance(chain, collections.SignatureChain):
                    chain_desc = _("Deleting any incremental signature chain rooted at %s")
                else:
                    chain_desc = _("Deleting any incremental backup chain rooted at %s")
            else:
                if isinstance(chain, collections.SignatureChain):
                    chain_desc = _("Deleting complete signature chain %s")
                else:
                    chain_desc = _("Deleting complete backup chain %s")
            log.Notice(chain_desc % dup_time.timetopretty(chain.end_time))
            if not globals.dry_run:
                chain.delete(keep_full=globals.remove_all_inc_of_but_n_full_mode)
        col_stats.set_values(sig_chain_warning=None)
    else:
        log.Notice(ngettext("Found old backup chain at the following time:",
                            "Found old backup chains at the following times:",
                            len(chainlist)) +
                   "\n" + chain_times_str(chainlist) + "\n" +
                   _("Rerun command with --force option to actually delete."))


def replicate():
    """
    Replicate backup files from one remote to another, possibly encrypting or adding parity.

    @rtype: void
    @return: void
    """
    action = "replicate"
    time = globals.restore_time or dup_time.curtime
    src_stats = collections.CollectionsStatus(globals.src_backend, None, action).set_values(sig_chain_warning=None)
    tgt_stats = collections.CollectionsStatus(globals.backend, None, action).set_values(sig_chain_warning=None)

    src_list = globals.src_backend.list()
    tgt_list = globals.backend.list()

    src_chainlist = src_stats.get_signature_chains(local=False, filelist=src_list)[0]
    tgt_chainlist = tgt_stats.get_signature_chains(local=False, filelist=tgt_list)[0]
    sorted(src_chainlist, key=lambda chain: chain.start_time)
    sorted(tgt_chainlist, key=lambda chain: chain.start_time)
    if not src_chainlist:
        log.Notice(_("No old backup sets found."))
        return
    for src_chain in src_chainlist:
        try:
            tgt_chain = filter(lambda chain: chain.start_time == src_chain.start_time, tgt_chainlist)[0]
        except IndexError:
            tgt_chain = None

        tgt_sigs = list(map(file_naming.parse, tgt_chain.get_filenames())) if tgt_chain else []
        for src_sig_filename in src_chain.get_filenames():
            src_sig = file_naming.parse(src_sig_filename)
            if not (src_sig.time or src_sig.end_time) < time:
                continue
            try:
                tgt_sigs.remove(src_sig)
                log.Info(_("Signature %s already replicated") % (src_sig_filename,))
                continue
            except ValueError:
                pass
            if src_sig.type == 'new-sig':
                dup_time.setprevtime(src_sig.start_time)
            dup_time.setcurtime(src_sig.time or src_sig.end_time)
            log.Notice(_("Replicating %s.") % (src_sig_filename,))
            fileobj = globals.src_backend.get_fileobj_read(src_sig_filename)
            filename = file_naming.get(src_sig.type, encrypted=globals.encryption, gzipped=globals.compression)
            tdp = dup_temp.new_tempduppath(file_naming.parse(filename))
            tmpobj = tdp.filtered_open(mode='wb')
            util.copyfileobj(fileobj, tmpobj)  # decrypt, compress, (re)-encrypt
            fileobj.close()
            tmpobj.close()
            globals.backend.put(tdp, filename)
            tdp.delete()

    src_chainlist = src_stats.get_backup_chains(filename_list=src_list)[0]
    tgt_chainlist = tgt_stats.get_backup_chains(filename_list=tgt_list)[0]
    sorted(src_chainlist, key=lambda chain: chain.start_time)
    sorted(tgt_chainlist, key=lambda chain: chain.start_time)
    for src_chain in src_chainlist:
        try:
            tgt_chain = filter(lambda chain: chain.start_time == src_chain.start_time, tgt_chainlist)[0]
        except IndexError:
            tgt_chain = None

        tgt_sets = tgt_chain.get_all_sets() if tgt_chain else []
        for src_set in src_chain.get_all_sets():
            if not src_set.get_time() < time:
                continue
            try:
                tgt_sets.remove(src_set)
                log.Info(_("Backupset %s already replicated") % (src_set.remote_manifest_name,))
                continue
            except ValueError:
                pass
            if src_set.type == 'inc':
                dup_time.setprevtime(src_set.start_time)
            dup_time.setcurtime(src_set.get_time())
            rmf = src_set.get_remote_manifest()
            mf_filename = file_naming.get(src_set.type, manifest=True)
            mf_tdp = dup_temp.new_tempduppath(file_naming.parse(mf_filename))
            mf = manifest.Manifest(fh=mf_tdp.filtered_open(mode='wb'))
            for i, filename in src_set.volume_name_dict.iteritems():
                log.Notice(_("Replicating %s.") % (filename,))
                fileobj = restore_get_enc_fileobj(globals.src_backend, filename, rmf.volume_info_dict[i])
                filename = file_naming.get(src_set.type, i, encrypted=globals.encryption, gzipped=globals.compression)
                tdp = dup_temp.new_tempduppath(file_naming.parse(filename))
                tmpobj = tdp.filtered_open(mode='wb')
                util.copyfileobj(fileobj, tmpobj)  # decrypt, compress, (re)-encrypt
                fileobj.close()
                tmpobj.close()
                globals.backend.put(tdp, filename)

                vi = copy.copy(rmf.volume_info_dict[i])
                vi.set_hash("SHA1", gpg.get_hash("SHA1", tdp))
                mf.add_volume_info(vi)

                tdp.delete()

            mf.fh.close()
            # incremental GPG writes hang on close, so do any encryption here at once
            mf_fileobj = mf_tdp.filtered_open_with_delete(mode='rb')
            mf_final_filename = file_naming.get(src_set.type,
                                                manifest=True,
                                                encrypted=globals.encryption,
                                                gzipped=globals.compression)
            mf_final_tdp = dup_temp.new_tempduppath(file_naming.parse(mf_final_filename))
            mf_final_fileobj = mf_final_tdp.filtered_open(mode='wb')
            util.copyfileobj(mf_fileobj, mf_final_fileobj)  # compress, encrypt
            mf_fileobj.close()
            mf_final_fileobj.close()
            globals.backend.put(mf_final_tdp, mf_final_filename)
            mf_final_tdp.delete()

    globals.src_backend.close()
    globals.backend.close()


def sync_archive():
    """
    Synchronize local archive manifest file and sig chains to remote archives.
    Copy missing files from remote to local as needed to make sure the local
    archive is synchronized to remote storage.

    @rtype: void
    @return: void
    """
    suffixes = [".g", ".gpg", ".z", ".gz", ".part"]

    def get_metafiles(filelist):
        """
        Return metafiles of interest from the file list.
        Files of interest are:
          sigtar - signature files
          manifest - signature files
          duplicity partial versions of the above
        Files excluded are:
          non-duplicity files

        @rtype: list
        @return: list of duplicity metadata files
        """
        metafiles = {}
        partials = {}
        need_passphrase = False
        for fn in filelist:
            pr = file_naming.parse(fn)
            if not pr:
                continue
            if pr.encrypted:
                need_passphrase = True
            if pr.type in ["full-sig", "new-sig"] or pr.manifest:
                base, ext = os.path.splitext(fn)
                if ext not in suffixes:
                    base = fn
                if pr.partial:
                    partials[base] = fn
                else:
                    metafiles[base] = fn
        return metafiles, partials, need_passphrase

    def copy_raw(src_iter, filename):
        """
        Copy data from src_iter to file at fn
        """
        file = open(filename, "wb")
        while True:
            try:
                data = src_iter.next().data
            except StopIteration:
                break
            file.write(data)
        file.close()

    def resolve_basename(fn):
        """
        @return: (parsedresult, local_name, remote_name)
        """
        pr = file_naming.parse(fn)

        base, ext = os.path.splitext(fn)
        if ext not in suffixes:
            base = fn

        suffix = file_naming.get_suffix(False, not pr.manifest)
        loc_name = base + suffix

        return (pr, loc_name, fn)

    def remove_local(fn):
        del_name = globals.archive_dir_path.append(fn).name

        log.Notice(_("Deleting local %s (not authoritative at backend).") %
                   util.ufn(del_name))
        try:
            util.ignore_missing(os.unlink, del_name)
        except Exception as e:
            log.Warn(_("Unable to delete %s: %s") % (util.ufn(del_name),
                                                     util.uexc(e)))

    def copy_to_local(fn):
        """
        Copy remote file fn to local cache.
        """
        class Block:
            """
            Data block to return from SrcIter
            """

            def __init__(self, data):
                self.data = data

        class SrcIter:
            """
            Iterate over source and return Block of data.
            """

            def __init__(self, fileobj):
                self.fileobj = fileobj

            def next(self):
                try:
                    res = Block(self.fileobj.read(self.get_read_size()))
                except Exception:
                    if hasattr(self.fileobj, 'name'):
                        name = self.fileobj.name
                    else:
                        name = None
                    log.FatalError(_("Failed to read %s: %s") %
                                   (util.ufn(name), sys.exc_info()),
                                   log.ErrorCode.generic)
                if not res.data:
                    self.fileobj.close()
                    raise StopIteration
                return res

            def get_read_size(self):
                return 128 * 1024

            def get_footer(self):
                return ""

        log.Notice(_("Copying %s to local cache.") % util.ufn(fn))

        pr, loc_name, rem_name = resolve_basename(fn)

        fileobj = globals.backend.get_fileobj_read(fn)
        src_iter = SrcIter(fileobj)
        tdp = dup_temp.new_tempduppath(file_naming.parse(loc_name))
        if pr.manifest:
            copy_raw(src_iter, tdp.name)
        else:
            gpg.GzipWriteFile(src_iter, tdp.name, size=sys.maxsize)
        tdp.setdata()
        tdp.move(globals.archive_dir_path.append(loc_name))

    # get remote metafile list
    remlist = globals.backend.list()
    remote_metafiles, ignored, rem_needpass = get_metafiles(remlist)

    # get local metafile list
    loclist = globals.archive_dir_path.listdir()
    local_metafiles, local_partials, loc_needpass = get_metafiles(loclist)

    # we have the list of metafiles on both sides. remote is always
    # authoritative. figure out which are local spurious (should not
    # be there) and missing (should be there but are not).
    local_keys = local_metafiles.keys()
    remote_keys = remote_metafiles.keys()

    local_missing = []
    local_spurious = []

    for key in remote_keys:
        # If we lost our cache, re-get the remote file.  But don't do it if we
        # already have a local partial.  The local partial will already be
        # complete in this case (seems we got interrupted before we could move
        # it to its final location).
        if key not in local_keys and key not in local_partials:
            local_missing.append(remote_metafiles[key])

    for key in local_keys:
        # If we have a file locally that is unnecessary, delete it.  Also
        # delete final versions of partial files because if we have both, it
        # means the write of the final version got interrupted.
        if key not in remote_keys or key in local_partials:
            local_spurious.append(local_metafiles[key])

    # finally finish the process
    if not local_missing and not local_spurious:
        log.Notice(_("Local and Remote metadata are synchronized, no sync needed."))
    else:
        local_missing.sort()
        local_spurious.sort()
        if not globals.dry_run:
            log.Notice(_("Synchronizing remote metadata to local cache..."))
            if local_missing and (rem_needpass or loc_needpass):
                # password for the --encrypt-key
                globals.gpg_profile.passphrase = get_passphrase(1, "sync")
            for fn in local_spurious:
                remove_local(fn)
            if hasattr(globals.backend, 'pre_process_download'):
                globals.backend.pre_process_download(local_missing)
            for fn in local_missing:
                copy_to_local(fn)
        else:
            if local_missing:
                log.Notice(_("Sync would copy the following from remote to local:") +
                           u"\n" + u"\n".join(map(util.ufn, local_missing)))
            if local_spurious:
                log.Notice(_("Sync would remove the following spurious local files:") +
                           u"\n" + u"\n".join(map(util.ufn, local_spurious)))


def check_last_manifest(col_stats):
    """
    Check consistency and hostname/directory of last manifest

    @type col_stats: CollectionStatus object
    @param col_stats: collection status

    @rtype: void
    @return: void
    """
    if not col_stats.all_backup_chains:
        return
    last_backup_set = col_stats.all_backup_chains[-1].get_last()
    last_backup_set.check_manifests()


def check_resources(action):
    """
    Check for sufficient resources:
      - temp space for volume build
      - enough max open files
    Put out fatal error if not sufficient to run

    @type action: string
    @param action: action in progress

    @rtype: void
    @return: void
    """
    if action in ["full", "inc", "restore"]:
        # Make sure we have enough resouces to run
        # First check disk space in temp area.
        tempfile, tempname = tempdir.default().mkstemp()
        os.close(tempfile)
        # strip off the temp dir and file
        tempfs = os.path.sep.join(tempname.split(os.path.sep)[:-2])
        try:
            stats = os.statvfs(tempfs)
        except Exception:
            log.FatalError(_("Unable to get free space on temp."),
                           log.ErrorCode.get_freespace_failed)
        # Calculate space we need for at least 2 volumes of full or inc
        # plus about 30% of one volume for the signature files.
        freespace = stats[statvfs.F_FRSIZE] * stats[statvfs.F_BAVAIL]
        needspace = (((globals.async_concurrency + 1) * globals.volsize) +
                     int(0.30 * globals.volsize))
        if freespace < needspace:
            log.FatalError(_("Temp space has %d available, backup needs approx %d.") %
                           (freespace, needspace), log.ErrorCode.not_enough_freespace)
        else:
            log.Info(_("Temp has %d available, backup will use approx %d.") %
                     (freespace, needspace))

        # Some environments like Cygwin run with an artificially
        # low value for max open files.  Check for safe number.
        try:
            soft, hard = resource.getrlimit(resource.RLIMIT_NOFILE)
        except resource.error:
            log.FatalError(_("Unable to get max open files."),
                           log.ErrorCode.get_ulimit_failed)
        maxopen = min([l for l in (soft, hard) if l > -1])
        if maxopen < 1024:
            log.FatalError(_("Max open files of %s is too low, should be >= 1024.\n"
                             "Use 'ulimit -n 1024' or higher to correct.\n") % (maxopen,),
                           log.ErrorCode.maxopen_too_low)


def log_startup_parms(verbosity=log.INFO):
    """
    log Python, duplicity, and system versions
    """
    log.Log(u'=' * 80, verbosity)
    log.Log(u"duplicity $version ($reldate)", verbosity)
    log.Log(u"Args: %s" % util.ufn(' '.join(sys.argv)), verbosity)
    log.Log(u' '.join(platform.uname()), verbosity)
    log.Log(u"%s %s" % (sys.executable or sys.platform, sys.version), verbosity)
    log.Log(u'=' * 80, verbosity)


class Restart:
    """
    Class to aid in restart of inc or full backup.
    Instance in globals.restart if restart in progress.
    """

    def __init__(self, last_backup):
        self.type = None
        self.start_time = None
        self.end_time = None
        self.start_vol = None
        self.last_index = None
        self.last_block = None
        self.last_backup = last_backup
        self.setParms(last_backup)

    def setParms(self, last_backup):
        if last_backup.time:
            self.type = "full"
            self.time = last_backup.time
        else:
            self.type = "inc"
            self.end_time = last_backup.end_time
            self.start_time = last_backup.start_time
        # We start one volume back in case we weren't able to finish writing
        # the most recent block.  Actually checking if we did (via hash) would
        # involve downloading the block.  Easier to just redo one block.
        self.start_vol = max(len(last_backup) - 1, 0)

    def checkManifest(self, mf):
        mf_len = len(mf.volume_info_dict)
        if (mf_len != self.start_vol) or not (mf_len and self.start_vol):
            if self.start_vol == 0:
                # upload of 1st vol failed, clean and restart
                log.Notice(_("RESTART: The first volume failed to upload before termination.\n"
                             "         Restart is impossible...starting backup from beginning."))
                self.last_backup.delete()
                os.execve(sys.argv[0], sys.argv, os.environ)
            elif mf_len - self.start_vol > 0:
                # upload of N vols failed, fix manifest and restart
                log.Notice(_("RESTART: Volumes %d to %d failed to upload before termination.\n"
                             "         Restarting backup at volume %d.") %
                           (self.start_vol + 1, mf_len, self.start_vol + 1))
                for vol in range(self.start_vol + 1, mf_len + 1):
                    mf.del_volume_info(vol)
            else:
                # this is an 'impossible' state, remove last partial and restart
                log.Notice(_("RESTART: Impossible backup state: manifest has %d vols, remote has %d vols.\n"
                             "         Restart is impossible ... duplicity will clean off the last partial\n"
                             "         backup then restart the backup from the beginning.") %
                           (mf_len, self.start_vol))
                self.last_backup.delete()
                os.execve(sys.argv[0], sys.argv, os.environ)

    def setLastSaved(self, mf):
        vi = mf.volume_info_dict[self.start_vol]
        self.last_index = vi.end_index
        self.last_block = vi.end_block or 0


def main():
    """
    Start/end here
    """
    # per bug https://bugs.launchpad.net/duplicity/+bug/931175
    # duplicity crashes when PYTHONOPTIMIZE is set, so check
    # and refuse to run if it is set.
    if 'PYTHONOPTIMIZE' in os.environ:
        log.FatalError(_("""
PYTHONOPTIMIZE in the environment causes duplicity to fail to
recognize its own backups.  Please remove PYTHONOPTIMIZE from
the environment and rerun the backup.

See https://bugs.launchpad.net/duplicity/+bug/931175
"""), log.ErrorCode.pythonoptimize_set)

    # if python is run setuid, it's only partway set,
    # so make sure to run with euid/egid of root
    if os.geteuid() == 0:
        # make sure uid/gid match euid/egid
        os.setuid(os.geteuid())
        os.setgid(os.getegid())

    # set the current time strings (make it available for command line processing)
    dup_time.setcurtime()

    # determine what action we're performing and process command line
    action = commandline.ProcessCommandLine(sys.argv[1:])

    globals.lockpath = os.path.join(globals.archive_dir_path.name, "lockfile")
    globals.lockfile = fasteners.process_lock.InterProcessLock(globals.lockpath)
    log.Debug(_("Acquiring lockfile %s") % globals.lockpath)
    if not globals.lockfile.acquire(blocking=False):
        log.FatalError(
            "Another duplicity instance is already running with this archive directory\n",
            log.ErrorCode.user_error)
        log.shutdown()
        sys.exit(2)

    try:
        do_backup(action)

    finally:
        util.release_lockfile()


def do_backup(action):
    # set the current time strings again now that we have time separator
    if globals.current_time:
        dup_time.setcurtime(globals.current_time)
    else:
        dup_time.setcurtime()

    # log some debugging status info
    log_startup_parms(log.INFO)

    # check for disk space and available file handles
    check_resources(action)

    # check archive synch with remote, fix if needed
    if action not in ["collection-status", "replicate"]:
        sync_archive()

    # get current collection status
    col_stats = collections.CollectionsStatus(globals.backend,
                                              globals.archive_dir_path,
                                              action).set_values()

    while True:
        # if we have to clean up the last partial, then col_stats are invalidated
        # and we have to start the process all over again until clean.
        if action in ["full", "inc", "cleanup"]:
            last_full_chain = col_stats.get_last_backup_chain()
            if not last_full_chain:
                break
            last_backup = last_full_chain.get_last()
            if last_backup.partial:
                if action in ["full", "inc"]:
                    # set restart parms from last_backup info
                    globals.restart = Restart(last_backup)
                    # (possibly) reset action
                    action = globals.restart.type
                    # reset the time strings
                    if action == "full":
                        dup_time.setcurtime(globals.restart.time)
                    else:
                        dup_time.setcurtime(globals.restart.end_time)
                        dup_time.setprevtime(globals.restart.start_time)
                    # log it -- main restart heavy lifting is done in write_multivol
                    log.Notice(_("Last %s backup left a partial set, restarting." % action))
                    break
                else:
                    # remove last partial backup and get new collection status
                    log.Notice(_("Cleaning up previous partial %s backup set, restarting." % action))
                    last_backup.delete()
                    col_stats = collections.CollectionsStatus(globals.backend,
                                                              globals.archive_dir_path,
                                                              action).set_values()
                    continue
            break
        break

    # OK, now we have a stable collection
    last_full_time = col_stats.get_last_full_backup_time()
    if last_full_time > 0:
        log.Notice(_("Last full backup date:") + " " + dup_time.timetopretty(last_full_time))
    else:
        log.Notice(_("Last full backup date: none"))
    if not globals.restart and action == "inc" and last_full_time < globals.full_force_time:
        log.Notice(_("Last full backup is too old, forcing full backup"))
        action = "full"
    log.PrintCollectionStatus(col_stats)

    os.umask(0o77)

    # get the passphrase if we need to based on action/options
    globals.gpg_profile.passphrase = get_passphrase(1, action)

    if action == "restore":
        restore(col_stats)
    elif action == "verify":
        verify(col_stats)
    elif action == "list-current":
        list_current(col_stats)
    elif action == "collection-status":
        if not globals.file_changed:
            log.PrintCollectionStatus(col_stats, True)
        else:
            log.PrintCollectionFileChangedStatus(col_stats, globals.file_changed, True)
    elif action == "cleanup":
        cleanup(col_stats)
    elif action == "remove-old":
        remove_old(col_stats)
    elif action == "remove-all-but-n-full" or action == "remove-all-inc-of-but-n-full":
        remove_all_but_n_full(col_stats)
    elif action == "sync":
        sync_archive()
    elif action == "replicate":
        replicate()
    else:
        assert action == "inc" or action == "full", action
        # the passphrase for full and inc is used by --sign-key
        # the sign key can have a different passphrase than the encrypt
        # key, therefore request a passphrase
        if globals.gpg_profile.sign_key:
            globals.gpg_profile.signing_passphrase = get_passphrase(1, action, True)

        # if there are no recipients (no --encrypt-key), it must be a
        # symmetric key. Therefore, confirm the passphrase
        if not (globals.gpg_profile.recipients or globals.gpg_profile.hidden_recipients):
            globals.gpg_profile.passphrase = get_passphrase(2, action)
            # a limitation in the GPG implementation does not allow for
            # inputting different passphrases, this affects symmetric+sign.
            # Allow an empty passphrase for the key though to allow a non-empty
            # symmetric key
            if (globals.gpg_profile.signing_passphrase and
                    globals.gpg_profile.passphrase != globals.gpg_profile.signing_passphrase):
                log.FatalError(_(
                    "When using symmetric encryption, the signing passphrase "
                    "must equal the encryption passphrase."),
                    log.ErrorCode.user_error)

        if action == "full":
            full_backup(col_stats)
        else:  # attempt incremental
            sig_chain = check_sig_chain(col_stats)
            # action == "inc" was requested, but no full backup is available
            if not sig_chain:
                full_backup(col_stats)
            else:
                if not globals.restart:
                    # only ask for a passphrase if there was a previous backup
                    if col_stats.all_backup_chains:
                        globals.gpg_profile.passphrase = get_passphrase(1, action)
                    check_last_manifest(col_stats)  # not needed for full backup
                incremental_backup(sig_chain)
    globals.backend.close()
    log.shutdown()
    if exit_val is not None:
        sys.exit(exit_val)


def with_tempdir(fn):
    """
    Execute function and guarantee cleanup of tempdir is called

    @type fn: callable function
    @param fn: function to execute

    @return: void
    @rtype: void
    """
    try:
        fn()
    finally:
        tempdir.default().cleanup()


if __name__ == "__main__":
    try:

<<<<<<< HEAD
        # import cProfile
        # import pstats
        # import StringIO
        # prof = cProfile.Profile()
        # prof.enable(subcalls=True, builtins=True)
=======
        #         import cProfile
        #         import pstats
        #         import StringIO
        #         prof = cProfile.Profile()
        #         prof.enable(subcalls=True, builtins=True)
>>>>>>> 11c2dd05

        with_tempdir(main)

        #         prof.disable()
        #         s = StringIO.StringIO()
        #         ps = pstats.Stats(prof, stream=s).sort_stats('cumulative')
        #         ps.print_stats(20)
        #         print s.getvalue()

    # Don't move this lower.  In order to get an exit
    # status out of the system, you have to call the
    # sys.exit() function.  Python handles this by
    # raising the SystemExit exception.  Cleanup code
    # goes here, if needed.
    except SystemExit as e:
        # No traceback, just get out
        util.release_lockfile()
        sys.exit(e.code)

    except KeyboardInterrupt as e:
        # No traceback, just get out
        log.Info(_("INT intercepted...exiting."))
        util.release_lockfile()
        sys.exit(4)

    except gpg.GPGError as e:
        # For gpg errors, don't show an ugly stack trace by
        # default. But do with sufficient verbosity.
        util.release_lockfile()
        log.Info(_("GPG error detail: %s")
                 % util.exception_traceback())
        log.FatalError(u"%s: %s" % (e.__class__.__name__, e.args[0]),
                       log.ErrorCode.gpg_failed,
                       e.__class__.__name__)

    except duplicity.errors.UserError as e:
        util.release_lockfile()
        # For user errors, don't show an ugly stack trace by
        # default. But do with sufficient verbosity.
        log.Info(_("User error detail: %s")
                 % util.exception_traceback())
        log.FatalError(u"%s: %s" % (e.__class__.__name__, util.uexc(e)),
                       log.ErrorCode.user_error,
                       e.__class__.__name__)

    except duplicity.errors.BackendException as e:
        util.release_lockfile()
        # For backend errors, don't show an ugly stack trace by
        # default. But do with sufficient verbosity.
        log.Info(_("Backend error detail: %s")
                 % util.exception_traceback())
        log.FatalError(u"%s: %s" % (e.__class__.__name__, util.uexc(e)),
                       log.ErrorCode.user_error,
                       e.__class__.__name__)

    except Exception as e:
        util.release_lockfile()
        if "Forced assertion for testing" in util.uexc(e):
            log.FatalError(u"%s: %s" % (e.__class__.__name__, util.uexc(e)),
                           log.ErrorCode.exception,
                           e.__class__.__name__)
        else:
            # Traceback and that mess
            log.FatalError(util.exception_traceback(),
                           log.ErrorCode.exception,
                           e.__class__.__name__)<|MERGE_RESOLUTION|>--- conflicted
+++ resolved
@@ -1656,19 +1656,11 @@
 if __name__ == "__main__":
     try:
 
-<<<<<<< HEAD
-        # import cProfile
-        # import pstats
-        # import StringIO
-        # prof = cProfile.Profile()
-        # prof.enable(subcalls=True, builtins=True)
-=======
         #         import cProfile
         #         import pstats
         #         import StringIO
         #         prof = cProfile.Profile()
         #         prof.enable(subcalls=True, builtins=True)
->>>>>>> 11c2dd05
 
         with_tempdir(main)
 
