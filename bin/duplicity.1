.TH DUPLICITY 1 "$reldate" "Version $version" "User Manuals" \"  -*- nroff -*-
.\" disable justification (adjust text to left margin only)
.\" command line examples stay readable through that
.ad l
.\" disable hyphenation
.nh

.SH NAME
duplicity \- Encrypted incremental backup to local or remote storage.

.SH SYNOPSIS
For detailed descriptions for each command see chapter
.BR ACTIONS .

.B duplicity [full|incremental]
.I [options]
source_directory target_url

.B duplicity verify
.I [options] [--compare-data] [--file-to-restore <relpath>] [--time time]
source_url target_directory

.B duplicity collection-status
.I [options]
target_url

.B duplicity list-current-files
.I [options] [--time time]
target_url

.B duplicity [restore]
.I [options] [--file-to-restore <relpath>] [--time time]
source_url target_directory

.B duplicity remove-older-than <time>
.I [options] [--force]
target_url

.B duplicity remove-all-but-n-full  <count>
.I [options] [--force]
target_url

.B duplicity remove-all-inc-of-but-n-full <count>
.I [options] [--force]
target_url

.B duplicity cleanup
.I [options] [--force] [--extra-clean]
target_url

.SH REQUIREMENTS
Duplicity requires a POSIX-like operating system with a
.B python
interpreter version 2.6+ installed.
It is best used under GNU/Linux.

Some backends also require additional components (probably available as packages for your specific platform):
.TP
.BR "boto backend" " (S3 Amazon Web Services, Google Cloud Storage)"
.B boto version 2.0+
- http://github.com/boto/boto
.TP
.BR "cloudfiles backend (deprecated)" " (e.g. Rackspace Open Cloud)"
.B Cloud Files Python API (deprecated)
- http://www.rackspace.com/knowledge_center/article/python-api-installation-for-cloud-files
.TP
.BR "cfpyrax backend" " (Rackspace Cloud) and " "hubic backend" " (hubic.com)"
.B Rackspace CloudFiles Pyrax API
- http://docs.rackspace.com/sdks/guide/content/python.html
.TP
.BR "dpbx backend" " (Dropbox)"
.B Dropbox Python SDK
- https://www.dropbox.com/developers/reference/sdk
.TP
.BR "copy backend" " (Copy.com)"
.B python-urllib3
- https://github.com/shazow/urllib3
.TP
.BR "gdocs backend" " (Google Docs)"
.B Google Data APIs Python Client Library
- http://code.google.com/p/gdata-python-client/
.TP
.BR "gio backend" " (Gnome VFS API)"
.B PyGObject
- http://live.gnome.org/PyGObject
.br
.B D-Bus
(dbus)- http://www.freedesktop.org/wiki/Software/dbus
.TP
.BR "lftp backend" " (needed for ftp, ftps, fish [over ssh] - also supports sftp, webdav[s])"
.B LFTP Client
- http://lftp.yar.ru/
.TP
.BR "mega backend" " (mega.co.nz)"
.B Python library for mega API
- https://github.com/ckornacker/mega.py, ubuntu ppa - ppa:ckornacker/backup
.TP
.BR "ncftp backend" " (ftp, select via ncftp+ftp://)"
.B NcFTP
- http://www.ncftp.com/
.TP
.B "Par2 Wrapper Backend"
.B par2cmdline
- http://parchive.sourceforge.net/
.TP
.B "rsync backend"
.B rsync client binary
- http://rsync.samba.org/
.PP
There are two
.B ssh backends
for scp/sftp/ssh access (also see
.BR "A NOTE ON SSH BACKENDS" ).
.TP
.BR "ssh paramiko backend" " (enabled by default)"
.B paramiko
(SSH2 for python)
- http://pypi.python.org/pypi/paramiko (downloads); http://github.com/paramiko/paramiko (project page)
.br
.B pycrypto
(Python Cryptography Toolkit)
- http://www.dlitz.net/software/pycrypto/
.TP
.B ssh pexpect backend
.B sftp/scp client binaries
OpenSSH - http://www.openssh.com/
.br
.B Python pexpect module
- http://pexpect.sourceforge.net/pexpect.html
.TP
.BR "swift backend (OpenStack Object Storage)"
.B Python swiftclient module
- https://github.com/openstack/python-swiftclient/
.br
.B Python keystoneclient module
- https://github.com/openstack/python-keystoneclient/
.TP
.B "webdav backend"
.B certificate authority database file
for ssl certificate verification of HTTPS connections
- http://curl.haxx.se/docs/caextract.html
.br
(also see
.BR "A NOTE ON SSL CERTIFICATE VERIFICATION" ).

.SH DESCRIPTION
Duplicity incrementally backs up files and folders into
tar-format volumes encrypted with GnuPG and places them to a
remote (or local) storage backend.  See chapter
.B URL FORMAT
for a list of all supported backends and how to address them.
Because duplicity uses librsync, incremental backups are space efficient
and only record the parts of files that have changed since the last backup.
Currently duplicity supports deleted files, full Unix permissions, uid/gid,
directories, symbolic links, fifos, etc., but not hard links.

If you are backing up the root directory /, remember to --exclude
/proc, or else duplicity will probably crash on the weird stuff in
there.

.SH EXAMPLES
Here is an example of a backup, using sftp to back up /home/me to
some_dir on the other.host machine:
.PP
.RS
duplicity /home/me sftp://uid@other.host/some_dir
.PP
.RE
If the above is run repeatedly, the first will be a full backup, and
subsequent ones will be incremental. To force a full backup, use the
.I full
action:
.PP
.RS
duplicity full /home/me sftp://uid@other.host/some_dir
.PP
.RE
or enforcing a full every other time via
.I --full-if-older-than <time>
, e.g. a full every month:
.PP
.RS
duplicity --full-if-older-than 1M /home/me sftp://uid@other.host/some_dir
.PP
.RE
Now suppose we accidentally delete /home/me and want to restore it
the way it was at the time of last backup:
.PP
.RS
duplicity sftp://uid@other.host/some_dir /home/me
.PP
.RE
Duplicity enters restore mode because the URL comes before the local
directory.  If we wanted to restore just the file "Mail/article" in
/home/me as it was three days ago into /home/me/restored_file:
.PP
.RS
duplicity -t 3D --file-to-restore Mail/article sftp://uid@other.host/some_dir /home/me/restored_file
.PP
.RE
The following command compares the latest backup with the current files:
.PP
.RS
duplicity verify sftp://uid@other.host/some_dir /home/me
.PP
.RE
Finally, duplicity recognizes several include/exclude options.  For
instance, the following will backup the root directory, but exclude
/mnt, /tmp, and /proc:
.PP
.RS
duplicity --exclude /mnt --exclude /tmp --exclude /proc /
file:///usr/local/backup
.PP
.RE
Note that in this case the destination is the local directory
/usr/local/backup.  The following will backup only the /home and /etc
directories under root:
.PP
.RS
duplicity --include /home --include /etc --exclude '**' /
file:///usr/local/backup
.PP
.RE
Duplicity can also access a repository via ftp.  If a user name is
given, the environment variable FTP_PASSWORD is read to determine the
password:
.PP
.RS
FTP_PASSWORD=mypassword duplicity /local/dir ftp://user@other.host/some_dir

.SH ACTIONS
Duplicity knows action commands, which can be finetuned with options.
.br
The actions for backup (full,incr) and restoration (restore) can as well be
left out as duplicity detects in what mode it should switch to by the order
of target URL and local folder. If the target URL comes before the local folder
a restore is in order, is the local folder before target URL then this folder
is about to be backed up to the target URL.
.br
If a backup is in order and old signatures can be found duplicity automatically
performs an incremental backup.
.PP
.B Note:
The following explanations explain some but
.B not
all options that can be used in connection with that action command.
Consult the OPTIONS section for more detailed informations.

.TP
.BI "full " "<folder> <url>"
Perform a full backup. A new backup chain is started even if
signatures are available for an incremental backup.

.TP
.BI "incr " "<folder> <url>"
If this is requested an incremental backup will be performed.
Duplicity will abort if no old signatures can be found.

.TP
.BI "verify " "[--compare-data] [--time <time>] [--file-to-restore <rel_path>] <url> <local_path>"
Restore backup contents temporarily file by file and compare against the local path's contents.
duplicity will exit with a non-zero error level if any files are different.
On verbosity level info (4) or higher, a message for each file that has
changed will be logged.
.br
The
.I --file-to-restore
option restricts verify to that file or folder.
The
.I --time
option allows to select a backup to verify against.
The
.I --compare-data
option enables data comparison (see below).

.TP
.BI "collection-status " "<url>"
Summarize the status of the backup repository by printing the chains
and sets found, and the number of volumes in each.

.TP
.BI "list-current-files " "[--time <time>] <url>"
Lists the files contained in the most current backup or backup at time.
The information will be extracted from the signature files, not the archive data
itself. Thus the whole archive does not have to be downloaded, but on
the other hand if the archive has been deleted or corrupted, this
command will not detect it.

.TP
.BI "restore " "[--file-to-restore <relpath>] [--time <time>] <url> <target_folder>"
You can restore the full monty or selected folders/files from a specific time.
Use the relative path as it is printed by
.BR list-current-files .
Usually not needed as duplicity enters restore mode when it detects that the URL
comes before the local folder.

.TP
.BI "remove-older-than " "<time> [--force] <url>"
Delete all backup sets older than the given time.  Old backup sets
will not be deleted if backup sets newer than
.I time
depend on them.  See the
.B TIME FORMATS
section for more information.  Note, this action cannot be combined
with backup or other actions, such as cleanup.  Note also that
.I --force
will be needed to delete the files instead of just listing them.

.TP
.BI "remove-all-but-n-full " "<count> [--force] <url>"
Delete all backups sets that are older than the count:th last full
backup (in other words, keep the last
.I count
full backups and associated incremental sets).
.I count
must be larger than zero. A value of 1 means that only the single most
recent backup chain will be kept.  Note that
.I --force
will be needed to delete the files instead of just listing them.

.TP
.BI "remove-all-inc-of-but-n-full " "<count> [--force] <url>"
Delete incremental sets of all backups sets that are older than the count:th last full
backup (in other words, keep only old full backups and not their increments).
.I count
must be larger than zero. A value of 1 means that only the single most
recent backup chain will be kept intact.  Note that
.I --force
will be needed to delete the files instead of just listing them.

.TP
.BI "cleanup " "[--force] [--extra-clean] <url>"
Delete the extraneous duplicity files on the given backend.
Non-duplicity files, or files in complete data sets will not be
deleted.  This should only be necessary after a duplicity session
fails or is aborted prematurely.  Note that
.I --force
will be needed to delete the files instead of just listing them.

.SH OPTIONS

.TP
.BI --allow-source-mismatch
Do not abort on attempts to use the same archive dir or remote backend
to back up different directories. duplicity will tell you if you need
this switch.

.TP
.BI "--archive-dir " path
The archive directory.
.B NOTE:
This option changed in 0.6.0.  The archive directory is now necessary
in order to manage persistence for current and future enhancements.
As such, this option is now used only to change the location of the
archive directory.  The archive directory should
.B not
be deleted, or duplicity will have to recreate it from
the remote repository (which may require decrypting the backup contents).

When backing up or restoring, this option specifies that the local
archive directory is to be created in
.IR path .
If the archive directory is not specified, the default will be to
create the archive directory in
.IR ~/.cache/duplicity/ .

The archive directory can be shared between backups to multiple targets,
because a subdirectory of the archive dir is used for individual backups (see
.B --name
).

The combination of archive directory and backup name must be unique
in order to separate the data of different backups.

The interaction between the
.B --archive-dir
and the
.B --name
options allows for four possible combinations for the location of the archive dir:

.RS
.IP 1.
neither specified (default)
 ~/.cache/duplicity/\c
.IR hash-of-url
.IP 2.
--archive-dir=/arch, no --name
 /arch/\c
.IR hash-of-url
.IP 3.
no --archive-dir, --name=foo
 ~/.cache/duplicity/foo
.IP 4.
--archive-dir=/arch, --name=foo
 /arch/foo
.RE

.TP
.BI "--asynchronous-upload "
(EXPERIMENTAL) Perform file uploads asynchronously in the background,
with respect to volume creation. This means that duplicity can upload
a volume while, at the same time, preparing the next volume for
upload. The intended end-result is a faster backup, because the local
CPU and your bandwidth can be more consistently utilized. Use of this
option implies additional need for disk space in the temporary storage
location; rather than needing to store only one volume at a time,
enough storage space is required to store two volumes.

.TP
.BI "--cf-backend " backend
Allows the explicit selection of a cloudfiles backend. Defaults to
.BR pyrax .
Alternatively you might choose
.BR cloudfiles .

.TP
.B --compare-data
Enable data comparison of regular files on action verify.
This is disabled by default for performance reasons.

.TP
.BI "--dry-run "
Calculate what would be done, but do not perform any backend actions

.TP
.BI "--encrypt-key " key-id
When backing up, encrypt to the given public key, instead of using
symmetric (traditional) encryption.  Can be specified multiple times.
The key-id can be given in any of the formats supported by GnuPG; see
.BR gpg (1),
section "HOW TO SPECIFY A USER ID" for details.


.TP
.BI "--encrypt-secret-keyring " filename
This option can only be used with
.BR --encrypt-key ,
and changes the path to the secret keyring for the encrypt key to
.I filename
This keyring is not used when creating a backup. If not specified, the
default secret keyring is used which is usually located at .gnupg/secring.gpg

.TP
.BI "--encrypt-sign-key " key-id
Convenience parameter. Same as
.BR --encrypt-key
.IR key-id
.BR --sign-key
.IR "key-id" .

.TP
.BI "--exclude " shell_pattern
Exclude the file or files matched by
.IR shell_pattern .
If a directory is matched, then files under that directory will also
be matched.  See the
.B FILE SELECTION
section for more information.

.TP
.B "--exclude-device-files"
Exclude all device files.  This can be useful for security/permissions
reasons or if rdiff-backup is not handling device files correctly.

.TP
.BI "--exclude-filelist " filename
Excludes the files listed in
.IR filename .
See the
.B FILE SELECTION
section for more information.

.TP
.B --exclude-filelist-stdin
Like
.B --exclude-filelist,
but the list of files will be read from standard input.  See the
.B FILE SELECTION
section for more information.

.TP
.BR "--exclude-globbing-filelist " filename
Like
.B --exclude-filelist
but each line of the filelist will be interpreted according to the
same rules as
.B --include
and
.B --exclude.

.TP
.BR "--exclude-if-present " filename
Exclude directories if filename is present. This option needs to
come before any other include or exclude options.

.TP
.B --exclude-other-filesystems
Exclude files on file systems (identified by device number) other than
the file system the root of the source directory is on.

.TP
.BI "--exclude-regexp " regexp
Exclude files matching the given regexp.  Unlike the
.B --exclude
option, this option does not match files in a directory it matches.
See the
.B FILE SELECTION
section for more information.

.TP
.B --extra-clean
When cleaning up, be more aggressive about saving space.  For example, this
may delete signature files for old backup chains.
See the
.B cleanup
argument for more information.

.TP
.BI "--file-prefix, --file-prefix-manifest, --file-prefix-archive, --file-prefix-signature
Adds a prefix to all files, manifest files, archive files, and/or signature files.

The same set of prefixes must be passed in on backup and restore.

If both global and type-specific prefixes are set, global prefix will go before
type-specific prefixes.

See also
.B "A NOTE ON FILENAME PREFIXES"

.TP
.BI "--file-to-restore " path
This option may be given in restore mode, causing only
.I path
to be restored instead of the entire contents of the backup archive.
.I path
should be given relative to the root of the directory backed up.

.TP
.BI "--full-if-older-than " time
Perform a full backup if an incremental backup is requested, but the
latest full backup in the collection is older than the given
.IR time .
See the
.B TIME FORMATS
section for more information.

.TP
.B --force
Proceed even if data loss might result.  Duplicity will let the user
know when this option is required.

.TP
.B --ftp-passive
Use passive (PASV) data connections.  The default is to use passive,
but to fallback to regular if the passive connection fails or times
out.

.TP
.B --ftp-regular
Use regular (PORT) data connections.

.TP
.B --gio
Use the GIO backend and interpret any URLs as GIO would.

.TP
.BI "--hidden-encrypt-key " key-id
Same as
.BR --encrypt-key ,
but it hides user's key id from encrypted file. It uses the gpg's
.B --hidden-recipient
command to obfuscate the owner of the backup. On restore, gpg will
automatically try all available secret keys in order to decrypt the
backup. See gpg(1) for more details.


.TP
.B --ignore-errors
Try to ignore certain errors if they happen. This option is only
intended to allow the restoration of a backup in the face of certain
problems that would otherwise cause the backup to fail. It is not ever
recommended to use this option unless you have a situation where you
are trying to restore from backup and it is failing because of an
issue which you want duplicity to ignore. Even then, depending on the
issue, this option may not have an effect.

Please note that while ignored errors will be logged, there will be no
summary at the end of the operation to tell you what was ignored, if
anything. If this is used for emergency restoration of data, it is
recommended that you run the backup in such a way that you can revisit
the backup log (look for lines containing the string IGNORED_ERROR).

If you ever have to use this option for reasons that are not
understood or understood but not your own responsibility, please
contact duplicity maintainers. The need to use this option under
production circumstances would normally be considered a bug.

.TP
.BI "--imap-mailbox " option
Allows you to specify a different mailbox.  The default is
"INBOX".
Other languages may require a different mailbox than the default.

.TP
.BI "--gpg-options " options
Allows you to pass options to gpg encryption.  The
.I options
list should be of the form "opt1=parm1 opt2=parm2" where the string is
quoted and the only spaces allowed are between options.

.TP
.BI "--include " shell_pattern
Similar to
.B --exclude
but include matched files instead.  Unlike
.BR --exclude ,
this option will also match parent directories of matched files
(although not necessarily their contents).  See the
.B FILE SELECTION
section for more information.

.TP
.BI "--include-filelist " filename
Like
.BR --exclude-filelist ,
but include the listed files instead.  See the
.B FILE SELECTION
section for more information.

.TP
.B --include-filelist-stdin
Like
.BR --include-filelist ,
but read the list of included files from standard input.

.TP
.BI "--include-globbing-filelist " filename
Like
.B --include-filelist
but each line of the filelist will be interpreted according to the
same rules as
.B --include
and
.B --exclude.

.TP
.BI "--include-regexp " regexp
Include files matching the regular expression
.IR regexp .
Only files explicitly matched by
.I regexp
will be included by this option.  See the
.B FILE SELECTION
section for more information.

.TP
.BI "--log-fd " number
Write specially-formatted versions of output messages to the specified file
descriptor.  The format used is designed to be easily consumable by other
programs.

.TP
.BI "--log-file " filename
Write specially-formatted versions of output messages to the specified file.
The format used is designed to be easily consumable by other programs.

.TP
.BI "--max_blocksize " number
determines the number of the blocks examined for changes during the diff process.
For files < 1MB the blocksize is a constant of 512.
For files over 1MB the size is given by:

file_blocksize = int((file_len / (2000 * 512)) * 512)
.br
return min(file_blocksize, globals.max_blocksize)

where globals.max_blocksize defaults to 2048.
If you specify a larger max_blocksize, your difftar files will be larger, but your sigtar files will be smaller.
If you specify a smaller max_blocksize, the reverse occurs.
The --max-blocksize option should be in multiples of 512.

.TP
.BI "--name " symbolicname
Set the symbolic name of the backup being operated on. The intent is
to use a separate name for each logically distinct backup. For
example, someone may use "home_daily_s3" for the daily backup of a
home directory to Amazon S3. The structure of the name is up to the
user, it is only important that the names be distinct. The symbolic
name is currently only used to affect the expansion of
.B --archive-dir
, but may be used for additional features in the future. Users running
more than one distinct backup are encouraged to use this option.

If not specified, the default value is a hash of the backend URL.

.TP
.B --no-encryption
Do not use GnuPG to encrypt files on remote system.  Instead just
write gzipped volumes.

.TP
.B --no-print-statistics
By default duplicity will print statistics about the current session
after a successful backup.  This switch disables that behavior.

.TP
.B --null-separator
Use nulls (\\0) instead of newlines (\\n) as line separators, which
may help when dealing with filenames containing newlines.  This
affects the expected format of the files specified by the
--{include|exclude}-filelist[-stdin] switches as well as the format of
the directory statistics file.

.TP
.B --numeric-owner
On restore always use the numeric uid/gid from the archive and not the
archived user/group names, which is the default behaviour.
Recommended for restoring from live cds which might have the users with
identical names but different uids/gids.

.TP
.BI "--num-retries " number
Number of retries to make on errors before giving up.

.TP
.B --old-filenames
Use the old filename format (incompatible with Windows/Samba) rather than
the new filename format.

.TP
.BI "--par2-redundancy " percent
Adjust the level of redundancy in
.I percent
for Par2 recovery files (default 10%)

.TP
.B --progress
When selected, duplicity will output the current upload progress and estimated
upload time. To annotate changes, it will perform a first dry-run before a full
or incremental, and then runs the real operation estimating the real upload
progress.

.TP
.BI "--progress-rate " number
Sets the update rate at which duplicity will output the upload progress
messages (requires
.B --progress
option). Default is to prompt the status each 3 seconds.

.TP
.BI "--rename " "<original path> <new path>"
Treats the path
.I orig
in the backup as if it were the path
.I new.
Can be passed multiple times. An example:

duplicity restore --rename Documents/metal Music/metal sftp://uid@other.host/some_dir /home/me

.TP
.BI "--rsync-options " options
Allows you to pass options to the rsync backend.  The
.I options
list should be of the form "opt1=parm1 opt2=parm2" where the option string is
quoted and the only spaces allowed are between options. The option string
will be passed verbatim to rsync, after any internally generated option
designating the remote port to use. Here is a possibly useful example:

duplicity --rsync-options="--partial-dir=.rsync-partial" /home/me rsync://uid@other.host/some_dir

.TP
.BI "--s3-european-buckets"
When using the Amazon S3 backend, create buckets in Europe instead of
the default (requires
.B --s3-use-new-style
). Also see the
.B EUROPEAN S3 BUCKETS
section.

.TP
.BI "--s3-unencrypted-connection"
Don't use SSL for connections to S3.

This may be much faster, at some cost to confidentiality.

With this option, anyone who can observe traffic between your computer and S3
will be able to tell: that you are using Duplicity, the name of the bucket,
your AWS Access Key ID, the increment dates and the amount of data in each
increment.

This option affects only the connection, not the GPG encryption of the backup
increment files.  Unless that is disabled, an observer will not be able to see
the file names or contents.

.TP
.BI "--s3-use-new-style"
When operating on Amazon S3 buckets, use new-style subdomain bucket
addressing. This is now the preferred method to access Amazon S3, but
is not backwards compatible if your bucket name contains upper-case
characters or other characters that are not valid in a hostname.

.TP
.BI "--s3-use-rrs"
Store volumes using Reduced Redundancy Storage when uploading to Amazon S3.
This will lower the cost of storage but also lower the durability of stored
volumes to 99.99% instead the 99.999999999% durability offered by Standard
Storage on S3.

.TP
.BI "--s3-use-multiprocessing"
Allow multipart volumne uploads to S3 through multiprocessing. This option
requires Python 2.6 and can be used to make uploads to S3 more efficient.
If enabled, files duplicity uploads to S3 will be split into chunks and
uploaded in parallel. Useful if you want to saturate your bandwidth
or if large files are failing during upload.

.TP
.BI "--s3-multipart-chunk-size"
Chunk size (in MB) used for S3 multipart uploads. Make this smaller than
.B --volsize
to maximize the use of your bandwidth. For example, a chunk size of 10MB
with a volsize of 30MB will result in 3 chunks per volume upload.

.TP
.BI "--s3-multipart-max-procs"
Specify the maximum number of processes to spawn when performing a multipart
upload to S3. By default, this will choose the number of processors detected
on your system (e.g. 4 for a 4-core system). You can adjust this number as
required to ensure you don't overload your system while maximizing the use of
your bandwidth.

.TP
.BI "--s3_multipart_max_timeout"
You can control the maximum time (in seconds) a multipart upload can spend on
uploading a single chunk to S3. This may be useful if you find your system
hanging on multipart uploads or if you'd like to control the time variance
when uploading to S3 to ensure you kill connections to slow S3 endpoints.


.TP
.BI "--scp-command " command
.B (only ssh pexpect backend with --use-scp enabled)
The
.I command
will be used instead of "scp" to send or receive files.
To list and delete existing files, the sftp command is used.
.br
See also
.B "A NOTE ON SSH BACKENDS"
section
.BR "SSH pexpect backend" .

.TP
.BI "--sftp-command " command
.B (only ssh pexpect backend)
The
.I command
will be used instead of "sftp".
.br
See also
.B "A NOTE ON SSH BACKENDS"
section
.BR "SSH pexpect backend" .

.TP
.BI --short-filenames
If this option is specified, the names of the files duplicity writes
will be shorter (about 30 chars) but less understandable.  This may be
useful when backing up to MacOS or another OS or FS that doesn't
support long filenames.

.TP
.BI "--sign-key " key-id
This option can be used when backing up, restoring or verifying.
When backing up, all backup files will be signed with keyid
.IR key .
When restoring, duplicity will signal an error if any remote file is
not signed with the given key-id. The key-id can be givein in any of
the formats supported by GnuPG; see
.BR gpg (1),
section "HOW TO SPECIFY A USER ID" for details.
Should be specified only once because currently only
.B one
signing key is supported. Last entry overrides all other entries.
.br
See also
.BI "A NOTE ON SYMMETRIC ENCRYPTION AND SIGNING"

.TP
.B --ssh-askpass
Tells the ssh backend to prompt the user for the remote system password,
if it was not defined in target url and no FTP_PASSWORD env var is set.
This password is also used for passphrase-protected ssh keys.

.TP
.BI "--ssh-backend " backend
Allows the explicit selection of a ssh backend. Defaults to
.BR paramiko .
Alternatively you might choose
.BR pexpect .
.br
See also
.BR "A NOTE ON SSH BACKENDS" .

.TP
.BI "--ssh-options " options
Allows you to pass options to the ssh backend.  The
.I options
list should be of the form "-oOpt1=parm1 -oOpt2=parm2" where the option string is
quoted and the only spaces allowed are between options. The option string
will be passed verbatim to both scp and sftp, whose command line syntax
differs slightly hence the options should therefore be given in the long option format described in
.BR ssh_config(5) ,
like in this example:

duplicity --ssh-options="-oProtocol=2 -oIdentityFile=/my/backup/id" /home/me scp://uid@other.host/some_dir

.B NOTE:
.I ssh paramiko backend
currently supports only the
.B -oIdentityFile
setting.
.RE

.TP
.BI "--ssl-cacert-file " file
.B (only webdav backend)
Provide a cacert file for ssl certificate verification.
.br
See also
.BR "A NOTE ON SSL CERTIFICATE VERIFICATION" .

.TP
.B --ssl-no-check-certificate
.B (only webdav backend)
Disable ssl certificate verification.
.br
See also
.BR "A NOTE ON SSL CERTIFICATE VERIFICATION" .

.TP
.BI "--tempdir " directory
Use this existing directory for duplicity temporary files instead of
the system default, which is usually the /tmp directory. This option
supersedes any environment variable.
.br
See also
.BR "ENVIRONMENT VARIABLES" .

.TP
.BI -t time ", --time " time ", --restore-time " time
Specify the time from which to restore or list files.

.TP
.BI "--time-separator " char
Use
.IR char
as the time separator in filenames instead of colon (":").

.TP
.BI "--timeout " seconds
Use
.IR seconds
as the socket timeout value if duplicity begins to timeout during
network operations.  The default is 30 seconds.

.TP
.BI --use-agent
If this option is specified, then
.I --use-agent
is passed to the GnuPG encryption process and it will try to connect to
.B gpg-agent
before it asks for a passphrase for
.I --encrypt-key
or
.I --sign-key
if needed.
.br
.B Note:
GnuPG 2 and newer ignore this option and will always use a running
.B gpg-agent
if no passphrase was delivered.

.TP
.BI --use-scp
If this option is specified, then the ssh backend will use the
scp protocol rather than sftp for backend operations.
.br
See also
.BR "A NOTE ON SSH BACKENDS" .

.TP
.BI "--verbosity " level ", -v" level
Specify output verbosity level (log level).
Named levels and corresponding values are
0 Error, 2 Warning, 4 Notice (default), 8 Info, 9 Debug (noisiest).
.br
.I level
may also be
.br
.B a character:
e, w, n, i, d
.br
.B a word:
error, warning, notice, info, debug

The options -v4, -vn and -vnotice are functionally equivalent, as are the mixed/\
upper-case versions -vN, -vNotice and -vNOTICE.

.TP
.BI --version
Print duplicity's version and quit.

.TP
.BI "--volsize " number
Change the volume size to
.IR number
Mb. Default is 25Mb.

.SH ENVIRONMENT VARIABLES

.TP
.B TMPDIR, TEMP, TMP
In decreasing order of importance, specifies the directory to use for
temporary files (inherited from Python's tempfile module).
Eventually the option
.B --tempdir
supercedes any of these.
.TP
.B FTP_PASSWORD
Supported by most backends which are password capable. More secure than
setting it in the backend url (which might be readable in the operating
systems process listing to other users on the same machine).
.TP
.B PASSPHRASE
This passphrase is passed to GnuPG. If this is not set, the user will be
prompted for the passphrase.
.TP
.B SIGN_PASSPHRASE
The passphrase to be used for
.BR --sign-key .
If ommitted
.B and
sign key is also one of the keys to encrypt against
.B PASSPHRASE
will be reused instead.
Otherwise, if passphrase is needed but not set the user will be prompted for it.

.SH URL FORMAT
Duplicity uses the URL format (as standard as possible) to define data locations.
The generic format for a URL is:
.PP
.RS
scheme://[user[:password]@]host[:port]/[/]path
.PP
.RE
It is not recommended to expose the password on the command line since
it could be revealed to anyone with permissions to do process listings,
it is permitted however.
Consider setting the environment variable
.B FTP_PASSWORD
instead, which is used by most, if not all backends, regardless of it's name.
.PP
In protocols that support it, the path may be preceded by a single
slash, '/path', to represent a relative path to the target home directory,
or preceded by a double slash, '//path', to represent an absolute
filesystem path.
.PP
.B Note:
.RS
Scheme (protocol) access may be provided by more than one backend.
In case the default backend is buggy or simply not working in a specific case it might be worth trying an alternative implementation.
Alternative backends can be selected by prefixing the scheme with the name of the alternative backend e.g.
.B ncftp+ftp://
and are mentioned below the scheme's syntax summary.
.RE

.PP
Formats of each of the URL schemes follow:

.PP
.BR "Cloud Files" " (Rackspace)"
.PP
.RS
cf+http://container_name
.PP
See also
.B "A NOTE ON CLOUD FILES ACCESS"
.RE
.PP
.B "Copy cloud storage"
.PP
.RS
copy://user[:password]@copy.com/some_dir
.RE
.PP
.B Dropbox
.PP
.RS
dpbx:///some_dir
.PP
Make sure to read
.BR "A NOTE ON DROPBOX ACCESS" " first!"
.RE
.PP
.B "Local file path"
.PP
.RS
file://[relative|/absolute]/local/path
.RE
.PP
.BR "FISH" " (Files transferred over Shell protocol) over ssh"
.PP
.RS
fish://user[:password]@other.host[:port]/[relative|/absolute]_path
.RE
.PP
.B "FTP"
.PP
.RS
ftp[s]://user[:password]@other.host[:port]/some_dir
.PP
.B NOTE:
use lftp+, ncftp+ prefixes to enforce a specific backend, e.g. ncftp+ftp://...
.RE
.PP
.B "Google Docs"
.PP
.RS
gdocs://user[:password]@other.host/some_dir
.RE
.PP
.B "Google Cloud Storage"
.PP
.RS
gs://bucket[/prefix]
.RE
.PP
.B "HSI"
.PP
.RS
hsi://user[:password]@other.host/some_dir
.RE
.PP
.B "IMAP email storage"
.PP
<<<<<<< HEAD
.BI "hubiC"
.br
cf+hubic://container_name
.br
See also
.B "A NOTE ON HUBIC"
.PP
=======
.RS
>>>>>>> 19059991
imap[s]://user[:password]@host.com[/from_address_prefix]
.PP
See also
.B "A NOTE ON IMAP"
.RE
.PP
.B "Mega cloud storage"
.PP
.RS
mega://user[:password]@mega.co.nz/some_dir
.RE
.PP
.B "Par2 Wrapper Backend"
.PP
.RS
par2+scheme://[user[:password]@]host[:port]/[/]path
.PP
See also
.B "A NOTE ON PAR2 WRAPPER BACKEND"
.RE
.PP
.B "Rsync via daemon"
.PP
.RS
rsync://user[:password]@host.com[:port]::[/]module/some_dir
.PP
.RE
.B "Rsync over ssh (only key auth)"
.PP
.RS
rsync://user@host.com[:port]/[relative|/absolute]_path
.RE
.PP
.BR "S3 storage" " (Amazon)"
.PP
.RS
s3://host/bucket_name[/prefix]
.br
s3+http://bucket_name[/prefix]
.PP
See also
.B "A NOTE ON EUROPEAN S3 BUCKETS"
.RE
.PP
.B "SCP/SFTP access"
.PP
.RS
scp://.. or
.br
sftp://user[:password]@other.host[:port]/[relative|/absolute]_path
.PP
.BR "defaults" " are paramiko+scp:// and paramiko+sftp://"
.br
.BR "alternatively" " try pexpect+scp://, pexpect+sftp://, lftp+sftp://"
.br
See also
.BR --ssh-askpass ,
.B  --ssh-options
and
.BR "A NOTE ON SSH BACKENDS" .
.RE
.PP
.BR "Swift" " (Openstack)"
.PP
.RS
swift://container_name
.PP
See also
.B "A NOTE ON SWIFT (OPENSTACK OBJECT STORAGE) ACCESS"
.RE
.PP
.B "Tahoe-LAFS"
.PP
.RS
tahoe://alias/directory
.RE
.PP
.B "WebDAV"
.PP
.RS
webdav[s]://user[:password]@other.host[:port]/some_dir
.PP
.B alternatively
try lftp+webdav[s]://
.RE

.SH TIME FORMATS
duplicity uses time strings in two places.  Firstly, many of the files
duplicity creates will have the time in their filenames in the w3
datetime format as described in a w3 note at
http://www.w3.org/TR/NOTE-datetime.  Basically they look like
"2001-07-15T04:09:38-07:00", which means what it looks like.  The
"-07:00" section means the time zone is 7 hours behind UTC.
.PP
Secondly, the
.BR -t ", " --time ", and " --restore-time
options take a time string, which can be given in any of several
formats:
.IP 1.
the string "now" (refers to the current time)
.IP 2.
a sequences of digits, like "123456890" (indicating the time in
seconds after the epoch)
.IP 3.
A string like "2002-01-25T07:00:00+02:00" in datetime format
.IP 4.
An interval, which is a number followed by one of the characters s, m,
h, D, W, M, or Y (indicating seconds, minutes, hours, days, weeks,
months, or years respectively), or a series of such pairs.  In this
case the string refers to the time that preceded the current time by
the length of the interval.  For instance, "1h78m" indicates the time
that was one hour and 78 minutes ago.  The calendar here is
unsophisticated: a month is always 30 days, a year is always 365 days,
and a day is always 86400 seconds.
.IP 5.
A date format of the form YYYY/MM/DD, YYYY-MM-DD, MM/DD/YYYY, or
MM-DD-YYYY, which indicates midnight on the day in question, relative
to the current time zone settings.  For instance, "2002/3/5",
"03-05-2002", and "2002-3-05" all mean March 5th, 2002.

.SH FILE SELECTION
duplicity accepts the same file selection options
.B rdiff-backup
does, including --exclude, --exclude-filelist-stdin, etc.

When duplicity is run, it searches through the given source
directory and backs up all the files specified by the file selection
system.  The file selection system comprises a number of file
selection conditions, which are set using one of the following command
line options:
.RS
--exclude
.br
--exclude-device-files
.br
--exclude-filelist
.br
--exclude-filelist-stdin
.br
--exclude-globbing-filelist
.br
--exclude-regexp
.br
--include
.br
--include-filelist
.br
--include-filelist-stdin
.br
--include-globbing-filelist
.br
--include-regexp
.RE
Each file selection condition either matches or doesn't match a given
file.  A given file is excluded by the file selection system exactly
when the first matching file selection condition specifies that the
file be excluded; otherwise the file is included.

For instance,
.PP
.RS
duplicity --include /usr --exclude /usr /usr scp://user@host/backup
.PP
.RE
is exactly the same as
.PP
.RS
duplicity /usr scp://user@host/backup
.PP
.RE
because the include and exclude directives match exactly the same
files, and the
.B --include
comes first, giving it precedence.  Similarly,
.PP
.RS
duplicity --include /usr/local/bin --exclude /usr/local /usr
scp://user@host/backup
.PP
.RE
would backup the /usr/local/bin directory (and its contents), but not
/usr/local/doc.

The
.BR include ,
.BR exclude ,
.BR include-globbing-filelist ,
and
.B exclude-globbing-filelist
options accept some
.IR "extended shell globbing patterns" .
These patterns can contain
.BR * ,
.BR ** ,
.BR ? ,
and
.B [...]
(character ranges). As in a normal shell,
.B *
can be expanded to any string of characters not containing "/",
.B ?
expands to any character except "/", and
.B [...]
expands to a single character of those characters specified (ranges
are acceptable).  The new special pattern,
.BR ** ,
expands to any string of characters whether or not it contains "/".
Furthermore, if the pattern starts with "ignorecase:" (case
insensitive), then this prefix will be removed and any character in
the string can be replaced with an upper- or lowercase version of
itself.

Remember that you may need to quote these characters when typing them
into a shell, so the shell does not interpret the globbing patterns
before duplicity sees them.

The
.B --exclude
pattern option matches a file if:
.PP
.B 1.
.I pattern
can be expanded into the file's filename, or
.br
.B 2.
the file is inside a directory matched by the option.
.PP
Conversely, the
.B "--include "
pattern matches a file if:
.PP
.B 1.
.I pattern
can be expanded into the file's filename, or
.br
.B 2.
the file is inside a directory matched by the option, or
.br
.B 3.
the file is a directory which contains a file matched by the option.
.PP
For example,

.RS
.B --exclude
/usr/local
.RE

matches e.g. /usr/local, /usr/local/lib, and /usr/local/lib/netscape.  It
is the same as --exclude /usr/local --exclude '/usr/local/**'.
.PP
On the other hand

.RS
.B --include
/usr/local
.RE

specifies that /usr, /usr/local, /usr/local/lib, and
/usr/local/lib/netscape (but not /usr/doc) all be backed up. Thus you
don't have to worry about including parent directories to make sure
that included subdirectories have somewhere to go.
.PP
Finally,

.RS
.B --include
ignorecase:'/usr/[a-z0-9]foo/*/**.py'
.RE

would match a file like /usR/5fOO/hello/there/world.py.  If it did
match anything, it would also match /usr.  If there is no existing
file that the given pattern can be expanded into, the option will not
match /usr alone.

The
.BR --include-filelist ,
.BR --exclude-filelist ,
.BR --include-filelist-stdin ,
and
.B --exclude-filelist-stdin
options also introduce file selection conditions.  They direct
duplicity to read in a file, each line of which is a file
specification, and to include or exclude the matching files.  Lines
are separated by newlines or nulls, depending on whether the
--null-separator switch was given.  Each line in a filelist is
interpreted similarly to the way
.I extended shell patterns
are, with a few exceptions:
.PP
.B 1.
Globbing patterns like
.BR * ,
.BR ** ,
.BR ? ,
and
.B [...]
are not expanded.
.br
.B 2.
Include patterns do not match files in a directory that is included.
So /usr/local in an include file will not match /usr/local/doc.
.br
.B 3.
Lines starting with "+ " are interpreted as include directives, even
if found in a filelist referenced by
.BR --exclude-filelist .
Similarly, lines starting with "- " exclude files even if they are
found within an include filelist.
.PP
For example, if file "list.txt" contains the lines:

.RS
/usr/local
.br
- /usr/local/doc
.br
/usr/local/bin
.br
+ /var
.br
- /var
.RE

then
.B "--include-filelist list.txt"
would include /usr, /usr/local, and
/usr/local/bin.  It would exclude /usr/local/doc,
/usr/local/doc/python, etc.  It neither excludes nor includes
/usr/local/man, leaving the fate of this directory to the next
specification condition.  Finally, it is undefined what happens with
/var.  A single file list should not contain conflicting file
specifications.

The
.B --include-globbing-filelist
and
.B --exclude-globbing-filelist
options also specify filelists, but each line in the filelist will be
interpreted as a globbing pattern the way
.B --include
and
.B --exclude
options are interpreted (although "+ " and "- " prefixing is still
allowed).  For instance, if the file "globbing-list.txt" contains the
lines:

.RS
dir/foo
.br
+ dir/bar
.br
- **
.RE

Then
.B "--include-globbing-filelist globbing-list.txt"
would be exactly the same as specifying
.B "--include dir/foo --include dir/bar --exclude **"
on the command line.

Finally, the
.B --include-regexp
and
.B --exclude-regexp
options allow files to be included and excluded if their filenames match a
python regular expression.  Regular expression syntax is too
complicated to explain here, but is covered in Python's library
reference.  Unlike the
.B --include
and
.B --exclude
options, the regular expression options don't match files containing
or contained in matched files.  So for instance
.PP
.RS
--include '[0-9]{7}(?!foo)'
.PP
.RE
matches any files whose full pathnames contain 7 consecutive digits
which aren't followed by 'foo'.  However, it wouldn't match /home even
if /home/ben/1234567 existed.

.SH A NOTE ON CLOUD FILES ACCESS
Pyrax is Rackspace's next-generation Cloud management API, including
Cloud Files access.  The cfpyrax backend requires the pyrax library to
be installed on the system.
See
.B REQUIREMENTS
above.

Cloudfiles is Rackspace's now deprecated implementation of OpenStack
Object Storage protocol.  Users wishing to use Duplicity with Rackspace
Cloud Files should migrate to the new Pyrax plugin to ensure support.

The backend requires python-cloudfiles to be installed on the system.
See
.B REQUIREMENTS
above.

It uses three environment variables for authentification:
.BR CLOUDFILES_USERNAME " (required),"
.BR CLOUDFILES_APIKEY " (required),"
.BR CLOUDFILES_AUTHURL " (optional)"

If
.B CLOUDFILES_AUTHURL
is unspecified it will default to the value
provided by python-cloudfiles, which points to rackspace, hence this value
.I must
be set in order to use other cloud files providers.

.SH A NOTE ON DROPBOX ACCESS
.IP 1.
"some_dir" must already exist in the Dropbox Application folder for
this application, like "Apps/Duplicity/some_dir".
.IP 2.
The first run of the backend must be ineractive!
It will print the URL that you need to open in the browser to obtain
OAuth token for the application. The token will be saved in the file
$HOME/.dropbox.token_store.txt and used in the future runs.
.IP 3.
When using Dropbox for storage, be aware that all files, including the
ones in the Apps folder, will be synced to all connected computers.
You may prefer to use a separate Dropbox account specially for the
backups, and not connect any computers to that account.

.SH A NOTE ON EUROPEAN S3 BUCKETS
Amazon S3 provides the ability to choose the location of a bucket upon
its creation. The purpose is to enable the user to choose a location
which is better located network topologically relative to the user,
because it may allow for faster data transfers.
.PP
duplicity will create a new bucket the first time a bucket access is
attempted. At this point, the bucket will be created in Europe if
.B --s3-european-buckets
was given. For reasons having to do with how the Amazon S3 service
works, this also requires the use of the
.B --s3-use-new-style
option. This option turns on subdomain based bucket addressing in
S3. The details are beyond the scope of this man page, but it is
important to know that your bucket must not contain upper case letters
or any other characters that are not valid parts of a
hostname. Consequently, for reasons of backwards compatibility, use of
subdomain based bucket addressing is not enabled by default.
.PP
Note that you will need to use
.B --s3-use-new-style
for all operations on European buckets; not just upon initial
creation.
.PP
You only need to use
.B --s3-european-buckets
upon initial creation, but you may may use it at all times for
consistency.
.PP
Further note that when creating a new European bucket, it can take a
while before the bucket is fully accessible. At the time of this
writing it is unclear to what extent this is an expected feature of
Amazon S3, but in practice you may experience timeouts, socket errors
or HTTP errors when trying to upload files to your newly created
bucket. Give it a few minutes and the bucket should function normally.

.SH A NOTE ON FILENAME PREFIXES

Filename prefixes can be used in conjunction with S3 lifecycle rules to transition
archive files to Glacier, while keeping metadata (signature and manifest files) on S3.

Duplicity does not require access to archive files except when restoring from backup.

.SH A NOTE ON GOOGLE CLOUD STORAGE
Support for Google Cloud Storage relies on its Interoperable Access,
which must be enabled for your account.  Once enabled, you can generate
Interoperable Storage Access Keys and pass them to duplicity via the
.B GS_ACCESS_KEY_ID
and
.B GS_SECRET_ACCESS_KEY
environment variables. Alternatively, you can run
.B "gsutil config -a"
to have the Google Cloud Storage utility populate the
.B ~/.boto
configuration file.
.PP
Enable Interoperable Access:
https://code.google.com/apis/console#:storage
.br
Create Access Keys:
https://code.google.com/apis/console#:storage:legacy

.SH A NOTE ON HUBIC
The hubic backend requires the pyrax library to be installed on the system. See REQUIREMENTS above. 
You will need to set your credentials for hubiC in a file called ~/.hubic_credentials, following this
pattern:
.PP
.RS
[hubic]
.br
email = your_email
.br
password = your_password
.br
client_id = api_client_id
.br
client_secret = api_secret_key
.br
redirect_uri = http://localhost/
.RE

.SH A NOTE ON IMAP
An IMAP account can be used as a target for the upload.  The userid may
be specified and the password will be requested.
.PP
The
.B from_address_prefix
may be specified (and probably should be). The text will be used as
the "From" address in the IMAP server.  Then on a restore (or list) command
the
.B from_address_prefix
will distinguish between different backups.

.SH A NOTE ON PAR2 WRAPPER BACKEND
Par2 Wrapper Backend can be used in combination with all other backends to
create recovery files. Just add
.BR par2+
before a regular scheme (e.g.
.IR par2+ftp://user@host/dir " or"
.I par2+s3+http://bucket_name
). This will create par2 recovery files for each archive and upload them all to
the wrapped backend.
.PP
Before restoring, archives will be verified. Corrupt archives will be repaired
on the fly if there are enough recovery blocks available.
.PP
Use
.BI "--par2-redundancy " percent
to adjust the size (and redundancy) of recovery files in
.I percent.

.SH A NOTE ON SSH BACKENDS
The
.I ssh backends
support
.I sftp
and
.I scp/ssh
transport protocols.
This is a known user-confusing issue as these are fundamentally different.
If you plan to access your backend via one of those please inform yourself
about the requirements for a server to support
.IR sftp " or"
.I scp/ssh
access.
To make it even more confusing the user can choose between two ssh backends via
.BR --ssh-backend " option."
.br
Both support
.BR --use-scp ,
.BR --ssh-askpass " and"
.BR --ssh-options "."
Only the
.B pexpect
backend allows to define
.BR --scp-command " and"
.BR --sftp-command .
.PP
.BR "SSH paramiko backend " "(selected by default)"
is a complete reimplementation of ssh protocols natively in python. Advantages
are speed and maintainability. Minor disadvantage is that extra packages are
needed as listed in
.B REQUIREMENTS
above. In
.I sftp
(default) mode all operations are done via the according sftp commands. In
.I scp
mode (
.I --use-scp
) though scp access is used for put/get operations but listing is done via ssh remote shell.
.PP
.B SSH pexpect backend
is the legacy ssh backend using the command line ssh binaries via pexpect.
Older versions used
.I scp
for get and put operations and
.I sftp
for list and
delete operations.  The current version uses
.I sftp
for all four supported
operations, unless the
.I --use-scp
option is used to revert to old behavior.
.PP
.B Why use sftp instead of scp?
The change to sftp was made in order to allow the remote system to chroot the backup,
thus providing better security and because it does not suffer from shell quoting issues like scp.
Scp also does not support any kind of file listing, so sftp or ssh access will always be needed
in addition for this backend mode to work properly. Sftp does not have these limitations but needs
an sftp service running on the backend server, which is sometimes not an option.

.SH A NOTE ON SSL CERTIFICATE VERIFICATION
Certificate verification as implemented right now [01.2013] only in the webdav backend needs a file
based database of certification authority certificates (cacert file). It has to be a
.B PEM
formatted text file as currently provided by the
.B CURL
project. See
.PP
.RS
http://curl.haxx.se/docs/caextract.html
.PP
.RE
After creating/retrieving a valid cacert file you should copy it to either
.PP
.RS
~/.duplicity/cacert.pem
.br
~/duplicity_cacert.pem
.br
/etc/duplicity/cacert.pem
.PP
.RE
Duplicity searches it there in the same order and will fail if it can't find it.
You can however specify the option
.BI --ssl-cacert-file " <file>"
to point duplicity to a copy in a different location.
.PP
Finally there is the
.B --ssl-no-check-certificate
option to disable certificate verification alltogether, in case some ssl library
is missing or verification is not wanted. Use it with care, as even with self signed
servers manually providing the private ca certificate is definitely the safer option.

.SH A NOTE ON SWIFT (OPENSTACK OBJECT STORAGE) ACCESS
Swift is the OpenStack Object Storage service.
.br
The backend requires python-switclient to be installed on the system.
python-keystoneclient is also needed to use OpenStack's Keystone Identity service.
See
.B REQUIREMENTS
above.

It uses four environment variables for authentification:
.BR SWIFT_USERNAME " (required),"
.BR SWIFT_PASSWORD " (required),"
.BR SWIFT_AUTHURL " (required),"
.BR SWIFT_TENANTNAME " (optional, the tenant can be included in the username)"

If the user was previously authenticated, the following environment
variables can be used instead:
.BR SWIFT_PREAUTHURL " (required),"
.BR SWIFT_PREAUTHTOKEN " (required)"

If
.B SWIFT_AUTHVERSION
is unspecified, it will default to version 1.

.SH A NOTE ON SYMMETRIC ENCRYPTION AND SIGNING
Signing and symmetrically encrypt at the same time with the gpg binary on the
command line, as used within duplicity, is a specifically challenging issue.
Tests showed that the following combinations proved working.
.PP
1. Setup gpg-agent properly. Use the option
.BI --use-agent
and enter both passphrases (symmetric and sign key) in the gpg-agent's dialog.
.PP
2. Use a
.BI PASSPHRASE
for symmetric encryption of your choice but the signing key has an
.B empty
passphrase.
.PP
3. The used
.BI PASSPHRASE
for symmetric encryption and the passphrase of the signing key are identical.

.SH KNOWN ISSUES / BUGS
Hard links currently unsupported (they will be treated as non-linked
regular files).

Bad signatures will be treated as empty instead of logging appropriate
error message.

.SH OPERATION AND DATA FORMATS
This section describes duplicity's basic operation and the format of
its data files.  It should not necessary to read this section to use
duplicity.

The files used by duplicity to store backup data are tarfiles in GNU
tar format.  They can be produced independently by
.BR rdiffdir (1).
For incremental backups, new files are saved normally in the tarfile.
But when a file changes, instead of storing a complete copy of the
file, only a diff is stored, as generated by
.BR rdiff (1).
If a file is deleted, a 0 length file is stored in the tar.  It is
possible to restore a duplicity archive "manually" by using
.B tar
and then
.BR cp ,
.BR rdiff ,
and
.B rm
as necessary.  These duplicity archives have the extension
.BR difftar .

Both full and incremental backup sets have the same format.  In
effect, a full backup set is an incremental one generated from an
empty signature (see below).  The files in full backup sets will start
with
.B duplicity-full
while the incremental sets start with
.BR duplicity-inc .
When restoring, duplicity applies patches in order, so deleting, for
instance, a full backup set may make related incremental backup sets
unusable.

In order to determine which files have been deleted, and to calculate
diffs for changed files, duplicity needs to process information about
previous sessions.  It stores this information in the form of tarfiles
where each entry's data contains the signature (as produced by
.BR rdiff )
of the file instead of the file's contents.  These signature sets have
the extension
.BR sigtar .

Signature files are not required to restore a backup set, but without
an up-to-date signature, duplicity cannot append an incremental backup
to an existing archive.

To save bandwidth, duplicity generates full signature sets and
incremental signature sets.  A full signature set is generated for
each full backup, and an incremental one for each incremental backup.
These start with
.B duplicity-full-signatures
and
.B duplicity-new-signatures
respectively. These signatures will be stored both locally and remotely.
The remote signatures will be encrypted if encryption is enabled.
The local signatures will not be encrypted and stored in the archive dir (see
.B "--archive-dir"
).

.SH AUTHOR
.TP
.BR "Original Author" " - Ben Escoto <bescoto@stanford.edu>"
.TP
.BR "Current Maintainer" " - Kenneth Loafman <kenneth@loafman.com>"
.br
.TP
.B "Continuous Contributors"
Edgar Soldin, Mike Terry
.PP
Most backends were contributed individually.
Information about their authorship may be found in the according file's header.
.br
Also we'd like to thank everybody posting issue to the mailing list or on
launchpad, sending in patches or contributing otherwise. Duplicity wouldn't
be as stable and useful if it weren't for you.

.SH SEE ALSO
.BR rdiffdir (1),
.BR python (1),
.BR rdiff (1),
.BR rdiff-backup (1).<|MERGE_RESOLUTION|>--- conflicted
+++ resolved
@@ -1143,19 +1143,18 @@
 hsi://user[:password]@other.host/some_dir
 .RE
 .PP
-.B "IMAP email storage"
-.PP
-<<<<<<< HEAD
-.BI "hubiC"
-.br
+.B "hubiC"
+.PP
+.RS
 cf+hubic://container_name
-.br
+.PP
 See also
 .B "A NOTE ON HUBIC"
-.PP
-=======
-.RS
->>>>>>> 19059991
+.RE
+.PP
+.B "IMAP email storage"
+.PP
+.RS
 imap[s]://user[:password]@host.com[/from_address_prefix]
 .PP
 See also
