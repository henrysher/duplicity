--- conflicted
+++ resolved
@@ -7,11 +7,7 @@
 msgstr ""
 "Project-Id-Version: duplicity\n"
 "Report-Msgid-Bugs-To: FULL NAME <EMAIL@ADDRESS>\n"
-<<<<<<< HEAD
-"POT-Creation-Date: 2009-10-23 16:33-0400\n"
-=======
 "POT-Creation-Date: 2011-10-10 16:25-0500\n"
->>>>>>> 0429f57d
 "PO-Revision-Date: 2009-10-29 21:02+0000\n"
 "Last-Translator: FULL NAME <EMAIL@ADDRESS>\n"
 "Language-Team: Hebrew <he@li.org>\n"
@@ -19,12 +15,6 @@
 "Content-Type: text/plain; charset=UTF-8\n"
 "Content-Transfer-Encoding: 8bit\n"
 "Plural-Forms: nplurals=2; plural=n != 1;\n"
-<<<<<<< HEAD
-"X-Launchpad-Export-Date: 2009-10-30 08:32+0000\n"
-"X-Generator: Launchpad (build Unknown)\n"
-
-#: ../duplicity-bin:192
-=======
 "X-Launchpad-Export-Date: 2011-10-11 05:36+0000\n"
 "X-Generator: Launchpad (build 14123)\n"
 
@@ -66,50 +56,30 @@
 msgstr ""
 
 #: ../duplicity-bin:223
->>>>>>> 0429f57d
-#, python-format
-msgid ""
-"Unable to locate last file %s and block %d in backup set.\n"
-"Attempting restart on the next file %s."
-msgstr ""
-
-<<<<<<< HEAD
-#: ../duplicity-bin:198
-=======
+#, python-format
+msgid ""
+"File %s complete in backup set.\n"
+"Continuing restart on file %s."
+msgstr ""
+
 #: ../duplicity-bin:229
->>>>>>> 0429f57d
-#, python-format
-msgid ""
-"Unable to locate last file %s and block %d in backup set.\n"
-"There are no more files to be backed up."
-msgstr ""
-
-<<<<<<< HEAD
-#: ../duplicity-bin:461
-=======
+#, python-format
+msgid ""
+"File %s missing in backup set.\n"
+"Continuing restart on file %s."
+msgstr ""
+
 #: ../duplicity-bin:281
 #, python-format
 msgid "File %s was corrupted during upload."
 msgstr ""
 
 #: ../duplicity-bin:495
->>>>>>> 0429f57d
 msgid ""
 "Fatal Error: Unable to start incremental backup.  Old signatures not found "
 "and incremental specified"
 msgstr ""
 
-<<<<<<< HEAD
-#: ../duplicity-bin:465
-msgid "No signatures found, switching to full backup."
-msgstr "לא נמצאו חתימות, עובר לגיבוי מלא."
-
-#: ../duplicity-bin:479
-msgid "Backup Statistics"
-msgstr "סטטיסטיקת הגיבוי"
-
-#: ../duplicity-bin:559
-=======
 #: ../duplicity-bin:499
 msgid "No signatures found, switching to full backup."
 msgstr "לא נמצאו חתימות, עובר לגיבוי מלא."
@@ -119,138 +89,74 @@
 msgstr "סטטיסטיקת הגיבוי"
 
 #: ../duplicity-bin:593
->>>>>>> 0429f57d
 #, python-format
 msgid "%s not found in archive, no files restored."
 msgstr "%s לא נמצא בארכיון, השחזור לא יתבצע."
 
-<<<<<<< HEAD
-#: ../duplicity-bin:563
-msgid "No files found in archive - nothing restored."
-msgstr "לא נמצאו קבצים בארכיון - לא ניתן לשחזר."
-
-#: ../duplicity-bin:596
-=======
 #: ../duplicity-bin:597
 msgid "No files found in archive - nothing restored."
 msgstr "לא נמצאו קבצים בארכיון - לא ניתן לשחזר."
 
 #: ../duplicity-bin:630
->>>>>>> 0429f57d
 #, python-format
 msgid "Processed volume %d of %d"
 msgstr ""
 
-<<<<<<< HEAD
-#: ../duplicity-bin:636
-=======
 #: ../duplicity-bin:655
->>>>>>> 0429f57d
 #, python-format
 msgid "Invalid data - %s hash mismatch for file:"
 msgstr ""
 
-<<<<<<< HEAD
-#: ../duplicity-bin:637
-=======
 #: ../duplicity-bin:657
->>>>>>> 0429f57d
 #, python-format
 msgid "Calculated hash: %s"
 msgstr "הגיבוב שחושב: %s"
 
-<<<<<<< HEAD
-#: ../duplicity-bin:638
-=======
 #: ../duplicity-bin:658
->>>>>>> 0429f57d
 #, python-format
 msgid "Manifest hash: %s"
 msgstr ""
 
-<<<<<<< HEAD
-#: ../duplicity-bin:655
-=======
 #: ../duplicity-bin:696
->>>>>>> 0429f57d
 #, python-format
 msgid "Volume was signed by key %s, not %s"
 msgstr ""
 
-<<<<<<< HEAD
-#: ../duplicity-bin:685
-=======
 #: ../duplicity-bin:726
->>>>>>> 0429f57d
 #, python-format
 msgid "Verify complete: %s, %s."
 msgstr ""
 
-<<<<<<< HEAD
-#: ../duplicity-bin:686
-=======
 #: ../duplicity-bin:727
->>>>>>> 0429f57d
 #, python-format
 msgid "%d file compared"
 msgid_plural "%d files compared"
 msgstr[0] ""
 msgstr[1] ""
 
-<<<<<<< HEAD
-#: ../duplicity-bin:688
-=======
 #: ../duplicity-bin:729
->>>>>>> 0429f57d
 #, python-format
 msgid "%d difference found"
 msgid_plural "%d differences found"
 msgstr[0] ""
 msgstr[1] ""
 
-<<<<<<< HEAD
-#: ../duplicity-bin:707
-msgid "No extraneous files found, nothing deleted in cleanup."
-msgstr ""
-
-#: ../duplicity-bin:712
-=======
 #: ../duplicity-bin:748
 msgid "No extraneous files found, nothing deleted in cleanup."
 msgstr ""
 
 #: ../duplicity-bin:753
->>>>>>> 0429f57d
 msgid "Deleting this file from backend:"
 msgid_plural "Deleting these files from backend:"
 msgstr[0] ""
 msgstr[1] ""
 
-<<<<<<< HEAD
-#: ../duplicity-bin:721
-=======
 #: ../duplicity-bin:765
->>>>>>> 0429f57d
 msgid "Found the following file to delete:"
 msgid_plural "Found the following files to delete:"
 msgstr[0] ""
 msgstr[1] ""
 
-<<<<<<< HEAD
-#: ../duplicity-bin:725
-msgid "Run duplicity again with the --force option to actually delete."
-msgstr ""
-
-#: ../duplicity-bin:764
-msgid "There are backup set(s) at time(s):"
-msgstr ""
-
-#: ../duplicity-bin:766
-msgid "Which can't be deleted because newer sets depend on them."
-msgstr ""
-
-#: ../duplicity-bin:770
-=======
 #: ../duplicity-bin:769
 msgid "Run duplicity again with the --force option to actually delete."
 msgstr ""
@@ -264,103 +170,51 @@
 msgstr ""
 
 #: ../duplicity-bin:814
->>>>>>> 0429f57d
 msgid ""
 "Current active backup chain is older than specified time.  However, it will "
 "not be deleted.  To remove all your backups, manually purge the repository."
 msgstr ""
 
-<<<<<<< HEAD
-#: ../duplicity-bin:776
-msgid "No old backup sets found, nothing deleted."
-msgstr ""
-
-#: ../duplicity-bin:779
-=======
 #: ../duplicity-bin:820
 msgid "No old backup sets found, nothing deleted."
 msgstr ""
 
 #: ../duplicity-bin:823
->>>>>>> 0429f57d
 msgid "Deleting backup set at time:"
 msgid_plural "Deleting backup sets at times:"
 msgstr[0] ""
 msgstr[1] ""
 
-<<<<<<< HEAD
-#: ../duplicity-bin:791
-=======
 #: ../duplicity-bin:840
->>>>>>> 0429f57d
 msgid "Found old backup set at the following time:"
 msgid_plural "Found old backup sets at the following times:"
 msgstr[0] ""
 msgstr[1] ""
 
-<<<<<<< HEAD
-#: ../duplicity-bin:795
-msgid "Rerun command with --force option to actually delete."
-msgstr ""
-
-#: ../duplicity-bin:882
-=======
 #: ../duplicity-bin:844
 msgid "Rerun command with --force option to actually delete."
 msgstr ""
 
 #: ../duplicity-bin:922
->>>>>>> 0429f57d
 #, python-format
 msgid "Deleting local %s (not authoritative at backend)."
 msgstr ""
 
-<<<<<<< HEAD
-#: ../duplicity-bin:907 ../duplicity/dup_temp.py:254
-=======
 #: ../duplicity-bin:926
 #, python-format
 msgid "Unable to delete %s: %s"
 msgstr ""
 
 #: ../duplicity-bin:954 ../duplicity/dup_temp.py:260
->>>>>>> 0429f57d
 #, python-format
 msgid "Failed to read %s: %s"
 msgstr ""
 
-<<<<<<< HEAD
-#: ../duplicity-bin:918
-=======
 #: ../duplicity-bin:965
->>>>>>> 0429f57d
 #, python-format
 msgid "Copying %s to local cache."
 msgstr ""
 
-<<<<<<< HEAD
-#: ../duplicity-bin:959
-msgid "Local and Remote metadata are synchronized, no sync needed."
-msgstr ""
-
-#: ../duplicity-bin:964
-msgid "Synchronizing remote metadata to local cache..."
-msgstr ""
-
-#: ../duplicity-bin:973
-msgid "Sync would copy the following from remote to local:"
-msgstr ""
-
-#: ../duplicity-bin:976
-msgid "Sync would remove the following spurious local files:"
-msgstr ""
-
-#: ../duplicity-bin:1019
-msgid "Unable to get free space on temp."
-msgstr ""
-
-#: ../duplicity-bin:1027
-=======
 #: ../duplicity-bin:1013
 msgid "Local and Remote metadata are synchronized, no sync needed."
 msgstr ""
@@ -382,65 +236,40 @@
 msgstr ""
 
 #: ../duplicity-bin:1085
->>>>>>> 0429f57d
 #, python-format
 msgid "Temp space has %d available, backup needs approx %d."
 msgstr ""
 
-<<<<<<< HEAD
-#: ../duplicity-bin:1030
-=======
 #: ../duplicity-bin:1088
->>>>>>> 0429f57d
 #, python-format
 msgid "Temp has %d available, backup will use approx %d."
 msgstr ""
 
-<<<<<<< HEAD
-#: ../duplicity-bin:1038
-msgid "Unable to get max open files."
-msgstr ""
-
-#: ../duplicity-bin:1042
-=======
 #: ../duplicity-bin:1096
 msgid "Unable to get max open files."
 msgstr ""
 
 #: ../duplicity-bin:1100
->>>>>>> 0429f57d
 #, python-format
 msgid ""
 "Max open files of %s is too low, should be >= 1024.\n"
 "Use 'ulimit -n 1024' or higher to correct.\n"
 msgstr ""
 
-<<<<<<< HEAD
-#: ../duplicity-bin:1088
-=======
 #: ../duplicity-bin:1149
->>>>>>> 0429f57d
 msgid ""
 "RESTART: The first volume failed to upload before termination.\n"
 "         Restart is impossible...starting backup from beginning."
 msgstr ""
 
-<<<<<<< HEAD
-#: ../duplicity-bin:1094
-=======
 #: ../duplicity-bin:1155
->>>>>>> 0429f57d
 #, python-format
 msgid ""
 "RESTART: Volumes %d to %d failed to upload before termination.\n"
 "         Restarting backup at volume %d."
 msgstr ""
 
-<<<<<<< HEAD
-#: ../duplicity-bin:1102
-=======
 #: ../duplicity-bin:1162
->>>>>>> 0429f57d
 #, python-format
 msgid ""
 "RESTART: Impossible backup state: manifest has %d vols, remote has %d vols.\n"
@@ -449,39 +278,16 @@
 "         backup then restart the backup from the beginning."
 msgstr ""
 
-<<<<<<< HEAD
-#: ../duplicity-bin:1180
-=======
 #: ../duplicity-bin:1233
->>>>>>> 0429f57d
 #, python-format
 msgid "Last %s backup left a partial set, restarting."
 msgstr ""
 
-<<<<<<< HEAD
-#: ../duplicity-bin:1184
-=======
 #: ../duplicity-bin:1237
->>>>>>> 0429f57d
 #, python-format
 msgid "Cleaning up previous partial %s backup set, restarting."
 msgstr ""
 
-<<<<<<< HEAD
-#: ../duplicity-bin:1195
-msgid "Last full backup date:"
-msgstr ""
-
-#: ../duplicity-bin:1197
-msgid "Last full backup date: none"
-msgstr ""
-
-#: ../duplicity-bin:1199
-msgid "Last full backup is too old, forcing full backup"
-msgstr ""
-
-#: ../duplicity-bin:1275
-=======
 #: ../duplicity-bin:1248
 msgid "Last full backup date:"
 msgstr ""
@@ -499,141 +305,92 @@
 msgstr ""
 
 #: ../duplicity-bin:1366
->>>>>>> 0429f57d
 #, python-format
 msgid "GPG error detail: %s"
 msgstr ""
 
-<<<<<<< HEAD
-#: ../duplicity-bin:1284
-=======
 #: ../duplicity-bin:1375
->>>>>>> 0429f57d
 #, python-format
 msgid "User error detail: %s"
 msgstr ""
 
-<<<<<<< HEAD
-#: ../duplicity-bin:1293
-=======
 #: ../duplicity-bin:1384
->>>>>>> 0429f57d
 #, python-format
 msgid "Backend error detail: %s"
 msgstr ""
 
-#: ../duplicity/asyncscheduler.py:69
+#: ../duplicity/asyncscheduler.py:66
 #, python-format
 msgid "instantiating at concurrency %d"
 msgstr ""
 
-#: ../duplicity/asyncscheduler.py:96
+#: ../duplicity/asyncscheduler.py:93
 msgid "inserting barrier"
 msgstr ""
 
-#: ../duplicity/asyncscheduler.py:145
+#: ../duplicity/asyncscheduler.py:142
 msgid "running task synchronously (asynchronicity disabled)"
 msgstr ""
 
-#: ../duplicity/asyncscheduler.py:151
+#: ../duplicity/asyncscheduler.py:148
 msgid "scheduling task for asynchronous execution"
 msgstr ""
 
-#: ../duplicity/asyncscheduler.py:181
+#: ../duplicity/asyncscheduler.py:177
 msgid "task completed successfully"
 msgstr ""
 
-#: ../duplicity/asyncscheduler.py:192
+#: ../duplicity/asyncscheduler.py:188
 msgid ""
 "a previously scheduled task has failed; propagating the result immediately"
 msgstr ""
 
-#: ../duplicity/asyncscheduler.py:215 ../duplicity/asyncscheduler.py:236
+#: ../duplicity/asyncscheduler.py:211 ../duplicity/asyncscheduler.py:232
 #, python-format
 msgid "active workers = %d"
 msgstr ""
 
-#: ../duplicity/asyncscheduler.py:256
+#: ../duplicity/asyncscheduler.py:252
 #, python-format
 msgid "task execution done (success: %s)"
 msgstr ""
 
-<<<<<<< HEAD
-#: ../duplicity/backend.py:370
-=======
 #: ../duplicity/backend.py:485 ../duplicity/backend.py:509
->>>>>>> 0429f57d
-#, python-format
-msgid "Running '%s'"
-msgstr ""
-
-<<<<<<< HEAD
-#: ../duplicity/backend.py:384
-=======
+#, python-format
+msgid "Reading results of '%s'"
+msgstr ""
+
 #: ../duplicity/backend.py:524
->>>>>>> 0429f57d
-#, python-format
-msgid "Running '%s' (attempt #%d)"
-msgid_plural "Running '%s' (attempt #%d)"
-msgstr[0] ""
-msgstr[1] ""
-
-<<<<<<< HEAD
-#: ../duplicity/backend.py:389 ../duplicity/backend.py:430
-=======
+#, python-format
+msgid "Running '%s' failed with code %d (attempt #%d)"
+msgid_plural "Running '%s' failed with code %d (attempt #%d)"
+msgstr[0] ""
+msgstr[1] ""
+
 #: ../duplicity/backend.py:528
->>>>>>> 0429f57d
-#, python-format
-msgid "Running '%s' failed (attempt #%d)"
-msgid_plural "Running '%s' failed (attempt #%d)"
-msgstr[0] ""
-msgstr[1] ""
-
-<<<<<<< HEAD
-#: ../duplicity/backend.py:392 ../duplicity/backend.py:433
-=======
+#, python-format
+msgid ""
+"Error is:\n"
+"%s"
+msgstr ""
+
 #: ../duplicity/backend.py:530
->>>>>>> 0429f57d
 #, python-format
 msgid "Giving up trying to execute '%s' after %d attempt"
 msgid_plural "Giving up trying to execute '%s' after %d attempts"
 msgstr[0] ""
 msgstr[1] ""
 
-<<<<<<< HEAD
-#: ../duplicity/backend.py:403 ../duplicity/backend.py:420
-#, python-format
-msgid "Reading results of '%s'"
-msgstr ""
-
-#: ../duplicity/collections.py:198
-msgid "Fatal Error: No manifests found for most recent backup"
-msgstr ""
-
-#: ../duplicity/collections.py:207
-=======
 #: ../duplicity/collections.py:188
 msgid "Fatal Error: No manifests found for most recent backup"
 msgstr ""
 
 #: ../duplicity/collections.py:197
->>>>>>> 0429f57d
 msgid ""
 "Fatal Error: Remote manifest does not match local one.  Either the remote "
 "backup set or the local archive directory has been corrupted."
 msgstr ""
 
-<<<<<<< HEAD
-#: ../duplicity/collections.py:215
-msgid "Fatal Error: Neither remote nor local manifest is readable."
-msgstr ""
-
-#: ../duplicity/collections.py:321
-msgid "Preferring Backupset over previous one!"
-msgstr ""
-
-#: ../duplicity/collections.py:324
-=======
 #: ../duplicity/collections.py:205
 msgid "Fatal Error: Neither remote nor local manifest is readable."
 msgstr ""
@@ -643,31 +400,15 @@
 msgstr ""
 
 #: ../duplicity/collections.py:319
->>>>>>> 0429f57d
 #, python-format
 msgid "Ignoring incremental Backupset (start_time: %s; needed: %s)"
 msgstr ""
 
-<<<<<<< HEAD
-#: ../duplicity/collections.py:329
-=======
 #: ../duplicity/collections.py:324
->>>>>>> 0429f57d
 #, python-format
 msgid "Added incremental Backupset (start_time: %s / end_time: %s)"
 msgstr ""
 
-<<<<<<< HEAD
-#: ../duplicity/collections.py:395
-msgid "Chain start time: "
-msgstr ""
-
-#: ../duplicity/collections.py:396
-msgid "Chain end time: "
-msgstr ""
-
-#: ../duplicity/collections.py:397
-=======
 #: ../duplicity/collections.py:394
 msgid "Chain start time: "
 msgstr ""
@@ -677,55 +418,15 @@
 msgstr ""
 
 #: ../duplicity/collections.py:396
->>>>>>> 0429f57d
 #, python-format
 msgid "Number of contained backup sets: %d"
 msgstr ""
 
-<<<<<<< HEAD
-#: ../duplicity/collections.py:399
-=======
 #: ../duplicity/collections.py:398
->>>>>>> 0429f57d
 #, python-format
 msgid "Total number of contained volumes: %d"
 msgstr ""
 
-<<<<<<< HEAD
-#: ../duplicity/collections.py:401
-msgid "Type of backup set:"
-msgstr ""
-
-#: ../duplicity/collections.py:401
-msgid "Time:"
-msgstr ""
-
-#: ../duplicity/collections.py:401
-msgid "Num volumes:"
-msgstr ""
-
-#: ../duplicity/collections.py:405
-msgid "Full"
-msgstr ""
-
-#: ../duplicity/collections.py:408
-msgid "Incremental"
-msgstr ""
-
-#: ../duplicity/collections.py:468
-msgid "local"
-msgstr ""
-
-#: ../duplicity/collections.py:470
-msgid "remote"
-msgstr ""
-
-#: ../duplicity/collections.py:624
-msgid "Collection Status"
-msgstr ""
-
-#: ../duplicity/collections.py:626
-=======
 #: ../duplicity/collections.py:400
 msgid "Type of backup set:"
 msgstr ""
@@ -759,51 +460,27 @@
 msgstr ""
 
 #: ../duplicity/collections.py:624
->>>>>>> 0429f57d
 #, python-format
 msgid "Connecting with backend: %s"
 msgstr ""
 
-<<<<<<< HEAD
-#: ../duplicity/collections.py:628
-=======
 #: ../duplicity/collections.py:626
->>>>>>> 0429f57d
 #, python-format
 msgid "Archive dir: %s"
 msgstr ""
 
-<<<<<<< HEAD
-#: ../duplicity/collections.py:631
-=======
 #: ../duplicity/collections.py:629
->>>>>>> 0429f57d
 #, python-format
 msgid "Found %d secondary backup chain."
 msgid_plural "Found %d secondary backup chains."
 msgstr[0] ""
 msgstr[1] ""
 
-<<<<<<< HEAD
-#: ../duplicity/collections.py:636
-=======
 #: ../duplicity/collections.py:634
->>>>>>> 0429f57d
 #, python-format
 msgid "Secondary chain %d of %d:"
 msgstr ""
 
-<<<<<<< HEAD
-#: ../duplicity/collections.py:642
-msgid "Found primary backup chain with matching signature chain:"
-msgstr ""
-
-#: ../duplicity/collections.py:646
-msgid "No backup chains with active signatures found"
-msgstr ""
-
-#: ../duplicity/collections.py:649
-=======
 #: ../duplicity/collections.py:640
 msgid "Found primary backup chain with matching signature chain:"
 msgstr ""
@@ -813,18 +490,13 @@
 msgstr ""
 
 #: ../duplicity/collections.py:647
->>>>>>> 0429f57d
 #, python-format
 msgid "Also found %d backup set not part of any chain,"
 msgid_plural "Also found %d backup sets not part of any chain,"
 msgstr[0] ""
 msgstr[1] ""
 
-<<<<<<< HEAD
-#: ../duplicity/collections.py:653
-=======
 #: ../duplicity/collections.py:651
->>>>>>> 0429f57d
 #, python-format
 msgid "and %d incomplete backup set."
 msgid_plural "and %d incomplete backup sets."
@@ -832,176 +504,104 @@
 msgstr[1] ""
 
 #. "cleanup" is a hard-coded command, so do not translate it
-<<<<<<< HEAD
-#: ../duplicity/collections.py:658
-=======
 #: ../duplicity/collections.py:656
->>>>>>> 0429f57d
 msgid ""
 "These may be deleted by running duplicity with the \"cleanup\" command."
 msgstr ""
 
-<<<<<<< HEAD
-#: ../duplicity/collections.py:661
-msgid "No orphaned or incomplete backup sets found."
-msgstr ""
-
-#: ../duplicity/collections.py:677
-=======
 #: ../duplicity/collections.py:659
 msgid "No orphaned or incomplete backup sets found."
 msgstr ""
 
 #: ../duplicity/collections.py:675
->>>>>>> 0429f57d
 #, python-format
 msgid "%d file exists on backend"
 msgid_plural "%d files exist on backend"
 msgstr[0] ""
 msgstr[1] ""
 
-<<<<<<< HEAD
-#: ../duplicity/collections.py:684
-=======
 #: ../duplicity/collections.py:682
->>>>>>> 0429f57d
 #, python-format
 msgid "%d file exists in cache"
 msgid_plural "%d files exist in cache"
 msgstr[0] ""
 msgstr[1] ""
 
-<<<<<<< HEAD
-#: ../duplicity/collections.py:736
-=======
 #: ../duplicity/collections.py:734
->>>>>>> 0429f57d
 msgid ""
 "Warning, discarding last backup set, because of missing signature file."
 msgstr ""
 
-<<<<<<< HEAD
-#: ../duplicity/collections.py:759
-=======
 #: ../duplicity/collections.py:757
->>>>>>> 0429f57d
 msgid "Warning, found the following local orphaned signature file:"
 msgid_plural "Warning, found the following local orphaned signature files:"
 msgstr[0] ""
 msgstr[1] ""
 
-<<<<<<< HEAD
-#: ../duplicity/collections.py:768
-=======
 #: ../duplicity/collections.py:766
->>>>>>> 0429f57d
 msgid "Warning, found the following remote orphaned signature file:"
 msgid_plural "Warning, found the following remote orphaned signature files:"
 msgstr[0] ""
 msgstr[1] ""
 
-<<<<<<< HEAD
-#: ../duplicity/collections.py:777
-msgid "Warning, found signatures but no corresponding backup files"
-msgstr ""
-
-#: ../duplicity/collections.py:781
-=======
 #: ../duplicity/collections.py:775
 msgid "Warning, found signatures but no corresponding backup files"
 msgstr ""
 
 #: ../duplicity/collections.py:779
->>>>>>> 0429f57d
 msgid ""
 "Warning, found incomplete backup sets, probably left from aborted session"
 msgstr ""
 
-<<<<<<< HEAD
-#: ../duplicity/collections.py:785
-=======
 #: ../duplicity/collections.py:783
->>>>>>> 0429f57d
 msgid "Warning, found the following orphaned backup file:"
 msgid_plural "Warning, found the following orphaned backup files:"
 msgstr[0] ""
 msgstr[1] ""
 
-<<<<<<< HEAD
-#: ../duplicity/collections.py:803
-=======
 #: ../duplicity/collections.py:801
->>>>>>> 0429f57d
 #, python-format
 msgid "Extracting backup chains from list of files: %s"
 msgstr ""
 
-<<<<<<< HEAD
-#: ../duplicity/collections.py:818
-=======
 #: ../duplicity/collections.py:811
->>>>>>> 0429f57d
 #, python-format
 msgid "File %s is part of known set"
 msgstr ""
 
-<<<<<<< HEAD
-#: ../duplicity/collections.py:821
-=======
 #: ../duplicity/collections.py:814
->>>>>>> 0429f57d
 #, python-format
 msgid "File %s is not part of a known set; creating new set"
 msgstr ""
 
-<<<<<<< HEAD
-#: ../duplicity/collections.py:826
-=======
 #: ../duplicity/collections.py:819
->>>>>>> 0429f57d
 #, python-format
 msgid "Ignoring file (rejected by backup set) '%s'"
 msgstr ""
 
-<<<<<<< HEAD
-#: ../duplicity/collections.py:839
-=======
 #: ../duplicity/collections.py:832
->>>>>>> 0429f57d
 #, python-format
 msgid "Found backup chain %s"
 msgstr ""
 
-<<<<<<< HEAD
-#: ../duplicity/collections.py:844
-=======
 #: ../duplicity/collections.py:837
->>>>>>> 0429f57d
 #, python-format
 msgid "Added set %s to pre-existing chain %s"
 msgstr ""
 
-<<<<<<< HEAD
-#: ../duplicity/collections.py:848
-=======
 #: ../duplicity/collections.py:841
->>>>>>> 0429f57d
 #, python-format
 msgid "Found orphaned set %s"
 msgstr ""
 
-<<<<<<< HEAD
-#: ../duplicity/collections.py:1004
-=======
 #: ../duplicity/collections.py:993
->>>>>>> 0429f57d
 #, python-format
 msgid ""
 "No signature chain for the requested time.  Using oldest available chain, "
 "starting at time %s."
 msgstr ""
 
-#: ../duplicity/commandline.py:129
+#: ../duplicity/commandline.py:67
 #, python-format
 msgid ""
 "Warning: Option %s is pending deprecation and will be removed in a future "
@@ -1009,32 +609,15 @@
 "Use of default filenames is strongly suggested."
 msgstr ""
 
-<<<<<<< HEAD
-#: ../duplicity/commandline.py:180
-=======
 #: ../duplicity/commandline.py:209
 msgid "Unable to load gio module"
 msgstr ""
 
 #: ../duplicity/commandline.py:231
->>>>>>> 0429f57d
 #, python-format
 msgid "Error opening file %s"
 msgstr ""
 
-<<<<<<< HEAD
-#: ../duplicity/commandline.py:294
-msgid "Unable to load gio module"
-msgstr ""
-
-#: ../duplicity/commandline.py:389
-msgid ""
-"running in 'ignore errors' mode due to --ignore-errors; please re-consider "
-"if this was not intended"
-msgstr ""
-
-#: ../duplicity/commandline.py:435
-=======
 #. Used in usage help to represent a Unix-style path name. Example:
 #. --archive-dir <path>
 #: ../duplicity/commandline.py:252 ../duplicity/commandline.py:260
@@ -1136,228 +719,102 @@
 msgstr ""
 
 #: ../duplicity/commandline.py:616
->>>>>>> 0429f57d
 #, python-format
 msgid "Using archive dir: %s"
 msgstr ""
 
-<<<<<<< HEAD
-#: ../duplicity/commandline.py:436
-=======
 #: ../duplicity/commandline.py:617
->>>>>>> 0429f57d
 #, python-format
 msgid "Using backup name: %s"
 msgstr ""
 
-<<<<<<< HEAD
-#: ../duplicity/commandline.py:443
-=======
 #: ../duplicity/commandline.py:624
->>>>>>> 0429f57d
 #, python-format
 msgid "Command line error: %s"
 msgstr ""
 
-<<<<<<< HEAD
-#: ../duplicity/commandline.py:444
-=======
 #: ../duplicity/commandline.py:625
->>>>>>> 0429f57d
 msgid "Enter 'duplicity --help' for help screen."
 msgstr ""
 
 #. Used in usage help to represent a Unix-style path name. Example:
 #. rsync://user[:password]@other_host[:port]//absolute_path
-<<<<<<< HEAD
-#: ../duplicity/commandline.py:457
-=======
 #: ../duplicity/commandline.py:638
->>>>>>> 0429f57d
 msgid "absolute_path"
 msgstr ""
 
 #. Used in usage help. Example:
 #. tahoe://alias/some_dir
-<<<<<<< HEAD
-#: ../duplicity/commandline.py:461
-=======
 #: ../duplicity/commandline.py:642
->>>>>>> 0429f57d
 msgid "alias"
-msgstr ""
-
-#. Used in usage help (noun)
-#: ../duplicity/commandline.py:464
-msgid "backup name"
 msgstr ""
 
 #. Used in help to represent a "bucket name" for Amazon Web
 #. Services' Simple Storage Service (S3). Example:
 #. s3://other.host/bucket_name[/prefix]
-<<<<<<< HEAD
-#: ../duplicity/commandline.py:469
-=======
 #: ../duplicity/commandline.py:647
->>>>>>> 0429f57d
 msgid "bucket_name"
-msgstr ""
-
-#. abbreviation for "character" (noun)
-#: ../duplicity/commandline.py:472
-msgid "char"
-msgstr ""
-
-#. noun
-#: ../duplicity/commandline.py:475
-msgid "command"
 msgstr ""
 
 #. Used in usage help to represent the name of a container in
 #. Amazon Web Services' Cloudfront. Example:
 #. cf+http://container_name
-<<<<<<< HEAD
-#: ../duplicity/commandline.py:480
-=======
 #: ../duplicity/commandline.py:658
->>>>>>> 0429f57d
 msgid "container_name"
 msgstr ""
 
 #. noun
-<<<<<<< HEAD
-#: ../duplicity/commandline.py:483
-=======
 #: ../duplicity/commandline.py:661
->>>>>>> 0429f57d
 msgid "count"
 msgstr ""
 
 #. Used in usage help to represent the name of a file directory
-<<<<<<< HEAD
-#: ../duplicity/commandline.py:486
-=======
 #: ../duplicity/commandline.py:664
->>>>>>> 0429f57d
 msgid "directory"
-msgstr ""
-
-#. Used in usage help to represent the name of a file. Example:
-#. --log-file <filename>
-#: ../duplicity/commandline.py:490
-msgid "filename"
-msgstr ""
-
-#. Used in usage help to represent an ID for a GnuPG key. Example:
-#. --encrypt-key <gpg_key_id>
-#: ../duplicity/commandline.py:494
-msgid "gpg-key-id"
 msgstr ""
 
 #. Used in usage help, e.g. to represent the name of a code
 #. module. Example:
 #. rsync://user[:password]@other.host[:port]::/module/some_dir
-<<<<<<< HEAD
-#: ../duplicity/commandline.py:499
-=======
 #: ../duplicity/commandline.py:677
->>>>>>> 0429f57d
 msgid "module"
-msgstr ""
-
-#. Used in usage help to represent a desired number of
-#. something. Example:
-#. --num-retries <number>
-#: ../duplicity/commandline.py:504
-msgid "number"
-msgstr ""
-
-#. Used in usage help. (Should be consistent with the "Options:"
-#. header.) Example:
-#. duplicity [full|incremental] [options] source_dir target_url
-#: ../duplicity/commandline.py:509
-msgid "options"
 msgstr ""
 
 #. Used in usage help to represent an internet hostname. Example:
 #. ftp://user[:password]@other.host[:port]/some_dir
-<<<<<<< HEAD
-#: ../duplicity/commandline.py:513
-=======
 #: ../duplicity/commandline.py:691
->>>>>>> 0429f57d
 msgid "other.host"
 msgstr ""
 
 #. Used in usage help. Example:
 #. ftp://user[:password]@other.host[:port]/some_dir
-<<<<<<< HEAD
-#: ../duplicity/commandline.py:517
-=======
 #: ../duplicity/commandline.py:695
->>>>>>> 0429f57d
 msgid "password"
-msgstr ""
-
-#. Used in usage help to represent a Unix-style path name. Example:
-#. --archive-dir <path>
-#: ../duplicity/commandline.py:521
-msgid "path"
 msgstr ""
 
 #. Used in usage help to represent a TCP port number. Example:
 #. ftp://user[:password]@other.host[:port]/some_dir
-<<<<<<< HEAD
-#: ../duplicity/commandline.py:525
-=======
 #: ../duplicity/commandline.py:703
->>>>>>> 0429f57d
 msgid "port"
 msgstr ""
 
 #. Used in usage help. This represents a string to be used as a
 #. prefix to names for backup files created by Duplicity. Example:
 #. s3://other.host/bucket_name[/prefix]
-<<<<<<< HEAD
-#: ../duplicity/commandline.py:530
-=======
 #: ../duplicity/commandline.py:708
->>>>>>> 0429f57d
 msgid "prefix"
 msgstr ""
 
 #. Used in usage help to represent a Unix-style path name. Example:
 #. rsync://user[:password]@other.host[:port]/relative_path
-<<<<<<< HEAD
-#: ../duplicity/commandline.py:534
-=======
 #: ../duplicity/commandline.py:712
->>>>>>> 0429f57d
 msgid "relative_path"
-msgstr ""
-
-#. Used in usage help. Example:
-#. --timeout <seconds>
-#: ../duplicity/commandline.py:538
-msgid "seconds"
-msgstr ""
-
-#. Used in usage help to represent a "glob" style pattern for
-#. matching one or more files, as described in the documentation.
-#. Example:
-#. --exclude <shell_pattern>
-#: ../duplicity/commandline.py:544
-msgid "shell_pattern"
 msgstr ""
 
 #. Used in usage help to represent the name of a single file
 #. directory or a Unix-style path to a directory. Example:
 #. file:///some_dir
-<<<<<<< HEAD
-#: ../duplicity/commandline.py:549
-=======
 #: ../duplicity/commandline.py:727
->>>>>>> 0429f57d
 msgid "some_dir"
 msgstr ""
 
@@ -1365,22 +822,14 @@
 #. directory or a Unix-style path to a directory where files will be
 #. coming FROM. Example:
 #. duplicity [full|incremental] [options] source_dir target_url
-<<<<<<< HEAD
-#: ../duplicity/commandline.py:555
-=======
 #: ../duplicity/commandline.py:733
->>>>>>> 0429f57d
 msgid "source_dir"
 msgstr ""
 
 #. Used in usage help to represent a URL files will be coming
 #. FROM. Example:
 #. duplicity [restore] [options] source_url target_dir
-<<<<<<< HEAD
-#: ../duplicity/commandline.py:560
-=======
 #: ../duplicity/commandline.py:738
->>>>>>> 0429f57d
 msgid "source_url"
 msgstr ""
 
@@ -1388,140 +837,64 @@
 #. directory or a Unix-style path to a directory. where files will be
 #. going TO. Example:
 #. duplicity [restore] [options] source_url target_dir
-<<<<<<< HEAD
-#: ../duplicity/commandline.py:566
-=======
 #: ../duplicity/commandline.py:744
->>>>>>> 0429f57d
 msgid "target_dir"
 msgstr ""
 
 #. Used in usage help to represent a URL files will be going TO.
 #. Example:
 #. duplicity [full|incremental] [options] source_dir target_url
-<<<<<<< HEAD
-#: ../duplicity/commandline.py:571
-=======
 #: ../duplicity/commandline.py:749
->>>>>>> 0429f57d
 msgid "target_url"
-msgstr ""
-
-#. Used in usage help to represent a time spec for a previous
-#. point in time, as described in the documentation. Example:
-#. duplicity remove-older-than time [options] target_url
-#: ../duplicity/commandline.py:576
-msgid "time"
 msgstr ""
 
 #. Used in usage help to represent a user name (i.e. login).
 #. Example:
 #. ftp://user[:password]@other.host[:port]/some_dir
-<<<<<<< HEAD
-#: ../duplicity/commandline.py:581
-=======
 #: ../duplicity/commandline.py:759
->>>>>>> 0429f57d
 msgid "user"
 msgstr ""
 
-#: ../duplicity/commandline.py:583
-#, python-format
-msgid "duplicity version %s running on %s."
-msgstr ""
-
 #. Header in usage help
-<<<<<<< HEAD
-#: ../duplicity/commandline.py:587
-msgid "Usage:"
+#: ../duplicity/commandline.py:776
+msgid "Backends and their URL formats:"
 msgstr ""
 
 #. Header in usage help
-#: ../duplicity/commandline.py:600
-=======
-#: ../duplicity/commandline.py:776
->>>>>>> 0429f57d
-msgid "Backends and their URL formats:"
-msgstr ""
-
-#. Header in usage help
-<<<<<<< HEAD
-#: ../duplicity/commandline.py:620
-msgid "Commands:"
-msgstr ""
-
-#. Header in usage help
-#: ../duplicity/commandline.py:634
-msgid "Options:"
-msgstr ""
-
-#. In this portion of the usage instructions, "[ewnid]" indicates which
-#. characters are permitted (e, w, n, i, or d); the brackets imply their own
-#. meaning in regex; i.e., only one of the characters is allowed in an instance.
-#: ../duplicity/commandline.py:689
-msgid ""
-"    Verbosity must be one of: digit [0-9], character [ewnid],\n"
-"    or word ['error', 'warning', 'notice', 'info', 'debug'].\n"
-"    The default is 4 (Notice).  It is strongly recommended\n"
-"    that verbosity level is set at 2 (Warning) or higher.\n"
-msgstr ""
-
-#: ../duplicity/commandline.py:715
-=======
 #: ../duplicity/commandline.py:798
 msgid "Commands:"
 msgstr ""
 
 #: ../duplicity/commandline.py:822
->>>>>>> 0429f57d
 #, python-format
 msgid ""
 "Specified archive directory '%s' does not exist, or is not a directory"
 msgstr ""
 
-<<<<<<< HEAD
-#: ../duplicity/commandline.py:724
-=======
 #: ../duplicity/commandline.py:831
->>>>>>> 0429f57d
 #, python-format
 msgid ""
 "Sign key should be an 8 character hex string, like 'AA0E73D2'.\n"
 "Received '%s' instead."
 msgstr ""
 
-<<<<<<< HEAD
-#: ../duplicity/commandline.py:782
-=======
 #: ../duplicity/commandline.py:889
->>>>>>> 0429f57d
 #, python-format
 msgid ""
 "Restore destination directory %s already exists.\n"
 "Will not overwrite."
 msgstr ""
 
-<<<<<<< HEAD
-#: ../duplicity/commandline.py:787
-=======
 #: ../duplicity/commandline.py:894
->>>>>>> 0429f57d
 #, python-format
 msgid "Verify directory %s does not exist"
 msgstr ""
 
-<<<<<<< HEAD
-#: ../duplicity/commandline.py:793
-=======
 #: ../duplicity/commandline.py:900
->>>>>>> 0429f57d
 #, python-format
 msgid "Backup source directory %s does not exist."
 msgstr ""
 
-<<<<<<< HEAD
-#: ../duplicity/commandline.py:868
-=======
 #: ../duplicity/commandline.py:929
 #, python-format
 msgid "Command line warning: %s"
@@ -1534,7 +907,6 @@
 msgstr ""
 
 #: ../duplicity/commandline.py:977
->>>>>>> 0429f57d
 #, python-format
 msgid ""
 "Bad URL '%s'.\n"
@@ -1542,64 +914,36 @@
 "\"file:///usr/local\".  See the man page for more information."
 msgstr ""
 
-<<<<<<< HEAD
-#: ../duplicity/commandline.py:893
-msgid "Main action: "
-msgstr ""
-
-#: ../duplicity/diffdir.py:104
-=======
 #: ../duplicity/commandline.py:1002
 msgid "Main action: "
 msgstr ""
 
 #: ../duplicity/diffdir.py:101 ../duplicity/diffdir.py:390
->>>>>>> 0429f57d
 #, python-format
 msgid "Error %s getting delta for %s"
 msgstr ""
 
-<<<<<<< HEAD
-#: ../duplicity/diffdir.py:118
-=======
 #: ../duplicity/diffdir.py:115
->>>>>>> 0429f57d
 #, python-format
 msgid "Getting delta of %s and %s"
 msgstr ""
 
-<<<<<<< HEAD
-#: ../duplicity/diffdir.py:163
-=======
 #: ../duplicity/diffdir.py:160
->>>>>>> 0429f57d
 #, python-format
 msgid "A %s"
 msgstr ""
 
-<<<<<<< HEAD
-#: ../duplicity/diffdir.py:170
-=======
 #: ../duplicity/diffdir.py:167
->>>>>>> 0429f57d
 #, python-format
 msgid "M %s"
 msgstr ""
 
-<<<<<<< HEAD
-#: ../duplicity/diffdir.py:192
-=======
 #: ../duplicity/diffdir.py:189
->>>>>>> 0429f57d
 #, python-format
 msgid "Comparing %s and %s"
 msgstr ""
 
-<<<<<<< HEAD
-#: ../duplicity/diffdir.py:198
-=======
 #: ../duplicity/diffdir.py:195
->>>>>>> 0429f57d
 #, python-format
 msgid "D %s"
 msgstr ""
@@ -1714,146 +1058,86 @@
 "Renaming %s to %s"
 msgstr ""
 
-#: ../duplicity/patchdir.py:71 ../duplicity/patchdir.py:76
+#: ../duplicity/patchdir.py:74 ../duplicity/patchdir.py:79
 #, python-format
 msgid "Patching %s"
 msgstr ""
 
-<<<<<<< HEAD
-#: ../duplicity/patchdir.py:564
-=======
 #: ../duplicity/patchdir.py:568
->>>>>>> 0429f57d
 #, python-format
 msgid "Writing %s of type %s"
 msgstr ""
 
-<<<<<<< HEAD
-#: ../duplicity/path.py:209 ../duplicity/path.py:268
-=======
 #: ../duplicity/path.py:221 ../duplicity/path.py:280
->>>>>>> 0429f57d
 #, python-format
 msgid "Warning: %s has negative mtime, treating as 0."
 msgstr ""
 
-<<<<<<< HEAD
-#: ../duplicity/path.py:333
-msgid "Difference found:"
-msgstr ""
-
-#: ../duplicity/path.py:339
-=======
 #: ../duplicity/path.py:345
 msgid "Difference found:"
 msgstr ""
 
 #: ../duplicity/path.py:351
->>>>>>> 0429f57d
 #, python-format
 msgid "New file %s"
 msgstr ""
 
-<<<<<<< HEAD
-#: ../duplicity/path.py:342
-=======
 #: ../duplicity/path.py:354
->>>>>>> 0429f57d
 #, python-format
 msgid "File %s is missing"
 msgstr ""
 
-<<<<<<< HEAD
-#: ../duplicity/path.py:345
-=======
 #: ../duplicity/path.py:357
->>>>>>> 0429f57d
 #, python-format
 msgid "File %%s has type %s, expected %s"
 msgstr ""
 
-<<<<<<< HEAD
-#: ../duplicity/path.py:351 ../duplicity/path.py:377
-=======
 #: ../duplicity/path.py:363 ../duplicity/path.py:389
->>>>>>> 0429f57d
 #, python-format
 msgid "File %%s has permissions %s, expected %s"
 msgstr ""
 
-<<<<<<< HEAD
-#: ../duplicity/path.py:356
-=======
 #: ../duplicity/path.py:368
->>>>>>> 0429f57d
 #, python-format
 msgid "File %%s has mtime %s, expected %s"
 msgstr ""
 
-<<<<<<< HEAD
-#: ../duplicity/path.py:364
-=======
 #: ../duplicity/path.py:376
->>>>>>> 0429f57d
 #, python-format
 msgid "Data for file %s is different"
 msgstr ""
 
-<<<<<<< HEAD
-#: ../duplicity/path.py:372
-=======
 #: ../duplicity/path.py:384
->>>>>>> 0429f57d
 #, python-format
 msgid "Symlink %%s points to %s, expected %s"
 msgstr ""
 
-<<<<<<< HEAD
-#: ../duplicity/path.py:381
-=======
 #: ../duplicity/path.py:393
->>>>>>> 0429f57d
 #, python-format
 msgid "Device file %%s has numbers %s, expected %s"
 msgstr ""
 
-<<<<<<< HEAD
-#: ../duplicity/path.py:527
-=======
 #: ../duplicity/path.py:553
->>>>>>> 0429f57d
 #, python-format
 msgid "Making directory %s"
 msgstr ""
 
-<<<<<<< HEAD
-#: ../duplicity/path.py:537
-=======
 #: ../duplicity/path.py:563
->>>>>>> 0429f57d
 #, python-format
 msgid "Deleting %s"
 msgstr ""
 
-<<<<<<< HEAD
-#: ../duplicity/path.py:546
-=======
 #: ../duplicity/path.py:572
->>>>>>> 0429f57d
 #, python-format
 msgid "Touching %s"
 msgstr ""
 
-<<<<<<< HEAD
-#: ../duplicity/path.py:553
-=======
 #: ../duplicity/path.py:579
->>>>>>> 0429f57d
 #, python-format
 msgid "Deleting tree %s"
 msgstr ""
 
-#: ../duplicity/robust.py:60
+#: ../duplicity/robust.py:59
 #, python-format
 msgid "Error listing directory %s"
 msgstr ""
@@ -1999,25 +1283,12 @@
 msgid "IGNORED_ERROR: Warning: ignoring error as requested: %s: %s"
 msgstr ""
 
-<<<<<<< HEAD
-#: ../duplicity/backends/giobackend.py:87
-=======
 #: ../duplicity/backends/giobackend.py:89
->>>>>>> 0429f57d
 #, python-format
 msgid "Connection failed, please check your password: %s"
 msgstr ""
 
-<<<<<<< HEAD
-#: ../duplicity/backends/giobackend.py:96
-=======
 #: ../duplicity/backends/giobackend.py:113
->>>>>>> 0429f57d
 #, python-format
 msgid "Writing %s"
-msgstr ""
-
-#: ../duplicity/backends/giobackend.py:106
-#, python-format
-msgid "Could not copy %s to %s"
 msgstr ""