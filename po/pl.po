--- conflicted
+++ resolved
@@ -7,27 +7,15 @@
 msgstr ""
 "Project-Id-Version: duplicity\n"
 "Report-Msgid-Bugs-To: FULL NAME <EMAIL@ADDRESS>\n"
-<<<<<<< HEAD
-"POT-Creation-Date: 2010-07-24 03:04+0000\n"
-"PO-Revision-Date: 2010-07-23 21:30+0000\n"
-"Last-Translator: FULL NAME <EMAIL@ADDRESS>\n"
-=======
 "POT-Creation-Date: 2011-10-10 16:25-0500\n"
 "PO-Revision-Date: 2010-11-20 19:31+0000\n"
 "Last-Translator: Kenneth Loafman <kenneth@loafman.com>\n"
->>>>>>> 0429f57d
 "Language-Team: Polish <pl@li.org>\n"
 "MIME-Version: 1.0\n"
 "Content-Type: text/plain; charset=UTF-8\n"
 "Content-Transfer-Encoding: 8bit\n"
 "Plural-Forms: nplurals=3; plural=n==1 ? 0 : n%10>=2 && n%10<=4 && (n%100<10 "
 "|| n%100>=20) ? 1 : 2;\n"
-<<<<<<< HEAD
-"X-Launchpad-Export-Date: 2010-07-24 03:59+0000\n"
-"X-Generator: Launchpad (build Unknown)\n"
-
-#: ../duplicity-bin:190
-=======
 "X-Launchpad-Export-Date: 2011-10-11 05:36+0000\n"
 "X-Generator: Launchpad (build 14123)\n"
 
@@ -69,191 +57,109 @@
 msgstr ""
 
 #: ../duplicity-bin:223
->>>>>>> 0429f57d
-#, python-format
-msgid ""
-"Unable to locate last file %s and block %d in backup set.\n"
-"Attempting restart on the next file %s."
-msgstr ""
-
-<<<<<<< HEAD
-#: ../duplicity-bin:196
-=======
+#, python-format
+msgid ""
+"File %s complete in backup set.\n"
+"Continuing restart on file %s."
+msgstr ""
+
 #: ../duplicity-bin:229
->>>>>>> 0429f57d
-#, python-format
-msgid ""
-"Unable to locate last file %s and block %d in backup set.\n"
-"There are no more files to be backed up."
-msgstr ""
-
-<<<<<<< HEAD
-#: ../duplicity-bin:442
-=======
+#, python-format
+msgid ""
+"File %s missing in backup set.\n"
+"Continuing restart on file %s."
+msgstr ""
+
 #: ../duplicity-bin:281
 #, python-format
 msgid "File %s was corrupted during upload."
 msgstr ""
 
 #: ../duplicity-bin:495
->>>>>>> 0429f57d
 msgid ""
 "Fatal Error: Unable to start incremental backup.  Old signatures not found "
 "and incremental specified"
 msgstr ""
-
-<<<<<<< HEAD
-#: ../duplicity-bin:446
-=======
+"Błąd krytyczny: Nie można uruchomić tworzenia kopii przyrostowej. Podano "
+"kopię przyrostową, a nie odnaleziono poprzednich sygnatur"
+
 #: ../duplicity-bin:499
->>>>>>> 0429f57d
 msgid "No signatures found, switching to full backup."
-msgstr ""
-
-<<<<<<< HEAD
-#: ../duplicity-bin:460
-msgid "Backup Statistics"
-msgstr "Statystyki kopii zapasowej"
-
-#: ../duplicity-bin:540
-=======
+msgstr "Nie odnaleziono sygnatur, zmiana na pełną kopię zapasową."
+
 #: ../duplicity-bin:513
 msgid "Backup Statistics"
 msgstr "Statystyki kopii zapasowej"
 
 #: ../duplicity-bin:593
->>>>>>> 0429f57d
 #, python-format
 msgid "%s not found in archive, no files restored."
 msgstr ""
 
-<<<<<<< HEAD
-#: ../duplicity-bin:544
-msgid "No files found in archive - nothing restored."
-msgstr ""
-
-#: ../duplicity-bin:577
-=======
 #: ../duplicity-bin:597
 msgid "No files found in archive - nothing restored."
 msgstr ""
 
 #: ../duplicity-bin:630
->>>>>>> 0429f57d
 #, python-format
 msgid "Processed volume %d of %d"
 msgstr ""
 
-<<<<<<< HEAD
-#: ../duplicity-bin:617
-=======
 #: ../duplicity-bin:655
->>>>>>> 0429f57d
 #, python-format
 msgid "Invalid data - %s hash mismatch for file:"
 msgstr ""
 
-<<<<<<< HEAD
-#: ../duplicity-bin:618
-=======
 #: ../duplicity-bin:657
->>>>>>> 0429f57d
 #, python-format
 msgid "Calculated hash: %s"
 msgstr ""
 
-<<<<<<< HEAD
-#: ../duplicity-bin:619
-=======
 #: ../duplicity-bin:658
->>>>>>> 0429f57d
 #, python-format
 msgid "Manifest hash: %s"
 msgstr ""
 
-<<<<<<< HEAD
-#: ../duplicity-bin:636
-=======
 #: ../duplicity-bin:696
->>>>>>> 0429f57d
 #, python-format
 msgid "Volume was signed by key %s, not %s"
 msgstr ""
 
-<<<<<<< HEAD
-#: ../duplicity-bin:666
-=======
 #: ../duplicity-bin:726
->>>>>>> 0429f57d
 #, python-format
 msgid "Verify complete: %s, %s."
 msgstr ""
 
-<<<<<<< HEAD
-#: ../duplicity-bin:667
-=======
 #: ../duplicity-bin:727
->>>>>>> 0429f57d
 #, python-format
 msgid "%d file compared"
 msgid_plural "%d files compared"
 msgstr[0] ""
 msgstr[1] ""
 
-<<<<<<< HEAD
-#: ../duplicity-bin:669
-=======
 #: ../duplicity-bin:729
->>>>>>> 0429f57d
 #, python-format
 msgid "%d difference found"
 msgid_plural "%d differences found"
 msgstr[0] ""
 msgstr[1] ""
 
-<<<<<<< HEAD
-#: ../duplicity-bin:688
-msgid "No extraneous files found, nothing deleted in cleanup."
-msgstr ""
-
-#: ../duplicity-bin:693
-=======
 #: ../duplicity-bin:748
 msgid "No extraneous files found, nothing deleted in cleanup."
 msgstr ""
 
 #: ../duplicity-bin:753
->>>>>>> 0429f57d
 msgid "Deleting this file from backend:"
 msgid_plural "Deleting these files from backend:"
 msgstr[0] ""
 msgstr[1] ""
 
-<<<<<<< HEAD
-#: ../duplicity-bin:702
-=======
 #: ../duplicity-bin:765
->>>>>>> 0429f57d
 msgid "Found the following file to delete:"
 msgid_plural "Found the following files to delete:"
 msgstr[0] ""
 msgstr[1] ""
 
-<<<<<<< HEAD
-#: ../duplicity-bin:706
-msgid "Run duplicity again with the --force option to actually delete."
-msgstr ""
-
-#: ../duplicity-bin:745
-msgid "There are backup set(s) at time(s):"
-msgstr ""
-
-#: ../duplicity-bin:747
-msgid "Which can't be deleted because newer sets depend on them."
-msgstr ""
-
-#: ../duplicity-bin:751
-=======
 #: ../duplicity-bin:769
 msgid "Run duplicity again with the --force option to actually delete."
 msgstr ""
@@ -267,103 +173,51 @@
 msgstr ""
 
 #: ../duplicity-bin:814
->>>>>>> 0429f57d
 msgid ""
 "Current active backup chain is older than specified time.  However, it will "
 "not be deleted.  To remove all your backups, manually purge the repository."
 msgstr ""
 
-<<<<<<< HEAD
-#: ../duplicity-bin:757
-msgid "No old backup sets found, nothing deleted."
-msgstr ""
-
-#: ../duplicity-bin:760
-=======
 #: ../duplicity-bin:820
 msgid "No old backup sets found, nothing deleted."
 msgstr ""
 
 #: ../duplicity-bin:823
->>>>>>> 0429f57d
 msgid "Deleting backup set at time:"
 msgid_plural "Deleting backup sets at times:"
 msgstr[0] ""
 msgstr[1] ""
 
-<<<<<<< HEAD
-#: ../duplicity-bin:772
-=======
 #: ../duplicity-bin:840
->>>>>>> 0429f57d
 msgid "Found old backup set at the following time:"
 msgid_plural "Found old backup sets at the following times:"
 msgstr[0] ""
 msgstr[1] ""
 
-<<<<<<< HEAD
-#: ../duplicity-bin:776
-msgid "Rerun command with --force option to actually delete."
-msgstr ""
-
-#: ../duplicity-bin:859
-=======
 #: ../duplicity-bin:844
 msgid "Rerun command with --force option to actually delete."
 msgstr ""
 
 #: ../duplicity-bin:922
->>>>>>> 0429f57d
 #, python-format
 msgid "Deleting local %s (not authoritative at backend)."
 msgstr ""
 
-<<<<<<< HEAD
-#: ../duplicity-bin:884 ../duplicity/dup_temp.py:239
-=======
 #: ../duplicity-bin:926
 #, python-format
 msgid "Unable to delete %s: %s"
 msgstr ""
 
 #: ../duplicity-bin:954 ../duplicity/dup_temp.py:260
->>>>>>> 0429f57d
 #, python-format
 msgid "Failed to read %s: %s"
 msgstr "Nie można odczytać %s: %s"
 
-<<<<<<< HEAD
-#: ../duplicity-bin:895
-=======
 #: ../duplicity-bin:965
->>>>>>> 0429f57d
 #, python-format
 msgid "Copying %s to local cache."
 msgstr ""
 
-<<<<<<< HEAD
-#: ../duplicity-bin:936
-msgid "Local and Remote metadata are synchronized, no sync needed."
-msgstr ""
-
-#: ../duplicity-bin:941
-msgid "Synchronizing remote metadata to local cache..."
-msgstr ""
-
-#: ../duplicity-bin:950
-msgid "Sync would copy the following from remote to local:"
-msgstr ""
-
-#: ../duplicity-bin:953
-msgid "Sync would remove the following spurious local files:"
-msgstr ""
-
-#: ../duplicity-bin:996
-msgid "Unable to get free space on temp."
-msgstr ""
-
-#: ../duplicity-bin:1004
-=======
 #: ../duplicity-bin:1013
 msgid "Local and Remote metadata are synchronized, no sync needed."
 msgstr ""
@@ -385,65 +239,40 @@
 msgstr ""
 
 #: ../duplicity-bin:1085
->>>>>>> 0429f57d
 #, python-format
 msgid "Temp space has %d available, backup needs approx %d."
 msgstr ""
 
-<<<<<<< HEAD
-#: ../duplicity-bin:1007
-=======
 #: ../duplicity-bin:1088
->>>>>>> 0429f57d
 #, python-format
 msgid "Temp has %d available, backup will use approx %d."
 msgstr ""
 
-<<<<<<< HEAD
-#: ../duplicity-bin:1015
-msgid "Unable to get max open files."
-msgstr ""
-
-#: ../duplicity-bin:1019
-=======
 #: ../duplicity-bin:1096
 msgid "Unable to get max open files."
 msgstr ""
 
 #: ../duplicity-bin:1100
->>>>>>> 0429f57d
 #, python-format
 msgid ""
 "Max open files of %s is too low, should be >= 1024.\n"
 "Use 'ulimit -n 1024' or higher to correct.\n"
 msgstr ""
 
-<<<<<<< HEAD
-#: ../duplicity-bin:1065
-=======
 #: ../duplicity-bin:1149
->>>>>>> 0429f57d
 msgid ""
 "RESTART: The first volume failed to upload before termination.\n"
 "         Restart is impossible...starting backup from beginning."
 msgstr ""
 
-<<<<<<< HEAD
-#: ../duplicity-bin:1071
-=======
 #: ../duplicity-bin:1155
->>>>>>> 0429f57d
 #, python-format
 msgid ""
 "RESTART: Volumes %d to %d failed to upload before termination.\n"
 "         Restarting backup at volume %d."
 msgstr ""
 
-<<<<<<< HEAD
-#: ../duplicity-bin:1079
-=======
 #: ../duplicity-bin:1162
->>>>>>> 0429f57d
 #, python-format
 msgid ""
 "RESTART: Impossible backup state: manifest has %d vols, remote has %d vols.\n"
@@ -452,39 +281,16 @@
 "         backup then restart the backup from the beginning."
 msgstr ""
 
-<<<<<<< HEAD
-#: ../duplicity-bin:1160
-=======
 #: ../duplicity-bin:1233
->>>>>>> 0429f57d
 #, python-format
 msgid "Last %s backup left a partial set, restarting."
 msgstr ""
 
-<<<<<<< HEAD
-#: ../duplicity-bin:1164
-=======
 #: ../duplicity-bin:1237
->>>>>>> 0429f57d
 #, python-format
 msgid "Cleaning up previous partial %s backup set, restarting."
 msgstr ""
 
-<<<<<<< HEAD
-#: ../duplicity-bin:1175
-msgid "Last full backup date:"
-msgstr ""
-
-#: ../duplicity-bin:1177
-msgid "Last full backup date: none"
-msgstr ""
-
-#: ../duplicity-bin:1179
-msgid "Last full backup is too old, forcing full backup"
-msgstr ""
-
-#: ../duplicity-bin:1253
-=======
 #: ../duplicity-bin:1248
 msgid "Last full backup date:"
 msgstr ""
@@ -502,25 +308,16 @@
 msgstr ""
 
 #: ../duplicity-bin:1366
->>>>>>> 0429f57d
 #, python-format
 msgid "GPG error detail: %s"
 msgstr ""
 
-<<<<<<< HEAD
-#: ../duplicity-bin:1262
-=======
 #: ../duplicity-bin:1375
->>>>>>> 0429f57d
 #, python-format
 msgid "User error detail: %s"
 msgstr ""
 
-<<<<<<< HEAD
-#: ../duplicity-bin:1271
-=======
 #: ../duplicity-bin:1384
->>>>>>> 0429f57d
 #, python-format
 msgid "Backend error detail: %s"
 msgstr ""
@@ -561,42 +358,26 @@
 msgid "task execution done (success: %s)"
 msgstr ""
 
-<<<<<<< HEAD
-#: ../duplicity/backend.py:415 ../duplicity/backend.py:434
-=======
 #: ../duplicity/backend.py:485 ../duplicity/backend.py:509
->>>>>>> 0429f57d
 #, python-format
 msgid "Reading results of '%s'"
 msgstr ""
 
-<<<<<<< HEAD
-#: ../duplicity/backend.py:442
-=======
 #: ../duplicity/backend.py:524
->>>>>>> 0429f57d
-#, python-format
-msgid "Running '%s' failed (attempt #%d)"
-msgid_plural "Running '%s' failed (attempt #%d)"
-msgstr[0] ""
-msgstr[1] ""
-
-<<<<<<< HEAD
-#: ../duplicity/backend.py:446
-=======
+#, python-format
+msgid "Running '%s' failed with code %d (attempt #%d)"
+msgid_plural "Running '%s' failed with code %d (attempt #%d)"
+msgstr[0] ""
+msgstr[1] ""
+
 #: ../duplicity/backend.py:528
->>>>>>> 0429f57d
 #, python-format
 msgid ""
 "Error is:\n"
 "%s"
 msgstr ""
 
-<<<<<<< HEAD
-#: ../duplicity/backend.py:447
-=======
 #: ../duplicity/backend.py:530
->>>>>>> 0429f57d
 #, python-format
 msgid "Giving up trying to execute '%s' after %d attempt"
 msgid_plural "Giving up trying to execute '%s' after %d attempts"
@@ -725,13 +506,8 @@
 msgstr[0] ""
 msgstr[1] ""
 
-<<<<<<< HEAD
-#. TRANSL: "cleanup" is a hard-coded command, so do not translate it
-#: ../duplicity/collections.py:640
-=======
 #. "cleanup" is a hard-coded command, so do not translate it
 #: ../duplicity/collections.py:656
->>>>>>> 0429f57d
 msgid ""
 "These may be deleted by running duplicity with the \"cleanup\" command."
 msgstr ""
@@ -828,7 +604,7 @@
 "starting at time %s."
 msgstr ""
 
-#: ../duplicity/commandline.py:66
+#: ../duplicity/commandline.py:67
 #, python-format
 msgid ""
 "Warning: Option %s is pending deprecation and will be removed in a future "
@@ -836,76 +612,41 @@
 "Use of default filenames is strongly suggested."
 msgstr ""
 
-<<<<<<< HEAD
-#: ../duplicity/commandline.py:181
-msgid "Unable to load gio module"
-msgstr ""
-
-#: ../duplicity/commandline.py:203
-=======
 #: ../duplicity/commandline.py:209
 msgid "Unable to load gio module"
 msgstr ""
 
 #: ../duplicity/commandline.py:231
->>>>>>> 0429f57d
 #, python-format
 msgid "Error opening file %s"
 msgstr ""
 
-#. TRANSL: Used in usage help to represent a Unix-style path name. Example:
+#. Used in usage help to represent a Unix-style path name. Example:
 #. --archive-dir <path>
-<<<<<<< HEAD
-#: ../duplicity/commandline.py:224 ../duplicity/commandline.py:232
-#: ../duplicity/commandline.py:292 ../duplicity/commandline.py:419
-#: ../duplicity/commandline.py:630
-=======
 #: ../duplicity/commandline.py:252 ../duplicity/commandline.py:260
 #: ../duplicity/commandline.py:277 ../duplicity/commandline.py:331
 #: ../duplicity/commandline.py:484 ../duplicity/commandline.py:699
->>>>>>> 0429f57d
 msgid "path"
 msgstr ""
 
-#. TRANSL: Used in usage help to represent an ID for a GnuPG key. Example:
+#. Used in usage help to represent an ID for a GnuPG key. Example:
 #. --encrypt-key <gpg_key_id>
-<<<<<<< HEAD
-#: ../duplicity/commandline.py:244 ../duplicity/commandline.py:408
-#: ../duplicity/commandline.py:603
-=======
 #: ../duplicity/commandline.py:272 ../duplicity/commandline.py:279
 #: ../duplicity/commandline.py:473 ../duplicity/commandline.py:672
->>>>>>> 0429f57d
 msgid "gpg-key-id"
 msgstr ""
 
-#. TRANSL: Used in usage help to represent a "glob" style pattern for
+#. Used in usage help to represent a "glob" style pattern for
 #. matching one or more files, as described in the documentation.
 #. Example:
 #. --exclude <shell_pattern>
-<<<<<<< HEAD
-#: ../duplicity/commandline.py:252 ../duplicity/commandline.py:331
-#: ../duplicity/commandline.py:653
-=======
 #: ../duplicity/commandline.py:287 ../duplicity/commandline.py:371
 #: ../duplicity/commandline.py:722
->>>>>>> 0429f57d
 msgid "shell_pattern"
 msgstr ""
 
-#. TRANSL: Used in usage help to represent the name of a file. Example:
+#. Used in usage help to represent the name of a file. Example:
 #. --log-file <filename>
-<<<<<<< HEAD
-#: ../duplicity/commandline.py:258 ../duplicity/commandline.py:265
-#: ../duplicity/commandline.py:270 ../duplicity/commandline.py:333
-#: ../duplicity/commandline.py:335 ../duplicity/commandline.py:346
-#: ../duplicity/commandline.py:599
-msgid "filename"
-msgstr ""
-
-#. TRANSL: Used in usage help to represent a regular expression (regexp).
-#: ../duplicity/commandline.py:277 ../duplicity/commandline.py:337
-=======
 #: ../duplicity/commandline.py:293 ../duplicity/commandline.py:300
 #: ../duplicity/commandline.py:305 ../duplicity/commandline.py:373
 #: ../duplicity/commandline.py:378 ../duplicity/commandline.py:389
@@ -915,60 +656,32 @@
 
 #. Used in usage help to represent a regular expression (regexp).
 #: ../duplicity/commandline.py:312 ../duplicity/commandline.py:380
->>>>>>> 0429f57d
 msgid "regular_expression"
 msgstr ""
 
-#. TRANSL: Used in usage help to represent a time spec for a previous
+#. Used in usage help to represent a time spec for a previous
 #. point in time, as described in the documentation. Example:
 #. duplicity remove-older-than time [options] target_url
-<<<<<<< HEAD
-#: ../duplicity/commandline.py:304 ../duplicity/commandline.py:382
-#: ../duplicity/commandline.py:685
-=======
 #: ../duplicity/commandline.py:343 ../duplicity/commandline.py:433
 #: ../duplicity/commandline.py:754
->>>>>>> 0429f57d
 msgid "time"
 msgstr ""
 
-#. TRANSL: Used in usage help. (Should be consistent with the "Options:"
+#. Used in usage help. (Should be consistent with the "Options:"
 #. header.) Example:
 #. duplicity [full|incremental] [options] source_dir target_url
-<<<<<<< HEAD
-#: ../duplicity/commandline.py:308 ../duplicity/commandline.py:416
-#: ../duplicity/commandline.py:618
-msgid "options"
-msgstr ""
-
-#: ../duplicity/commandline.py:316
-=======
 #: ../duplicity/commandline.py:347 ../duplicity/commandline.py:481
 #: ../duplicity/commandline.py:687
 msgid "options"
 msgstr ""
 
 #: ../duplicity/commandline.py:356
->>>>>>> 0429f57d
 #, python-format
 msgid ""
 "Running in 'ignore errors' mode due to %s; please re-consider if this was "
 "not intended"
 msgstr ""
 
-<<<<<<< HEAD
-#. TRANSL: Used in usage help to represent an imap mailbox
-#: ../duplicity/commandline.py:329
-msgid "imap_mailbox"
-msgstr ""
-
-#: ../duplicity/commandline.py:340
-msgid "file_descriptor"
-msgstr ""
-
-#. TRANSL: Used in usage help (noun)
-#: ../duplicity/commandline.py:351
-=======
 #. Used in usage help to represent an imap mailbox
 #: ../duplicity/commandline.py:369
 msgid "imap_mailbox"
@@ -980,23 +693,12 @@
 
 #. Used in usage help (noun)
 #: ../duplicity/commandline.py:394
->>>>>>> 0429f57d
 msgid "backup name"
 msgstr ""
 
-#. TRANSL: Used in usage help to represent a desired number of
+#. Used in usage help to represent a desired number of
 #. something. Example:
 #. --num-retries <number>
-<<<<<<< HEAD
-#: ../duplicity/commandline.py:367 ../duplicity/commandline.py:449
-#: ../duplicity/commandline.py:613
-msgid "number"
-msgstr ""
-
-#. TRANSL: noun
-#: ../duplicity/commandline.py:395 ../duplicity/commandline.py:399
-#: ../duplicity/commandline.py:584
-=======
 #: ../duplicity/commandline.py:410 ../duplicity/commandline.py:454
 #: ../duplicity/commandline.py:514 ../duplicity/commandline.py:682
 msgid "number"
@@ -1005,24 +707,11 @@
 #. noun
 #: ../duplicity/commandline.py:459 ../duplicity/commandline.py:463
 #: ../duplicity/commandline.py:653
->>>>>>> 0429f57d
 msgid "command"
 msgstr ""
 
-#. TRANSL: Used in usage help. Example:
+#. Used in usage help. Example:
 #. --timeout <seconds>
-<<<<<<< HEAD
-#: ../duplicity/commandline.py:424 ../duplicity/commandline.py:647
-msgid "seconds"
-msgstr ""
-
-#. TRANSL: abbreviation for "character" (noun)
-#: ../duplicity/commandline.py:430 ../duplicity/commandline.py:581
-msgid "char"
-msgstr ""
-
-#: ../duplicity/commandline.py:547
-=======
 #: ../duplicity/commandline.py:489 ../duplicity/commandline.py:716
 msgid "seconds"
 msgstr ""
@@ -1033,84 +722,46 @@
 msgstr ""
 
 #: ../duplicity/commandline.py:616
->>>>>>> 0429f57d
 #, python-format
 msgid "Using archive dir: %s"
 msgstr ""
 
-<<<<<<< HEAD
-#: ../duplicity/commandline.py:548
-=======
 #: ../duplicity/commandline.py:617
->>>>>>> 0429f57d
 #, python-format
 msgid "Using backup name: %s"
 msgstr ""
 
-<<<<<<< HEAD
-#: ../duplicity/commandline.py:555
-=======
 #: ../duplicity/commandline.py:624
->>>>>>> 0429f57d
 #, python-format
 msgid "Command line error: %s"
 msgstr ""
 
-<<<<<<< HEAD
-#: ../duplicity/commandline.py:556
-=======
 #: ../duplicity/commandline.py:625
->>>>>>> 0429f57d
 msgid "Enter 'duplicity --help' for help screen."
 msgstr ""
 
-#. TRANSL: Used in usage help to represent a Unix-style path name. Example:
+#. Used in usage help to represent a Unix-style path name. Example:
 #. rsync://user[:password]@other_host[:port]//absolute_path
-<<<<<<< HEAD
-#: ../duplicity/commandline.py:569
-=======
 #: ../duplicity/commandline.py:638
->>>>>>> 0429f57d
 msgid "absolute_path"
 msgstr ""
 
-#. TRANSL: Used in usage help. Example:
+#. Used in usage help. Example:
 #. tahoe://alias/some_dir
-<<<<<<< HEAD
-#: ../duplicity/commandline.py:573
-=======
 #: ../duplicity/commandline.py:642
->>>>>>> 0429f57d
 msgid "alias"
 msgstr ""
 
-#. TRANSL: Used in help to represent a "bucket name" for Amazon Web
+#. Used in help to represent a "bucket name" for Amazon Web
 #. Services' Simple Storage Service (S3). Example:
 #. s3://other.host/bucket_name[/prefix]
-<<<<<<< HEAD
-#: ../duplicity/commandline.py:578
-=======
 #: ../duplicity/commandline.py:647
->>>>>>> 0429f57d
 msgid "bucket_name"
 msgstr ""
 
-#. TRANSL: Used in usage help to represent the name of a container in
+#. Used in usage help to represent the name of a container in
 #. Amazon Web Services' Cloudfront. Example:
 #. cf+http://container_name
-<<<<<<< HEAD
-#: ../duplicity/commandline.py:589
-msgid "container_name"
-msgstr ""
-
-#. TRANSL: noun
-#: ../duplicity/commandline.py:592
-msgid "count"
-msgstr ""
-
-#. TRANSL: Used in usage help to represent the name of a file directory
-#: ../duplicity/commandline.py:595
-=======
 #: ../duplicity/commandline.py:658
 msgid "container_name"
 msgstr ""
@@ -1122,149 +773,87 @@
 
 #. Used in usage help to represent the name of a file directory
 #: ../duplicity/commandline.py:664
->>>>>>> 0429f57d
 msgid "directory"
 msgstr ""
 
-#. TRANSL: Used in usage help, e.g. to represent the name of a code
+#. Used in usage help, e.g. to represent the name of a code
 #. module. Example:
 #. rsync://user[:password]@other.host[:port]::/module/some_dir
-<<<<<<< HEAD
-#: ../duplicity/commandline.py:608
-=======
 #: ../duplicity/commandline.py:677
->>>>>>> 0429f57d
 msgid "module"
 msgstr ""
 
-#. TRANSL: Used in usage help to represent an internet hostname. Example:
+#. Used in usage help to represent an internet hostname. Example:
 #. ftp://user[:password]@other.host[:port]/some_dir
-<<<<<<< HEAD
-#: ../duplicity/commandline.py:622
-=======
 #: ../duplicity/commandline.py:691
->>>>>>> 0429f57d
 msgid "other.host"
 msgstr ""
 
-#. TRANSL: Used in usage help. Example:
+#. Used in usage help. Example:
 #. ftp://user[:password]@other.host[:port]/some_dir
-<<<<<<< HEAD
-#: ../duplicity/commandline.py:626
-=======
 #: ../duplicity/commandline.py:695
->>>>>>> 0429f57d
 msgid "password"
 msgstr ""
 
-#. TRANSL: Used in usage help to represent a TCP port number. Example:
+#. Used in usage help to represent a TCP port number. Example:
 #. ftp://user[:password]@other.host[:port]/some_dir
-<<<<<<< HEAD
-#: ../duplicity/commandline.py:634
-=======
 #: ../duplicity/commandline.py:703
->>>>>>> 0429f57d
 msgid "port"
 msgstr ""
 
-#. TRANSL: Used in usage help. This represents a string to be used as a
+#. Used in usage help. This represents a string to be used as a
 #. prefix to names for backup files created by Duplicity. Example:
 #. s3://other.host/bucket_name[/prefix]
-<<<<<<< HEAD
-#: ../duplicity/commandline.py:639
-=======
 #: ../duplicity/commandline.py:708
->>>>>>> 0429f57d
 msgid "prefix"
 msgstr ""
 
-#. TRANSL: Used in usage help to represent a Unix-style path name. Example:
+#. Used in usage help to represent a Unix-style path name. Example:
 #. rsync://user[:password]@other.host[:port]/relative_path
-<<<<<<< HEAD
-#: ../duplicity/commandline.py:643
-=======
 #: ../duplicity/commandline.py:712
->>>>>>> 0429f57d
 msgid "relative_path"
 msgstr ""
 
-#. TRANSL: Used in usage help to represent the name of a single file
+#. Used in usage help to represent the name of a single file
 #. directory or a Unix-style path to a directory. Example:
 #. file:///some_dir
-<<<<<<< HEAD
-#: ../duplicity/commandline.py:658
-=======
 #: ../duplicity/commandline.py:727
->>>>>>> 0429f57d
 msgid "some_dir"
 msgstr ""
 
-#. TRANSL: Used in usage help to represent the name of a single file
+#. Used in usage help to represent the name of a single file
 #. directory or a Unix-style path to a directory where files will be
 #. coming FROM. Example:
 #. duplicity [full|incremental] [options] source_dir target_url
-<<<<<<< HEAD
-#: ../duplicity/commandline.py:664
-=======
 #: ../duplicity/commandline.py:733
->>>>>>> 0429f57d
 msgid "source_dir"
 msgstr ""
 
-#. TRANSL: Used in usage help to represent a URL files will be coming
+#. Used in usage help to represent a URL files will be coming
 #. FROM. Example:
 #. duplicity [restore] [options] source_url target_dir
-<<<<<<< HEAD
-#: ../duplicity/commandline.py:669
-=======
 #: ../duplicity/commandline.py:738
->>>>>>> 0429f57d
 msgid "source_url"
 msgstr ""
 
-#. TRANSL: Used in usage help to represent the name of a single file
+#. Used in usage help to represent the name of a single file
 #. directory or a Unix-style path to a directory. where files will be
 #. going TO. Example:
 #. duplicity [restore] [options] source_url target_dir
-<<<<<<< HEAD
-#: ../duplicity/commandline.py:675
-=======
 #: ../duplicity/commandline.py:744
->>>>>>> 0429f57d
 msgid "target_dir"
 msgstr ""
 
-#. TRANSL: Used in usage help to represent a URL files will be going TO.
+#. Used in usage help to represent a URL files will be going TO.
 #. Example:
 #. duplicity [full|incremental] [options] source_dir target_url
-<<<<<<< HEAD
-#: ../duplicity/commandline.py:680
-=======
 #: ../duplicity/commandline.py:749
->>>>>>> 0429f57d
 msgid "target_url"
 msgstr ""
 
-#. TRANSL: Used in usage help to represent a user name (i.e. login).
+#. Used in usage help to represent a user name (i.e. login).
 #. Example:
 #. ftp://user[:password]@other.host[:port]/some_dir
-<<<<<<< HEAD
-#: ../duplicity/commandline.py:690
-msgid "user"
-msgstr ""
-
-#. TRANSL: Header in usage help
-#: ../duplicity/commandline.py:706
-msgid "Backends and their URL formats:"
-msgstr ""
-
-#. TRANSL: Header in usage help
-#: ../duplicity/commandline.py:726
-msgid "Commands:"
-msgstr ""
-
-#: ../duplicity/commandline.py:749
-=======
 #: ../duplicity/commandline.py:759
 msgid "user"
 msgstr ""
@@ -1280,55 +869,35 @@
 msgstr ""
 
 #: ../duplicity/commandline.py:822
->>>>>>> 0429f57d
 #, python-format
 msgid ""
 "Specified archive directory '%s' does not exist, or is not a directory"
 msgstr ""
 
-<<<<<<< HEAD
-#: ../duplicity/commandline.py:758
-=======
 #: ../duplicity/commandline.py:831
->>>>>>> 0429f57d
 #, python-format
 msgid ""
 "Sign key should be an 8 character hex string, like 'AA0E73D2'.\n"
 "Received '%s' instead."
 msgstr ""
 
-<<<<<<< HEAD
-#: ../duplicity/commandline.py:816
-=======
 #: ../duplicity/commandline.py:889
->>>>>>> 0429f57d
 #, python-format
 msgid ""
 "Restore destination directory %s already exists.\n"
 "Will not overwrite."
 msgstr ""
 
-<<<<<<< HEAD
-#: ../duplicity/commandline.py:821
-=======
 #: ../duplicity/commandline.py:894
->>>>>>> 0429f57d
 #, python-format
 msgid "Verify directory %s does not exist"
 msgstr ""
 
-<<<<<<< HEAD
-#: ../duplicity/commandline.py:827
-=======
 #: ../duplicity/commandline.py:900
->>>>>>> 0429f57d
 #, python-format
 msgid "Backup source directory %s does not exist."
 msgstr ""
 
-<<<<<<< HEAD
-#: ../duplicity/commandline.py:902
-=======
 #: ../duplicity/commandline.py:929
 #, python-format
 msgid "Command line warning: %s"
@@ -1341,7 +910,6 @@
 msgstr ""
 
 #: ../duplicity/commandline.py:977
->>>>>>> 0429f57d
 #, python-format
 msgid ""
 "Bad URL '%s'.\n"
@@ -1349,11 +917,7 @@
 "\"file:///usr/local\".  See the man page for more information."
 msgstr ""
 
-<<<<<<< HEAD
-#: ../duplicity/commandline.py:927
-=======
 #: ../duplicity/commandline.py:1002
->>>>>>> 0429f57d
 msgid "Main action: "
 msgstr ""
 
@@ -1497,16 +1061,12 @@
 "Renaming %s to %s"
 msgstr ""
 
-#: ../duplicity/patchdir.py:73 ../duplicity/patchdir.py:78
+#: ../duplicity/patchdir.py:74 ../duplicity/patchdir.py:79
 #, python-format
 msgid "Patching %s"
 msgstr ""
 
-<<<<<<< HEAD
-#: ../duplicity/patchdir.py:566
-=======
 #: ../duplicity/patchdir.py:568
->>>>>>> 0429f57d
 #, python-format
 msgid "Writing %s of type %s"
 msgstr ""
@@ -1560,38 +1120,22 @@
 msgid "Device file %%s has numbers %s, expected %s"
 msgstr ""
 
-<<<<<<< HEAD
-#: ../duplicity/path.py:543
-=======
 #: ../duplicity/path.py:553
->>>>>>> 0429f57d
 #, python-format
 msgid "Making directory %s"
 msgstr ""
 
-<<<<<<< HEAD
-#: ../duplicity/path.py:553
-=======
 #: ../duplicity/path.py:563
->>>>>>> 0429f57d
 #, python-format
 msgid "Deleting %s"
 msgstr ""
 
-<<<<<<< HEAD
-#: ../duplicity/path.py:562
-=======
 #: ../duplicity/path.py:572
->>>>>>> 0429f57d
 #, python-format
 msgid "Touching %s"
 msgstr ""
 
-<<<<<<< HEAD
-#: ../duplicity/path.py:569
-=======
 #: ../duplicity/path.py:579
->>>>>>> 0429f57d
 #, python-format
 msgid "Deleting tree %s"
 msgstr ""
@@ -1742,25 +1286,12 @@
 msgid "IGNORED_ERROR: Warning: ignoring error as requested: %s: %s"
 msgstr ""
 
-<<<<<<< HEAD
-#: ../duplicity/backends/giobackend.py:87
-=======
 #: ../duplicity/backends/giobackend.py:89
->>>>>>> 0429f57d
 #, python-format
 msgid "Connection failed, please check your password: %s"
 msgstr ""
 
-<<<<<<< HEAD
-#: ../duplicity/backends/giobackend.py:96
-=======
 #: ../duplicity/backends/giobackend.py:113
->>>>>>> 0429f57d
 #, python-format
 msgid "Writing %s"
-msgstr ""
-
-#: ../duplicity/backends/giobackend.py:106
-#, python-format
-msgid "Could not copy %s to %s"
 msgstr ""