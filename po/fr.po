# French translation for duplicity
# Copyright (c) 2010 Rosetta Contributors and Canonical Ltd 2010
# This file is distributed under the same license as the duplicity package.
# FIRST AUTHOR <EMAIL@ADDRESS>, 2010.
#
msgid ""
msgstr ""
"Project-Id-Version: duplicity\n"
"Report-Msgid-Bugs-To: FULL NAME <EMAIL@ADDRESS>\n"
<<<<<<< HEAD
"POT-Creation-Date: 2010-03-11 06:57-0600\n"
=======
"POT-Creation-Date: 2011-10-10 16:25-0500\n"
>>>>>>> 0429f57d
"PO-Revision-Date: 2010-05-23 16:47+0000\n"
"Last-Translator: Kenneth Loafman <kenneth@loafman.com>\n"
"Language-Team: French <fr@li.org>\n"
"MIME-Version: 1.0\n"
"Content-Type: text/plain; charset=UTF-8\n"
"Content-Transfer-Encoding: 8bit\n"
"Plural-Forms: nplurals=2; plural=n > 1;\n"
<<<<<<< HEAD
"X-Launchpad-Export-Date: 2010-05-24 03:47+0000\n"
"X-Generator: Launchpad (build Unknown)\n"

#: ../duplicity-bin:190
=======
"X-Launchpad-Export-Date: 2011-10-11 05:36+0000\n"
"X-Generator: Launchpad (build 14123)\n"

#: ../duplicity-bin:94
msgid "Reuse configured PASSPHRASE as SIGN_PASSPHRASE"
msgstr ""

#: ../duplicity-bin:100
msgid "Reuse configured SIGN_PASSPHRASE as PASSPHRASE"
msgstr ""

#: ../duplicity-bin:139
msgid "PASSPHRASE variable not set, asking user."
msgstr ""

#: ../duplicity-bin:154
msgid "GnuPG passphrase for signing key:"
msgstr ""

#: ../duplicity-bin:159
msgid "GnuPG passphrase:"
msgstr ""

#: ../duplicity-bin:164
msgid "Retype passphrase for signing key to confirm: "
msgstr ""

#: ../duplicity-bin:166
msgid "Retype passphrase to confirm: "
msgstr ""

#: ../duplicity-bin:169
msgid "First and second passphrases do not match!  Please try again."
msgstr ""

#: ../duplicity-bin:174
msgid ""
"Cannot use empty passphrase with symmetric encryption!  Please try again."
msgstr ""

#: ../duplicity-bin:223
>>>>>>> 0429f57d
#, python-format
msgid ""
"Unable to locate last file %s and block %d in backup set.\n"
"Attempting restart on the next file %s."
msgstr ""
"Impossible de retrouver le dernier fichier %s et le bloc %d dans le jeu de "
"sauvegarde.\n"
"Tente de redémarrer à partir du fichier suivant %s."

<<<<<<< HEAD
#: ../duplicity-bin:196
=======
#: ../duplicity-bin:229
>>>>>>> 0429f57d
#, python-format
msgid ""
"Unable to locate last file %s and block %d in backup set.\n"
"There are no more files to be backed up."
msgstr ""
"Impossible de retrouver le dernier fichier %s et le bloc %d dans le jeu de "
"sauvegarde.\n"
"Il n’y a pas d’autres fichiers à sauvegarder."

<<<<<<< HEAD
#: ../duplicity-bin:442
=======
#: ../duplicity-bin:281
#, python-format
msgid "File %s was corrupted during upload."
msgstr ""

#: ../duplicity-bin:495
>>>>>>> 0429f57d
msgid ""
"Fatal Error: Unable to start incremental backup.  Old signatures not found "
"and incremental specified"
msgstr ""
"Erreur fatale : impossible de démarrer la sauvegarde incrémentale, anciennes "
"signatures non trouvées pour la méthode incrémentale indiquée"

<<<<<<< HEAD
#: ../duplicity-bin:446
=======
#: ../duplicity-bin:499
>>>>>>> 0429f57d
msgid "No signatures found, switching to full backup."
msgstr ""
"Aucune signature de sauvegarde trouvée, bascule vers une sauvegarde "
"intégrale."

<<<<<<< HEAD
#: ../duplicity-bin:460
msgid "Backup Statistics"
msgstr "Statistiques de sauvegarde"

#: ../duplicity-bin:540
=======
#: ../duplicity-bin:513
msgid "Backup Statistics"
msgstr "Statistiques de sauvegarde"

#: ../duplicity-bin:593
>>>>>>> 0429f57d
#, python-format
msgid "%s not found in archive, no files restored."
msgstr "%s n’a pas été trouvé dans l’archive, aucun fichier restauré."

<<<<<<< HEAD
#: ../duplicity-bin:544
msgid "No files found in archive - nothing restored."
msgstr "Aucun fichier trouvé dans l’archive – rien à restaurer."

#: ../duplicity-bin:577
=======
#: ../duplicity-bin:597
msgid "No files found in archive - nothing restored."
msgstr "Aucun fichier trouvé dans l’archive – rien à restaurer."

#: ../duplicity-bin:630
>>>>>>> 0429f57d
#, python-format
msgid "Processed volume %d of %d"
msgstr "Le volume %d sur %d a été traité"

<<<<<<< HEAD
#: ../duplicity-bin:617
=======
#: ../duplicity-bin:655
>>>>>>> 0429f57d
#, python-format
msgid "Invalid data - %s hash mismatch for file:"
msgstr ""

<<<<<<< HEAD
#: ../duplicity-bin:618
=======
#: ../duplicity-bin:657
>>>>>>> 0429f57d
#, python-format
msgid "Calculated hash: %s"
msgstr "Empreinte calculée : %s"

<<<<<<< HEAD
#: ../duplicity-bin:619
=======
#: ../duplicity-bin:658
>>>>>>> 0429f57d
#, python-format
msgid "Manifest hash: %s"
msgstr "Empreinte manifeste : %s"

<<<<<<< HEAD
#: ../duplicity-bin:636
=======
#: ../duplicity-bin:696
>>>>>>> 0429f57d
#, python-format
msgid "Volume was signed by key %s, not %s"
msgstr "Le volume a été signé par la clé %s et non pas %s"

<<<<<<< HEAD
#: ../duplicity-bin:666
=======
#: ../duplicity-bin:726
>>>>>>> 0429f57d
#, python-format
msgid "Verify complete: %s, %s."
msgstr "Vérification complète : %s, %s."

<<<<<<< HEAD
#: ../duplicity-bin:667
=======
#: ../duplicity-bin:727
>>>>>>> 0429f57d
#, python-format
msgid "%d file compared"
msgid_plural "%d files compared"
msgstr[0] "%d fichier comparé"
msgstr[1] "%d fichiers comparés"

<<<<<<< HEAD
#: ../duplicity-bin:669
=======
#: ../duplicity-bin:729
>>>>>>> 0429f57d
#, python-format
msgid "%d difference found"
msgid_plural "%d differences found"
msgstr[0] "%d différence trouvée"
msgstr[1] "%d différences trouvées"

<<<<<<< HEAD
#: ../duplicity-bin:688
=======
#: ../duplicity-bin:748
>>>>>>> 0429f57d
msgid "No extraneous files found, nothing deleted in cleanup."
msgstr ""
"Aucun fichier étranger détecté, aucune suppression effectuée lors du "
"nettoyage."

<<<<<<< HEAD
#: ../duplicity-bin:693
=======
#: ../duplicity-bin:753
>>>>>>> 0429f57d
msgid "Deleting this file from backend:"
msgid_plural "Deleting these files from backend:"
msgstr[0] "Supprimer ce fichier de l’arrière plan :"
msgstr[1] "Supprimer ces fichiers de l’arrière plan :"

<<<<<<< HEAD
#: ../duplicity-bin:702
=======
#: ../duplicity-bin:765
>>>>>>> 0429f57d
msgid "Found the following file to delete:"
msgid_plural "Found the following files to delete:"
msgstr[0] "Le fichier suivant a été trouvé pour la suppression :"
msgstr[1] "Les fichiers suivants ont été trouvés pour la suppression :"

<<<<<<< HEAD
#: ../duplicity-bin:706
=======
#: ../duplicity-bin:769
>>>>>>> 0429f57d
msgid "Run duplicity again with the --force option to actually delete."
msgstr ""
"Exécutez duplicity à nouveau avec l’option --force pour supprimer réellement."

<<<<<<< HEAD
#: ../duplicity-bin:745
msgid "There are backup set(s) at time(s):"
msgstr "Il y a un ou plusieurs jeux de sauvegarde datés du :"

#: ../duplicity-bin:747
msgid "Which can't be deleted because newer sets depend on them."
msgstr "Qui ne peuvent être supprimés car de nouveaux jeux en dépendent."

#: ../duplicity-bin:751
=======
#: ../duplicity-bin:808
msgid "There are backup set(s) at time(s):"
msgstr "Il y a un ou plusieurs jeux de sauvegarde datés du :"

#: ../duplicity-bin:810
msgid "Which can't be deleted because newer sets depend on them."
msgstr "Qui ne peuvent être supprimés car de nouveaux jeux en dépendent."

#: ../duplicity-bin:814
>>>>>>> 0429f57d
msgid ""
"Current active backup chain is older than specified time.  However, it will "
"not be deleted.  To remove all your backups, manually purge the repository."
msgstr ""
"La chaîne de sauvegarde active actuelle est plus ancienne que la date "
"indiquée. Cependant elle ne sera pas supprimée. Pour ôter toutes vos "
"sauvegardes, purgez manuellement leur dépôt."

<<<<<<< HEAD
#: ../duplicity-bin:757
=======
#: ../duplicity-bin:820
>>>>>>> 0429f57d
msgid "No old backup sets found, nothing deleted."
msgstr ""
"Aucun ancien jeu de sauvegarde n’a été trouvé, rien n’a été supprimé."

<<<<<<< HEAD
#: ../duplicity-bin:760
=======
#: ../duplicity-bin:823
>>>>>>> 0429f57d
msgid "Deleting backup set at time:"
msgid_plural "Deleting backup sets at times:"
msgstr[0] "Suppression du jeu de sauvegarde daté du :"
msgstr[1] "Suppression des jeux de sauvegarde datés du :"

<<<<<<< HEAD
#: ../duplicity-bin:772
=======
#: ../duplicity-bin:840
>>>>>>> 0429f57d
msgid "Found old backup set at the following time:"
msgid_plural "Found old backup sets at the following times:"
msgstr[0] "Ancien jeu de sauvegarde trouvé à la date du :"
msgstr[1] "Anciens jeux de sauvegarde trouvés aux dates du :"

<<<<<<< HEAD
#: ../duplicity-bin:776
=======
#: ../duplicity-bin:844
>>>>>>> 0429f57d
msgid "Rerun command with --force option to actually delete."
msgstr ""
"Veuillez relancer la commande avec l'option --force pour forcer la "
"suppression."

<<<<<<< HEAD
#: ../duplicity-bin:859
=======
#: ../duplicity-bin:922
>>>>>>> 0429f57d
#, python-format
msgid "Deleting local %s (not authoritative at backend)."
msgstr "Supprime le %s local (ne fait pas autorité au niveau du serveur)."

<<<<<<< HEAD
#: ../duplicity-bin:884 ../duplicity/dup_temp.py:239
=======
#: ../duplicity-bin:926
#, python-format
msgid "Unable to delete %s: %s"
msgstr ""

#: ../duplicity-bin:954 ../duplicity/dup_temp.py:260
>>>>>>> 0429f57d
#, python-format
msgid "Failed to read %s: %s"
msgstr "Impossible de lire %s : %s"

<<<<<<< HEAD
#: ../duplicity-bin:895
=======
#: ../duplicity-bin:965
>>>>>>> 0429f57d
#, python-format
msgid "Copying %s to local cache."
msgstr "Copie de %s vers le cache local."

<<<<<<< HEAD
#: ../duplicity-bin:936
=======
#: ../duplicity-bin:1013
>>>>>>> 0429f57d
msgid "Local and Remote metadata are synchronized, no sync needed."
msgstr ""
"Les métadonnées locales et distantes sont déjà synchronisées. Aucune "
"synchronisation nécessaire."

<<<<<<< HEAD
#: ../duplicity-bin:941
msgid "Synchronizing remote metadata to local cache..."
msgstr "Synchronisation des métadonnées distantes vers le cache local..."

#: ../duplicity-bin:950
=======
#: ../duplicity-bin:1018
msgid "Synchronizing remote metadata to local cache..."
msgstr "Synchronisation des métadonnées distantes vers le cache local..."

#: ../duplicity-bin:1031
>>>>>>> 0429f57d
msgid "Sync would copy the following from remote to local:"
msgstr ""
"La synchronisation va copier localement les éléments suivants à partir de "
"l’hôte distant :"

<<<<<<< HEAD
#: ../duplicity-bin:953
msgid "Sync would remove the following spurious local files:"
msgstr "La synchronisation va supprimer les fichiers parasites suivants :"

#: ../duplicity-bin:996
msgid "Unable to get free space on temp."
msgstr "Impossible de déterminer l’espace libre dans le dossier temporaire."

#: ../duplicity-bin:1004
=======
#: ../duplicity-bin:1034
msgid "Sync would remove the following spurious local files:"
msgstr "La synchronisation va supprimer les fichiers parasites suivants :"

#: ../duplicity-bin:1077
msgid "Unable to get free space on temp."
msgstr "Impossible de déterminer l’espace libre dans le dossier temporaire."

#: ../duplicity-bin:1085
>>>>>>> 0429f57d
#, python-format
msgid "Temp space has %d available, backup needs approx %d."
msgstr ""
"Il y a %d d’espace temporaire disponible, la sauvegarde nécessite environ %d."

<<<<<<< HEAD
#: ../duplicity-bin:1007
=======
#: ../duplicity-bin:1088
>>>>>>> 0429f57d
#, python-format
msgid "Temp has %d available, backup will use approx %d."
msgstr ""
"Il y a %d d’espace temporaire disponible, la sauvegarde va nécessiter "
"environ %d."

<<<<<<< HEAD
#: ../duplicity-bin:1015
msgid "Unable to get max open files."
msgstr "Impossible d’obtenir le maximum de fichiers ouverts."

#: ../duplicity-bin:1019
=======
#: ../duplicity-bin:1096
msgid "Unable to get max open files."
msgstr "Impossible d’obtenir le maximum de fichiers ouverts."

#: ../duplicity-bin:1100
>>>>>>> 0429f57d
#, python-format
msgid ""
"Max open files of %s is too low, should be >= 1024.\n"
"Use 'ulimit -n 1024' or higher to correct.\n"
msgstr ""
"Le nombre maximum de fichiers ouverts pour %s est trop bas, il devrait être "
">= 1024.\n"
"Utilisez « ulimit -n 1024 » (ou supérieur) pour corriger.\n"

<<<<<<< HEAD
#: ../duplicity-bin:1065
=======
#: ../duplicity-bin:1149
>>>>>>> 0429f57d
msgid ""
"RESTART: The first volume failed to upload before termination.\n"
"         Restart is impossible...starting backup from beginning."
msgstr ""
"REDÉMARRAGE : échec de téléchargement du premier volume avant le délai de "
"fin.\n"
"              Le redémarrage est impossible... lancement de la sauvegarde "
"depuis le début."

<<<<<<< HEAD
#: ../duplicity-bin:1071
=======
#: ../duplicity-bin:1155
>>>>>>> 0429f57d
#, python-format
msgid ""
"RESTART: Volumes %d to %d failed to upload before termination.\n"
"         Restarting backup at volume %d."
msgstr ""
"REDÉMARRAGE : échec de téléchargement de %d volumes sur %d avant le délai de "
"fin.\n"
"              Redémarrage de la sauvegarde au volume %d."

<<<<<<< HEAD
#: ../duplicity-bin:1079
=======
#: ../duplicity-bin:1162
>>>>>>> 0429f57d
#, python-format
msgid ""
"RESTART: Impossible backup state: manifest has %d vols, remote has %d vols.\n"
"         Restart is impossible ... duplicity will clean off the last "
"partial\n"
"         backup then restart the backup from the beginning."
msgstr ""
"REDÉMARRAGE : état de sauvegarde impossible :\n"
"              le manifeste indique %d volumes, le distant en a %d.\n"
"              Redémarrage impossible... duplicity va nettoyer la dernière\n"
"              sauvegarde partielle puis reprendre la sauvegarde depuis le "
"début."

<<<<<<< HEAD
#: ../duplicity-bin:1160
=======
#: ../duplicity-bin:1233
>>>>>>> 0429f57d
#, python-format
msgid "Last %s backup left a partial set, restarting."
msgstr "La dernière sauvegarde %s a laissé un jeu partiel, redémarrage."

<<<<<<< HEAD
#: ../duplicity-bin:1164
=======
#: ../duplicity-bin:1237
>>>>>>> 0429f57d
#, python-format
msgid "Cleaning up previous partial %s backup set, restarting."
msgstr "Nettoyage du dernier jeu partiel de sauvegarde %s, redémarrage."

<<<<<<< HEAD
#: ../duplicity-bin:1175
msgid "Last full backup date:"
msgstr "Date de dernière sauvegarde intégrale :"

#: ../duplicity-bin:1177
msgid "Last full backup date: none"
msgstr "Date de dernière sauvegarde intégrale : aucune"

#: ../duplicity-bin:1179
=======
#: ../duplicity-bin:1248
msgid "Last full backup date:"
msgstr "Date de dernière sauvegarde intégrale :"

#: ../duplicity-bin:1250
msgid "Last full backup date: none"
msgstr "Date de dernière sauvegarde intégrale : aucune"

#: ../duplicity-bin:1252
>>>>>>> 0429f57d
msgid "Last full backup is too old, forcing full backup"
msgstr ""
"La dernière sauvegarde intégrale est trop ancienne, forçage d’une nouvelle "
"sauvegarde intégrale"

<<<<<<< HEAD
#: ../duplicity-bin:1253
=======
#: ../duplicity-bin:1360
msgid "INT intercepted...exiting."
msgstr ""

#: ../duplicity-bin:1366
>>>>>>> 0429f57d
#, python-format
msgid "GPG error detail: %s"
msgstr "Détails de l’erreur GPG : %s"

<<<<<<< HEAD
#: ../duplicity-bin:1262
=======
#: ../duplicity-bin:1375
>>>>>>> 0429f57d
#, python-format
msgid "User error detail: %s"
msgstr "Détails de l’erreur utilisateur : %s"

<<<<<<< HEAD
#: ../duplicity-bin:1271
=======
#: ../duplicity-bin:1384
>>>>>>> 0429f57d
#, python-format
msgid "Backend error detail: %s"
msgstr "Détails de l’erreur de sauvegarde : %s"

#: ../duplicity/asyncscheduler.py:66
#, python-format
msgid "instantiating at concurrency %d"
msgstr "instanciation au niveau de concurrence %d"

#: ../duplicity/asyncscheduler.py:93
msgid "inserting barrier"
msgstr "insertion d’une barrière"

#: ../duplicity/asyncscheduler.py:142
msgid "running task synchronously (asynchronicity disabled)"
msgstr "exécution synchronisée de la tâche (asynchronisme désactivé)"

#: ../duplicity/asyncscheduler.py:148
msgid "scheduling task for asynchronous execution"
msgstr "planification d’une tâche exécutée de façon asynchrone"

#: ../duplicity/asyncscheduler.py:177
msgid "task completed successfully"
msgstr "tâche achevée avec succès"

#: ../duplicity/asyncscheduler.py:188
msgid ""
"a previously scheduled task has failed; propagating the result immediately"
msgstr ""
"une tâche planifiée précédemment a échoué ; propagation immédiate du résultat"

#: ../duplicity/asyncscheduler.py:211 ../duplicity/asyncscheduler.py:232
#, python-format
msgid "active workers = %d"
msgstr "exécutants actifs = %d"

#: ../duplicity/asyncscheduler.py:252
#, python-format
msgid "task execution done (success: %s)"
msgstr "exécution de tâche réalisée (succès : %s)"

<<<<<<< HEAD
#: ../duplicity/backend.py:370
=======
#: ../duplicity/backend.py:485 ../duplicity/backend.py:509
>>>>>>> 0429f57d
#, python-format
msgid "Running '%s'"
msgstr "Exécution de « %s »"

<<<<<<< HEAD
#: ../duplicity/backend.py:384
=======
#: ../duplicity/backend.py:524
>>>>>>> 0429f57d
#, python-format
msgid "Running '%s' (attempt #%d)"
msgid_plural "Running '%s' (attempt #%d)"
msgstr[0] "Exécution de « %s » (tentative nº %d)"
msgstr[1] "Exécution de « %s » (tentative nº %d)"

<<<<<<< HEAD
#: ../duplicity/backend.py:389 ../duplicity/backend.py:430
=======
#: ../duplicity/backend.py:528
>>>>>>> 0429f57d
#, python-format
msgid "Running '%s' failed (attempt #%d)"
msgid_plural "Running '%s' failed (attempt #%d)"
msgstr[0] "Échec d’exécution de « %s » (tentative nº %d)"
msgstr[1] "Échec d’exécution de « %s » (tentative nº %d)"

<<<<<<< HEAD
#: ../duplicity/backend.py:392 ../duplicity/backend.py:433
=======
#: ../duplicity/backend.py:530
>>>>>>> 0429f57d
#, python-format
msgid "Giving up trying to execute '%s' after %d attempt"
msgid_plural "Giving up trying to execute '%s' after %d attempts"
msgstr[0] "Abandon des essais d’exécution de « %s » après %d tentative"
msgstr[1] "Abandon des essais d’exécution de « %s » après %d tentatives"

<<<<<<< HEAD
#: ../duplicity/backend.py:403 ../duplicity/backend.py:420
#, python-format
msgid "Reading results of '%s'"
msgstr "Lecture des résultats de « %s »"

#: ../duplicity/collections.py:181
=======
#: ../duplicity/collections.py:188
>>>>>>> 0429f57d
msgid "Fatal Error: No manifests found for most recent backup"
msgstr ""
"Erreur fatale : aucun manifeste présent pour la sauvegarde la plus récente"

#: ../duplicity/collections.py:197
msgid ""
"Fatal Error: Remote manifest does not match local one.  Either the remote "
"backup set or the local archive directory has been corrupted."
msgstr ""
"Erreur fatale : le manifeste distant ne correspond pas à celui en local. "
"Soit le jeu de sauvegarde distant, soit le dossier local d’archive a été "
"corrompu."

#: ../duplicity/collections.py:205
msgid "Fatal Error: Neither remote nor local manifest is readable."
msgstr "Erreur fatale : ni le manifeste local, ni le distant n’est lisible."

#: ../duplicity/collections.py:316
msgid "Preferring Backupset over previous one!"
msgstr "Jeu de sauvegarde préféré au précédent !"

#: ../duplicity/collections.py:319
#, python-format
msgid "Ignoring incremental Backupset (start_time: %s; needed: %s)"
msgstr ""
"Ignore le jeu de sauvegarde incrémentale (date_début : %s ; nécessaire : %s)"

#: ../duplicity/collections.py:324
#, python-format
msgid "Added incremental Backupset (start_time: %s / end_time: %s)"
msgstr ""
"Jeu de sauvegarde incrémentale ajouté (date_début : %s ; date_fin : %s)"

#: ../duplicity/collections.py:394
msgid "Chain start time: "
msgstr "Date de début de chaîne : "

#: ../duplicity/collections.py:395
msgid "Chain end time: "
msgstr "Date de fin de chaîne : "

#: ../duplicity/collections.py:396
#, python-format
msgid "Number of contained backup sets: %d"
msgstr "Nombre de jeux de sauvegarde contenus : %d"

#: ../duplicity/collections.py:398
#, python-format
msgid "Total number of contained volumes: %d"
msgstr "Nombre total de volumes contenus : %d"

#: ../duplicity/collections.py:400
msgid "Type of backup set:"
msgstr "Type de jeu de sauvegarde :"

#: ../duplicity/collections.py:400
msgid "Time:"
msgstr "Date :"

#: ../duplicity/collections.py:400
msgid "Num volumes:"
msgstr "Nombre de volumes :"

#: ../duplicity/collections.py:404
msgid "Full"
msgstr "Intégrale"

#: ../duplicity/collections.py:407
msgid "Incremental"
msgstr "Incrémentale"

#: ../duplicity/collections.py:467
msgid "local"
msgstr "local"

#: ../duplicity/collections.py:469
msgid "remote"
msgstr "distant"

#: ../duplicity/collections.py:622
msgid "Collection Status"
msgstr "État de la collection"

#: ../duplicity/collections.py:624
#, python-format
msgid "Connecting with backend: %s"
msgstr "Connexion au serveur central : %s"

#: ../duplicity/collections.py:626
#, python-format
msgid "Archive dir: %s"
msgstr "Dossier d’archive : %s"

#: ../duplicity/collections.py:629
#, python-format
msgid "Found %d secondary backup chain."
msgid_plural "Found %d secondary backup chains."
msgstr[0] "%d chaîne secondaire de sauvegarde a été trouvée."
msgstr[1] "%d chaînes secondaires de sauvegarde ont été trouvées."

#: ../duplicity/collections.py:634
#, python-format
msgid "Secondary chain %d of %d:"
msgstr "Chaîne secondaire %d sur %d :"

#: ../duplicity/collections.py:640
msgid "Found primary backup chain with matching signature chain:"
msgstr ""
"Chaîne primaire de sauvegarde trouvée avec la signature de chaîne "
"correspondante :"

#: ../duplicity/collections.py:644
msgid "No backup chains with active signatures found"
msgstr ""
"Aucune chaîne de sauvegarde avec les signatures actives n’a été trouvée"

#: ../duplicity/collections.py:647
#, python-format
msgid "Also found %d backup set not part of any chain,"
msgid_plural "Also found %d backup sets not part of any chain,"
msgstr[0] ""
"%d jeu de sauvegarde ne faisant partie d’aucune chaîne a été aussi trouvé,"
msgstr[1] ""
"%d jeux de sauvegarde ne faisant partie d’aucune chaîne ont été aussi "
"trouvés,"

#: ../duplicity/collections.py:651
#, python-format
msgid "and %d incomplete backup set."
msgid_plural "and %d incomplete backup sets."
msgstr[0] "ainsi que %d jeu incomplet de sauvegarde."
msgstr[1] "ainsi que %d jeux incomplets de sauvegarde."

#. "cleanup" is a hard-coded command, so do not translate it
#: ../duplicity/collections.py:656
msgid ""
"These may be deleted by running duplicity with the \"cleanup\" command."
msgstr ""
"Ceux-ci peuvent être supprimés en exécutant duplicity avec la commande "
"« cleanup »."

#: ../duplicity/collections.py:659
msgid "No orphaned or incomplete backup sets found."
msgstr "Aucun jeu orphelin ou incomplet de sauvegarde n’a été trouvé."

#: ../duplicity/collections.py:675
#, python-format
msgid "%d file exists on backend"
msgid_plural "%d files exist on backend"
msgstr[0] "%d fichier existe sur le serveur central"
msgstr[1] "%d fichiers existent sur le serveur central"

#: ../duplicity/collections.py:682
#, python-format
msgid "%d file exists in cache"
msgid_plural "%d files exist in cache"
msgstr[0] "%d fichier existe dans le cache"
msgstr[1] "%d fichiers existent dans le cache"

#: ../duplicity/collections.py:734
msgid ""
"Warning, discarding last backup set, because of missing signature file."
msgstr ""
"Avertissement, rejet du dernier jeu de sauvegarde à cause de l’absence du "
"fichier de signatures."

#: ../duplicity/collections.py:757
msgid "Warning, found the following local orphaned signature file:"
msgid_plural "Warning, found the following local orphaned signature files:"
msgstr[0] ""
"Avertissement, le fichier orphelin local suivant de signatures a été trouvé :"
msgstr[1] ""
"Avertissement, les fichiers orphelins locaux suivants de signatures ont été "
"trouvés :"

#: ../duplicity/collections.py:766
msgid "Warning, found the following remote orphaned signature file:"
msgid_plural "Warning, found the following remote orphaned signature files:"
msgstr[0] ""
"Avertissement, le fichier orphelin distant suivant de signatures a été "
"trouvé :"
msgstr[1] ""
"Avertissement, les fichiers orphelins distants suivants de signatures ont "
"été trouvés :"

#: ../duplicity/collections.py:775
msgid "Warning, found signatures but no corresponding backup files"
msgstr ""
"Avertissement, signatures trouvées mais aucun fichier de sauvegarde "
"correspondant"

#: ../duplicity/collections.py:779
msgid ""
"Warning, found incomplete backup sets, probably left from aborted session"
msgstr ""
"Avertissement, jeux de sauvegarde incomplets trouvés, probablement laissés "
"par des sessions interrompues"

#: ../duplicity/collections.py:783
msgid "Warning, found the following orphaned backup file:"
msgid_plural "Warning, found the following orphaned backup files:"
msgstr[0] ""
"Avertissement, le fichier orphelin suivant de sauvegarde a été trouvé :"
msgstr[1] ""
"Avertissement, les fichiers orphelins suivants de sauvegarde ont été "
"trouvés :"

#: ../duplicity/collections.py:801
#, python-format
msgid "Extracting backup chains from list of files: %s"
msgstr ""
"Extraction des chaînes de sauvegarde depuis la liste des fichiers : %s"

#: ../duplicity/collections.py:811
#, python-format
msgid "File %s is part of known set"
msgstr "Le fichier %s fait partie d’un jeu connu"

#: ../duplicity/collections.py:814
#, python-format
msgid "File %s is not part of a known set; creating new set"
msgstr ""
"Le fichier %s ne fait pas partie d’un jeu connu ; création d’un nouveau jeu"

#: ../duplicity/collections.py:819
#, python-format
msgid "Ignoring file (rejected by backup set) '%s'"
msgstr "Fichier ignoré (rejeté par le jeu de sauvegarde) « %s »"

#: ../duplicity/collections.py:832
#, python-format
msgid "Found backup chain %s"
msgstr "Chaîne de sauvegarde %s trouvée"

#: ../duplicity/collections.py:837
#, python-format
msgid "Added set %s to pre-existing chain %s"
msgstr "Jeu %s ajouté à la chaîne préexistante %s"

#: ../duplicity/collections.py:841
#, python-format
msgid "Found orphaned set %s"
msgstr "Jeu orphelin %s trouvé"

#: ../duplicity/collections.py:993
#, python-format
msgid ""
"No signature chain for the requested time.  Using oldest available chain, "
"starting at time %s."
msgstr ""
"Aucune chaîne de signatures pour la date indiquée. Utilise la chaîne "
"disponible la plus ancienne, à compter du %s."

#: ../duplicity/commandline.py:66
#, python-format
msgid ""
"Warning: Option %s is pending deprecation and will be removed in a future "
"release.\n"
"Use of default filenames is strongly suggested."
msgstr ""
"Avertissement : l’option %s est obsolescente et sera retirée dans une "
"version future.\n"
"L’utilisation des noms de fichiers par défaut est fortement suggérée."

<<<<<<< HEAD
#: ../duplicity/commandline.py:181
msgid "Unable to load gio module"
msgstr "Impossible de charger le module gio"

#: ../duplicity/commandline.py:203
=======
#: ../duplicity/commandline.py:209
msgid "Unable to load gio module"
msgstr "Impossible de charger le module gio"

#: ../duplicity/commandline.py:231
>>>>>>> 0429f57d
#, python-format
msgid "Error opening file %s"
msgstr "Erreur lors de l’ouverture du fichier %s"

#. Used in usage help to represent a Unix-style path name. Example:
#. --archive-dir <path>
<<<<<<< HEAD
#: ../duplicity/commandline.py:224 ../duplicity/commandline.py:232
#: ../duplicity/commandline.py:292 ../duplicity/commandline.py:419
#: ../duplicity/commandline.py:630
=======
#: ../duplicity/commandline.py:252 ../duplicity/commandline.py:260
#: ../duplicity/commandline.py:277 ../duplicity/commandline.py:331
#: ../duplicity/commandline.py:484 ../duplicity/commandline.py:699
>>>>>>> 0429f57d
msgid "path"
msgstr "chemin"

#. Used in usage help to represent an ID for a GnuPG key. Example:
#. --encrypt-key <gpg_key_id>
<<<<<<< HEAD
#: ../duplicity/commandline.py:244 ../duplicity/commandline.py:408
#: ../duplicity/commandline.py:603
=======
#: ../duplicity/commandline.py:272 ../duplicity/commandline.py:279
#: ../duplicity/commandline.py:473 ../duplicity/commandline.py:672
>>>>>>> 0429f57d
msgid "gpg-key-id"
msgstr "identifiant_clé_gpg"

#. Used in usage help to represent a "glob" style pattern for
#. matching one or more files, as described in the documentation.
#. Example:
#. --exclude <shell_pattern>
<<<<<<< HEAD
#: ../duplicity/commandline.py:252 ../duplicity/commandline.py:331
#: ../duplicity/commandline.py:653
=======
#: ../duplicity/commandline.py:287 ../duplicity/commandline.py:371
#: ../duplicity/commandline.py:722
>>>>>>> 0429f57d
msgid "shell_pattern"
msgstr "motif_shell"

#. Used in usage help to represent the name of a file. Example:
#. --log-file <filename>
<<<<<<< HEAD
#: ../duplicity/commandline.py:258 ../duplicity/commandline.py:265
#: ../duplicity/commandline.py:270 ../duplicity/commandline.py:333
#: ../duplicity/commandline.py:335 ../duplicity/commandline.py:346
#: ../duplicity/commandline.py:599
=======
#: ../duplicity/commandline.py:293 ../duplicity/commandline.py:300
#: ../duplicity/commandline.py:305 ../duplicity/commandline.py:373
#: ../duplicity/commandline.py:378 ../duplicity/commandline.py:389
#: ../duplicity/commandline.py:668
>>>>>>> 0429f57d
msgid "filename"
msgstr "nom_de_fichier"

#. Used in usage help to represent a regular expression (regexp).
<<<<<<< HEAD
#: ../duplicity/commandline.py:277 ../duplicity/commandline.py:337
=======
#: ../duplicity/commandline.py:312 ../duplicity/commandline.py:380
>>>>>>> 0429f57d
msgid "regular_expression"
msgstr "expression_régulière"

#. Used in usage help to represent a time spec for a previous
#. point in time, as described in the documentation. Example:
#. duplicity remove-older-than time [options] target_url
<<<<<<< HEAD
#: ../duplicity/commandline.py:304 ../duplicity/commandline.py:382
#: ../duplicity/commandline.py:685
=======
#: ../duplicity/commandline.py:343 ../duplicity/commandline.py:433
#: ../duplicity/commandline.py:754
>>>>>>> 0429f57d
msgid "time"
msgstr "temps"

#. Used in usage help. (Should be consistent with the "Options:"
#. header.) Example:
#. duplicity [full|incremental] [options] source_dir target_url
<<<<<<< HEAD
#: ../duplicity/commandline.py:308 ../duplicity/commandline.py:416
#: ../duplicity/commandline.py:618
msgid "options"
msgstr "options"

#: ../duplicity/commandline.py:316
=======
#: ../duplicity/commandline.py:347 ../duplicity/commandline.py:481
#: ../duplicity/commandline.py:687
msgid "options"
msgstr "options"

#: ../duplicity/commandline.py:356
>>>>>>> 0429f57d
#, python-format
msgid ""
"Running in 'ignore errors' mode due to %s; please re-consider if this was "
"not intended"
msgstr ""
"Exécution en mode « ignorer les erreurs » à cause de %s ; veuillez "
"reconsidérer si ceci n’était pas souhaité"

#. Used in usage help to represent an imap mailbox
<<<<<<< HEAD
#: ../duplicity/commandline.py:329
msgid "imap_mailbox"
msgstr "boîte_aux_lettres_IMAP"

#: ../duplicity/commandline.py:340
=======
#: ../duplicity/commandline.py:369
msgid "imap_mailbox"
msgstr "boîte_aux_lettres_IMAP"

#: ../duplicity/commandline.py:383
>>>>>>> 0429f57d
msgid "file_descriptor"
msgstr "descripteur_fichier"

#. Used in usage help (noun)
<<<<<<< HEAD
#: ../duplicity/commandline.py:351
=======
#: ../duplicity/commandline.py:394
>>>>>>> 0429f57d
msgid "backup name"
msgstr "nom_sauvegarde"

#. Used in usage help to represent a desired number of
#. something. Example:
#. --num-retries <number>
<<<<<<< HEAD
#: ../duplicity/commandline.py:367 ../duplicity/commandline.py:449
#: ../duplicity/commandline.py:613
=======
#: ../duplicity/commandline.py:410 ../duplicity/commandline.py:454
#: ../duplicity/commandline.py:514 ../duplicity/commandline.py:682
>>>>>>> 0429f57d
msgid "number"
msgstr "nombre"

#. noun
<<<<<<< HEAD
#: ../duplicity/commandline.py:395 ../duplicity/commandline.py:399
#: ../duplicity/commandline.py:584
=======
#: ../duplicity/commandline.py:459 ../duplicity/commandline.py:463
#: ../duplicity/commandline.py:653
>>>>>>> 0429f57d
msgid "command"
msgstr "commande"

#. Used in usage help. Example:
#. --timeout <seconds>
<<<<<<< HEAD
#: ../duplicity/commandline.py:424 ../duplicity/commandline.py:647
=======
#: ../duplicity/commandline.py:489 ../duplicity/commandline.py:716
>>>>>>> 0429f57d
msgid "seconds"
msgstr "secondes"

#. abbreviation for "character" (noun)
<<<<<<< HEAD
#: ../duplicity/commandline.py:430 ../duplicity/commandline.py:581
msgid "char"
msgstr "caract."

#: ../duplicity/commandline.py:547
=======
#: ../duplicity/commandline.py:495 ../duplicity/commandline.py:650
msgid "char"
msgstr "caract."

#: ../duplicity/commandline.py:616
>>>>>>> 0429f57d
#, python-format
msgid "Using archive dir: %s"
msgstr "Utilisation du répertoire d’archive : %s"

<<<<<<< HEAD
#: ../duplicity/commandline.py:548
=======
#: ../duplicity/commandline.py:617
>>>>>>> 0429f57d
#, python-format
msgid "Using backup name: %s"
msgstr "Utilisation du nom de sauvegarde : %s"

<<<<<<< HEAD
#: ../duplicity/commandline.py:555
=======
#: ../duplicity/commandline.py:624
>>>>>>> 0429f57d
#, python-format
msgid "Command line error: %s"
msgstr "Erreur de ligne de commande : %s"

<<<<<<< HEAD
#: ../duplicity/commandline.py:556
=======
#: ../duplicity/commandline.py:625
>>>>>>> 0429f57d
msgid "Enter 'duplicity --help' for help screen."
msgstr "Entrez « duplicity --help » pour afficher l’écran d’aide."

#. Used in usage help to represent a Unix-style path name. Example:
#. rsync://user[:password]@other_host[:port]//absolute_path
<<<<<<< HEAD
#: ../duplicity/commandline.py:569
=======
#: ../duplicity/commandline.py:638
>>>>>>> 0429f57d
msgid "absolute_path"
msgstr "chemin_absolu"

#. Used in usage help. Example:
#. tahoe://alias/some_dir
<<<<<<< HEAD
#: ../duplicity/commandline.py:573
=======
#: ../duplicity/commandline.py:642
>>>>>>> 0429f57d
msgid "alias"
msgstr "alias"

#. Used in help to represent a "bucket name" for Amazon Web
#. Services' Simple Storage Service (S3). Example:
#. s3://other.host/bucket_name[/prefix]
<<<<<<< HEAD
#: ../duplicity/commandline.py:578
=======
#: ../duplicity/commandline.py:647
>>>>>>> 0429f57d
msgid "bucket_name"
msgstr ""

#. Used in usage help to represent the name of a container in
#. Amazon Web Services' Cloudfront. Example:
#. cf+http://container_name
<<<<<<< HEAD
#: ../duplicity/commandline.py:589
=======
#: ../duplicity/commandline.py:658
>>>>>>> 0429f57d
msgid "container_name"
msgstr ""

#. noun
<<<<<<< HEAD
#: ../duplicity/commandline.py:592
=======
#: ../duplicity/commandline.py:661
>>>>>>> 0429f57d
msgid "count"
msgstr ""

#. Used in usage help to represent the name of a file directory
<<<<<<< HEAD
#: ../duplicity/commandline.py:595
=======
#: ../duplicity/commandline.py:664
>>>>>>> 0429f57d
msgid "directory"
msgstr ""

#. Used in usage help, e.g. to represent the name of a code
#. module. Example:
#. rsync://user[:password]@other.host[:port]::/module/some_dir
<<<<<<< HEAD
#: ../duplicity/commandline.py:608
=======
#: ../duplicity/commandline.py:677
>>>>>>> 0429f57d
msgid "module"
msgstr ""

#. Used in usage help to represent an internet hostname. Example:
#. ftp://user[:password]@other.host[:port]/some_dir
<<<<<<< HEAD
#: ../duplicity/commandline.py:622
=======
#: ../duplicity/commandline.py:691
>>>>>>> 0429f57d
msgid "other.host"
msgstr ""

#. Used in usage help. Example:
#. ftp://user[:password]@other.host[:port]/some_dir
<<<<<<< HEAD
#: ../duplicity/commandline.py:626
=======
#: ../duplicity/commandline.py:695
>>>>>>> 0429f57d
msgid "password"
msgstr ""

#. Used in usage help to represent a TCP port number. Example:
#. ftp://user[:password]@other.host[:port]/some_dir
<<<<<<< HEAD
#: ../duplicity/commandline.py:634
=======
#: ../duplicity/commandline.py:703
>>>>>>> 0429f57d
msgid "port"
msgstr ""

#. Used in usage help. This represents a string to be used as a
#. prefix to names for backup files created by Duplicity. Example:
#. s3://other.host/bucket_name[/prefix]
<<<<<<< HEAD
#: ../duplicity/commandline.py:639
=======
#: ../duplicity/commandline.py:708
>>>>>>> 0429f57d
msgid "prefix"
msgstr ""

#. Used in usage help to represent a Unix-style path name. Example:
#. rsync://user[:password]@other.host[:port]/relative_path
<<<<<<< HEAD
#: ../duplicity/commandline.py:643
=======
#: ../duplicity/commandline.py:712
>>>>>>> 0429f57d
msgid "relative_path"
msgstr ""

#. Used in usage help to represent the name of a single file
#. directory or a Unix-style path to a directory. Example:
#. file:///some_dir
<<<<<<< HEAD
#: ../duplicity/commandline.py:658
=======
#: ../duplicity/commandline.py:727
>>>>>>> 0429f57d
msgid "some_dir"
msgstr ""

#. Used in usage help to represent the name of a single file
#. directory or a Unix-style path to a directory where files will be
#. coming FROM. Example:
#. duplicity [full|incremental] [options] source_dir target_url
<<<<<<< HEAD
#: ../duplicity/commandline.py:664
=======
#: ../duplicity/commandline.py:733
>>>>>>> 0429f57d
msgid "source_dir"
msgstr ""

#. Used in usage help to represent a URL files will be coming
#. FROM. Example:
#. duplicity [restore] [options] source_url target_dir
<<<<<<< HEAD
#: ../duplicity/commandline.py:669
=======
#: ../duplicity/commandline.py:738
>>>>>>> 0429f57d
msgid "source_url"
msgstr ""

#. Used in usage help to represent the name of a single file
#. directory or a Unix-style path to a directory. where files will be
#. going TO. Example:
#. duplicity [restore] [options] source_url target_dir
<<<<<<< HEAD
#: ../duplicity/commandline.py:675
=======
#: ../duplicity/commandline.py:744
>>>>>>> 0429f57d
msgid "target_dir"
msgstr ""

#. Used in usage help to represent a URL files will be going TO.
#. Example:
#. duplicity [full|incremental] [options] source_dir target_url
<<<<<<< HEAD
#: ../duplicity/commandline.py:680
=======
#: ../duplicity/commandline.py:749
>>>>>>> 0429f57d
msgid "target_url"
msgstr ""

#. Used in usage help to represent a user name (i.e. login).
#. Example:
#. ftp://user[:password]@other.host[:port]/some_dir
<<<<<<< HEAD
#: ../duplicity/commandline.py:690
=======
#: ../duplicity/commandline.py:759
>>>>>>> 0429f57d
msgid "user"
msgstr ""

#. Header in usage help
<<<<<<< HEAD
#: ../duplicity/commandline.py:706
=======
#: ../duplicity/commandline.py:776
>>>>>>> 0429f57d
msgid "Backends and their URL formats:"
msgstr ""

#. Header in usage help
<<<<<<< HEAD
#: ../duplicity/commandline.py:726
msgid "Commands:"
msgstr ""

#: ../duplicity/commandline.py:749
=======
#: ../duplicity/commandline.py:798
msgid "Commands:"
msgstr ""

#: ../duplicity/commandline.py:822
>>>>>>> 0429f57d
#, python-format
msgid ""
"Specified archive directory '%s' does not exist, or is not a directory"
msgstr ""

<<<<<<< HEAD
#: ../duplicity/commandline.py:758
=======
#: ../duplicity/commandline.py:831
>>>>>>> 0429f57d
#, python-format
msgid ""
"Sign key should be an 8 character hex string, like 'AA0E73D2'.\n"
"Received '%s' instead."
msgstr ""

<<<<<<< HEAD
#: ../duplicity/commandline.py:816
=======
#: ../duplicity/commandline.py:889
>>>>>>> 0429f57d
#, python-format
msgid ""
"Restore destination directory %s already exists.\n"
"Will not overwrite."
msgstr ""

<<<<<<< HEAD
#: ../duplicity/commandline.py:821
=======
#: ../duplicity/commandline.py:894
>>>>>>> 0429f57d
#, python-format
msgid "Verify directory %s does not exist"
msgstr ""

<<<<<<< HEAD
#: ../duplicity/commandline.py:827
=======
#: ../duplicity/commandline.py:900
>>>>>>> 0429f57d
#, python-format
msgid "Backup source directory %s does not exist."
msgstr ""

<<<<<<< HEAD
#: ../duplicity/commandline.py:902
=======
#: ../duplicity/commandline.py:929
#, python-format
msgid "Command line warning: %s"
msgstr ""

#: ../duplicity/commandline.py:929
msgid ""
"Selection options --exclude/--include\n"
"currently work only when backing up,not restoring."
msgstr ""

#: ../duplicity/commandline.py:977
>>>>>>> 0429f57d
#, python-format
msgid ""
"Bad URL '%s'.\n"
"Examples of URL strings are \"scp://user@host.net:1234/path\" and\n"
"\"file:///usr/local\".  See the man page for more information."
msgstr ""

<<<<<<< HEAD
#: ../duplicity/commandline.py:927
=======
#: ../duplicity/commandline.py:1002
>>>>>>> 0429f57d
msgid "Main action: "
msgstr ""

#: ../duplicity/diffdir.py:101 ../duplicity/diffdir.py:390
#, python-format
msgid "Error %s getting delta for %s"
msgstr ""

#: ../duplicity/diffdir.py:115
#, python-format
msgid "Getting delta of %s and %s"
msgstr ""

#: ../duplicity/diffdir.py:160
#, python-format
msgid "A %s"
msgstr ""

#: ../duplicity/diffdir.py:167
#, python-format
msgid "M %s"
msgstr ""

#: ../duplicity/diffdir.py:189
#, python-format
msgid "Comparing %s and %s"
msgstr ""

#: ../duplicity/diffdir.py:195
#, python-format
msgid "D %s"
msgstr ""

#: ../duplicity/dup_time.py:48
#, python-format
msgid ""
"Bad interval string \"%s\"\n"
"\n"
"Intervals are specified like 2Y (2 years) or 2h30m (2.5 hours).  The\n"
"allowed special characters are s, m, h, D, W, M, and Y.  See the man\n"
"page for more information."
msgstr ""

#: ../duplicity/dup_time.py:54
#, python-format
msgid ""
"Bad time string \"%s\"\n"
"\n"
"The acceptible time strings are intervals (like \"3D64s\"), w3-datetime\n"
"strings, like \"2002-04-26T04:22:01-07:00\" (strings like\n"
"\"2002-04-26T04:22:01\" are also acceptable - duplicity will use the\n"
"current time zone), or ordinary dates like 2/4/1997 or 2001-04-23\n"
"(various combinations are acceptable, but the month always precedes\n"
"the day)."
msgstr ""

#: ../duplicity/lazy.py:325
#, python-format
msgid "Warning: oldindex %s >= newindex %s"
msgstr ""

#: ../duplicity/lazy.py:400
#, python-format
msgid "Error '%s' processing %s"
msgstr ""

#: ../duplicity/lazy.py:408
#, python-format
msgid "Skipping %s because of previous error"
msgstr ""

#: ../duplicity/manifest.py:87
#, python-format
msgid ""
"Fatal Error: Backup source host has changed.\n"
"Current hostname: %s\n"
"Previous hostname: %s"
msgstr ""

#: ../duplicity/manifest.py:94
#, python-format
msgid ""
"Fatal Error: Backup source directory has changed.\n"
"Current directory: %s\n"
"Previous directory: %s"
msgstr ""

#: ../duplicity/manifest.py:103
msgid ""
"Aborting because you may have accidentally tried to backup two different "
"data sets to the same remote location, or using the same archive directory.  "
"If this is not a mistake, use the --allow-source-mismatch switch to avoid "
"seeing this message"
msgstr ""

#: ../duplicity/manifest.py:198
msgid "Manifests not equal because different volume numbers"
msgstr ""

#: ../duplicity/manifest.py:203
msgid "Manifests not equal because volume lists differ"
msgstr ""

#: ../duplicity/manifest.py:208
msgid "Manifests not equal because hosts or directories differ"
msgstr ""

#: ../duplicity/manifest.py:355
msgid "Warning, found extra Volume identifier"
msgstr ""

#: ../duplicity/manifest.py:381
msgid "Other is not VolumeInfo"
msgstr ""

#: ../duplicity/manifest.py:384
msgid "Volume numbers don't match"
msgstr ""

#: ../duplicity/manifest.py:387
msgid "start_indicies don't match"
msgstr ""

#: ../duplicity/manifest.py:390
msgid "end_index don't match"
msgstr ""

#: ../duplicity/manifest.py:397
msgid "Hashes don't match"
msgstr ""

#: ../duplicity/misc.py:99
#, python-format
msgid "Starting to write %s"
msgstr ""

#: ../duplicity/misc.py:107
#, python-format
msgid ""
"One only volume required.\n"
"Renaming %s to %s"
msgstr ""

#: ../duplicity/patchdir.py:73 ../duplicity/patchdir.py:78
#, python-format
msgid "Patching %s"
msgstr ""

<<<<<<< HEAD
#: ../duplicity/patchdir.py:566
=======
#: ../duplicity/patchdir.py:568
>>>>>>> 0429f57d
#, python-format
msgid "Writing %s of type %s"
msgstr ""

#: ../duplicity/path.py:221 ../duplicity/path.py:280
#, python-format
msgid "Warning: %s has negative mtime, treating as 0."
msgstr ""

#: ../duplicity/path.py:345
msgid "Difference found:"
msgstr ""

#: ../duplicity/path.py:351
#, python-format
msgid "New file %s"
msgstr ""

#: ../duplicity/path.py:354
#, python-format
msgid "File %s is missing"
msgstr ""

#: ../duplicity/path.py:357
#, python-format
msgid "File %%s has type %s, expected %s"
msgstr ""

#: ../duplicity/path.py:363 ../duplicity/path.py:389
#, python-format
msgid "File %%s has permissions %s, expected %s"
msgstr ""

#: ../duplicity/path.py:368
#, python-format
msgid "File %%s has mtime %s, expected %s"
msgstr ""

#: ../duplicity/path.py:376
#, python-format
msgid "Data for file %s is different"
msgstr ""

#: ../duplicity/path.py:384
#, python-format
msgid "Symlink %%s points to %s, expected %s"
msgstr ""

#: ../duplicity/path.py:393
#, python-format
msgid "Device file %%s has numbers %s, expected %s"
msgstr ""

<<<<<<< HEAD
#: ../duplicity/path.py:543
=======
#: ../duplicity/path.py:553
>>>>>>> 0429f57d
#, python-format
msgid "Making directory %s"
msgstr ""

<<<<<<< HEAD
#: ../duplicity/path.py:553
=======
#: ../duplicity/path.py:563
>>>>>>> 0429f57d
#, python-format
msgid "Deleting %s"
msgstr ""

<<<<<<< HEAD
#: ../duplicity/path.py:562
=======
#: ../duplicity/path.py:572
>>>>>>> 0429f57d
#, python-format
msgid "Touching %s"
msgstr ""

<<<<<<< HEAD
#: ../duplicity/path.py:569
=======
#: ../duplicity/path.py:579
>>>>>>> 0429f57d
#, python-format
msgid "Deleting tree %s"
msgstr ""

#: ../duplicity/robust.py:59
#, python-format
msgid "Error listing directory %s"
msgstr ""

#: ../duplicity/selection.py:119
#, python-format
msgid "Skipping socket %s"
msgstr ""

#: ../duplicity/selection.py:123
#, python-format
msgid "Error initializing file %s"
msgstr ""

#: ../duplicity/selection.py:127 ../duplicity/selection.py:148
#, python-format
msgid "Error accessing possibly locked file %s"
msgstr ""

#: ../duplicity/selection.py:163
#, python-format
msgid "Warning: base %s doesn't exist, continuing"
msgstr ""

#: ../duplicity/selection.py:166 ../duplicity/selection.py:184
#: ../duplicity/selection.py:187
#, python-format
msgid "Selecting %s"
msgstr ""

#: ../duplicity/selection.py:268
#, python-format
msgid ""
"Fatal Error: The file specification\n"
"    %s\n"
"cannot match any files in the base directory\n"
"    %s\n"
"Useful file specifications begin with the base directory or some\n"
"pattern (such as '**') which matches the base directory."
msgstr ""

#: ../duplicity/selection.py:276
#, python-format
msgid ""
"Fatal Error while processing expression\n"
"%s"
msgstr ""

#: ../duplicity/selection.py:286
#, python-format
msgid ""
"Last selection expression:\n"
"    %s\n"
"only specifies that files be included.  Because the default is to\n"
"include all files, the expression is redundant.  Exiting because this\n"
"probably isn't what you meant."
msgstr ""

#: ../duplicity/selection.py:311
#, python-format
msgid "Reading filelist %s"
msgstr ""

#: ../duplicity/selection.py:314
#, python-format
msgid "Sorting filelist %s"
msgstr ""

#: ../duplicity/selection.py:341
#, python-format
msgid ""
"Warning: file specification '%s' in filelist %s\n"
"doesn't start with correct prefix %s.  Ignoring."
msgstr ""

#: ../duplicity/selection.py:345
msgid "Future prefix errors will not be logged."
msgstr ""

#: ../duplicity/selection.py:361
#, python-format
msgid "Error closing filelist %s"
msgstr ""

#: ../duplicity/selection.py:428
#, python-format
msgid "Reading globbing filelist %s"
msgstr ""

#: ../duplicity/selection.py:461
#, python-format
msgid "Error compiling regular expression %s"
msgstr ""

#: ../duplicity/selection.py:477
msgid ""
"Warning: exclude-device-files is not the first selector.\n"
"This may not be what you intended"
msgstr ""

#: ../duplicity/tempdir.py:119
#, python-format
msgid "Using temporary directory %s"
msgstr ""

#: ../duplicity/tempdir.py:157
#, python-format
msgid "Registering (mktemp) temporary file %s"
msgstr ""

#: ../duplicity/tempdir.py:179
#, python-format
msgid "Registering (mkstemp) temporary file %s"
msgstr ""

#: ../duplicity/tempdir.py:211
#, python-format
msgid "Forgetting temporary file %s"
msgstr ""

#: ../duplicity/tempdir.py:214
#, python-format
msgid "Attempt to forget unknown tempfile %s - this is probably a bug."
msgstr ""

#: ../duplicity/tempdir.py:233
#, python-format
msgid "Removing still remembered temporary file %s"
msgstr ""

#: ../duplicity/tempdir.py:236
#, python-format
msgid "Cleanup of temporary file %s failed"
msgstr ""

#: ../duplicity/tempdir.py:241
#, python-format
msgid "Cleanup of temporary directory %s failed - this is probably a bug."
msgstr ""

#: ../duplicity/util.py:68
#, python-format
msgid "IGNORED_ERROR: Warning: ignoring error as requested: %s: %s"
msgstr ""

<<<<<<< HEAD
#: ../duplicity/backends/giobackend.py:87
=======
#: ../duplicity/backends/giobackend.py:89
>>>>>>> 0429f57d
#, python-format
msgid "Connection failed, please check your password: %s"
msgstr ""

<<<<<<< HEAD
#: ../duplicity/backends/giobackend.py:96
=======
#: ../duplicity/backends/giobackend.py:113
>>>>>>> 0429f57d
#, python-format
msgid "Writing %s"
msgstr ""

#: ../duplicity/backends/giobackend.py:106
#, python-format
<<<<<<< HEAD
msgid "Could not copy %s to %s"
msgstr ""
=======
#~ msgid ""
#~ "Unable to locate last file %s and block %d in backup set.\n"
#~ "There are no more files to be backed up."
#~ msgstr ""
#~ "Impossible de retrouver le dernier fichier %s et le bloc %d dans le jeu de "
#~ "sauvegarde.\n"
#~ "Il n’y a pas d’autres fichiers à sauvegarder."

#, python-format
#~ msgid "Invalid data - %s hash mismatch:"
#~ msgstr "Données invalides – l’empreinte de %s ne correspond pas :"

#, python-format
#~ msgid ""
#~ "Unable to locate last file %s and block %d in backup set.\n"
#~ "Attempting restart on the next file %s."
#~ msgstr ""
#~ "Impossible de retrouver le dernier fichier %s et le bloc %d dans le jeu de "
#~ "sauvegarde.\n"
#~ "Tente de redémarrer à partir du fichier suivant %s."

#, python-format
#~ msgid "Running '%s'"
#~ msgstr "Exécution de « %s »"

#, python-format
#~ msgid "Running '%s' (attempt #%d)"
#~ msgid_plural "Running '%s' (attempt #%d)"
#~ msgstr[0] "Exécution de « %s » (tentative nº %d)"
#~ msgstr[1] "Exécution de « %s » (tentative nº %d)"

#, python-format
#~ msgid "Running '%s' failed (attempt #%d)"
#~ msgid_plural "Running '%s' failed (attempt #%d)"
#~ msgstr[0] "Échec d’exécution de « %s » (tentative nº %d)"
#~ msgstr[1] "Échec d’exécution de « %s » (tentative nº %d)"
>>>>>>> 0429f57d
<|MERGE_RESOLUTION|>--- conflicted
+++ resolved
@@ -7,11 +7,7 @@
 msgstr ""
 "Project-Id-Version: duplicity\n"
 "Report-Msgid-Bugs-To: FULL NAME <EMAIL@ADDRESS>\n"
-<<<<<<< HEAD
-"POT-Creation-Date: 2010-03-11 06:57-0600\n"
-=======
 "POT-Creation-Date: 2011-10-10 16:25-0500\n"
->>>>>>> 0429f57d
 "PO-Revision-Date: 2010-05-23 16:47+0000\n"
 "Last-Translator: Kenneth Loafman <kenneth@loafman.com>\n"
 "Language-Team: French <fr@li.org>\n"
@@ -19,12 +15,6 @@
 "Content-Type: text/plain; charset=UTF-8\n"
 "Content-Transfer-Encoding: 8bit\n"
 "Plural-Forms: nplurals=2; plural=n > 1;\n"
-<<<<<<< HEAD
-"X-Launchpad-Export-Date: 2010-05-24 03:47+0000\n"
-"X-Generator: Launchpad (build Unknown)\n"
-
-#: ../duplicity-bin:190
-=======
 "X-Launchpad-Export-Date: 2011-10-11 05:36+0000\n"
 "X-Generator: Launchpad (build 14123)\n"
 
@@ -66,40 +56,25 @@
 msgstr ""
 
 #: ../duplicity-bin:223
->>>>>>> 0429f57d
-#, python-format
-msgid ""
-"Unable to locate last file %s and block %d in backup set.\n"
-"Attempting restart on the next file %s."
-msgstr ""
-"Impossible de retrouver le dernier fichier %s et le bloc %d dans le jeu de "
-"sauvegarde.\n"
-"Tente de redémarrer à partir du fichier suivant %s."
-
-<<<<<<< HEAD
-#: ../duplicity-bin:196
-=======
+#, python-format
+msgid ""
+"File %s complete in backup set.\n"
+"Continuing restart on file %s."
+msgstr ""
+
 #: ../duplicity-bin:229
->>>>>>> 0429f57d
-#, python-format
-msgid ""
-"Unable to locate last file %s and block %d in backup set.\n"
-"There are no more files to be backed up."
-msgstr ""
-"Impossible de retrouver le dernier fichier %s et le bloc %d dans le jeu de "
-"sauvegarde.\n"
-"Il n’y a pas d’autres fichiers à sauvegarder."
-
-<<<<<<< HEAD
-#: ../duplicity-bin:442
-=======
+#, python-format
+msgid ""
+"File %s missing in backup set.\n"
+"Continuing restart on file %s."
+msgstr ""
+
 #: ../duplicity-bin:281
 #, python-format
 msgid "File %s was corrupted during upload."
 msgstr ""
 
 #: ../duplicity-bin:495
->>>>>>> 0429f57d
 msgid ""
 "Fatal Error: Unable to start incremental backup.  Old signatures not found "
 "and incremental specified"
@@ -107,167 +82,92 @@
 "Erreur fatale : impossible de démarrer la sauvegarde incrémentale, anciennes "
 "signatures non trouvées pour la méthode incrémentale indiquée"
 
-<<<<<<< HEAD
-#: ../duplicity-bin:446
-=======
 #: ../duplicity-bin:499
->>>>>>> 0429f57d
 msgid "No signatures found, switching to full backup."
 msgstr ""
 "Aucune signature de sauvegarde trouvée, bascule vers une sauvegarde "
 "intégrale."
 
-<<<<<<< HEAD
-#: ../duplicity-bin:460
-msgid "Backup Statistics"
-msgstr "Statistiques de sauvegarde"
-
-#: ../duplicity-bin:540
-=======
 #: ../duplicity-bin:513
 msgid "Backup Statistics"
 msgstr "Statistiques de sauvegarde"
 
 #: ../duplicity-bin:593
->>>>>>> 0429f57d
 #, python-format
 msgid "%s not found in archive, no files restored."
 msgstr "%s n’a pas été trouvé dans l’archive, aucun fichier restauré."
 
-<<<<<<< HEAD
-#: ../duplicity-bin:544
-msgid "No files found in archive - nothing restored."
-msgstr "Aucun fichier trouvé dans l’archive – rien à restaurer."
-
-#: ../duplicity-bin:577
-=======
 #: ../duplicity-bin:597
 msgid "No files found in archive - nothing restored."
 msgstr "Aucun fichier trouvé dans l’archive – rien à restaurer."
 
 #: ../duplicity-bin:630
->>>>>>> 0429f57d
 #, python-format
 msgid "Processed volume %d of %d"
 msgstr "Le volume %d sur %d a été traité"
 
-<<<<<<< HEAD
-#: ../duplicity-bin:617
-=======
 #: ../duplicity-bin:655
->>>>>>> 0429f57d
 #, python-format
 msgid "Invalid data - %s hash mismatch for file:"
 msgstr ""
 
-<<<<<<< HEAD
-#: ../duplicity-bin:618
-=======
 #: ../duplicity-bin:657
->>>>>>> 0429f57d
 #, python-format
 msgid "Calculated hash: %s"
 msgstr "Empreinte calculée : %s"
 
-<<<<<<< HEAD
-#: ../duplicity-bin:619
-=======
 #: ../duplicity-bin:658
->>>>>>> 0429f57d
 #, python-format
 msgid "Manifest hash: %s"
 msgstr "Empreinte manifeste : %s"
 
-<<<<<<< HEAD
-#: ../duplicity-bin:636
-=======
 #: ../duplicity-bin:696
->>>>>>> 0429f57d
 #, python-format
 msgid "Volume was signed by key %s, not %s"
 msgstr "Le volume a été signé par la clé %s et non pas %s"
 
-<<<<<<< HEAD
-#: ../duplicity-bin:666
-=======
 #: ../duplicity-bin:726
->>>>>>> 0429f57d
 #, python-format
 msgid "Verify complete: %s, %s."
 msgstr "Vérification complète : %s, %s."
 
-<<<<<<< HEAD
-#: ../duplicity-bin:667
-=======
 #: ../duplicity-bin:727
->>>>>>> 0429f57d
 #, python-format
 msgid "%d file compared"
 msgid_plural "%d files compared"
 msgstr[0] "%d fichier comparé"
 msgstr[1] "%d fichiers comparés"
 
-<<<<<<< HEAD
-#: ../duplicity-bin:669
-=======
 #: ../duplicity-bin:729
->>>>>>> 0429f57d
 #, python-format
 msgid "%d difference found"
 msgid_plural "%d differences found"
 msgstr[0] "%d différence trouvée"
 msgstr[1] "%d différences trouvées"
 
-<<<<<<< HEAD
-#: ../duplicity-bin:688
-=======
 #: ../duplicity-bin:748
->>>>>>> 0429f57d
 msgid "No extraneous files found, nothing deleted in cleanup."
 msgstr ""
 "Aucun fichier étranger détecté, aucune suppression effectuée lors du "
 "nettoyage."
 
-<<<<<<< HEAD
-#: ../duplicity-bin:693
-=======
 #: ../duplicity-bin:753
->>>>>>> 0429f57d
 msgid "Deleting this file from backend:"
 msgid_plural "Deleting these files from backend:"
 msgstr[0] "Supprimer ce fichier de l’arrière plan :"
 msgstr[1] "Supprimer ces fichiers de l’arrière plan :"
 
-<<<<<<< HEAD
-#: ../duplicity-bin:702
-=======
 #: ../duplicity-bin:765
->>>>>>> 0429f57d
 msgid "Found the following file to delete:"
 msgid_plural "Found the following files to delete:"
 msgstr[0] "Le fichier suivant a été trouvé pour la suppression :"
 msgstr[1] "Les fichiers suivants ont été trouvés pour la suppression :"
 
-<<<<<<< HEAD
-#: ../duplicity-bin:706
-=======
 #: ../duplicity-bin:769
->>>>>>> 0429f57d
 msgid "Run duplicity again with the --force option to actually delete."
 msgstr ""
 "Exécutez duplicity à nouveau avec l’option --force pour supprimer réellement."
 
-<<<<<<< HEAD
-#: ../duplicity-bin:745
-msgid "There are backup set(s) at time(s):"
-msgstr "Il y a un ou plusieurs jeux de sauvegarde datés du :"
-
-#: ../duplicity-bin:747
-msgid "Which can't be deleted because newer sets depend on them."
-msgstr "Qui ne peuvent être supprimés car de nouveaux jeux en dépendent."
-
-#: ../duplicity-bin:751
-=======
 #: ../duplicity-bin:808
 msgid "There are backup set(s) at time(s):"
 msgstr "Il y a un ou plusieurs jeux de sauvegarde datés du :"
@@ -277,7 +177,6 @@
 msgstr "Qui ne peuvent être supprimés car de nouveaux jeux en dépendent."
 
 #: ../duplicity-bin:814
->>>>>>> 0429f57d
 msgid ""
 "Current active backup chain is older than specified time.  However, it will "
 "not be deleted.  To remove all your backups, manually purge the repository."
@@ -286,116 +185,65 @@
 "indiquée. Cependant elle ne sera pas supprimée. Pour ôter toutes vos "
 "sauvegardes, purgez manuellement leur dépôt."
 
-<<<<<<< HEAD
-#: ../duplicity-bin:757
-=======
 #: ../duplicity-bin:820
->>>>>>> 0429f57d
 msgid "No old backup sets found, nothing deleted."
 msgstr ""
 "Aucun ancien jeu de sauvegarde n’a été trouvé, rien n’a été supprimé."
 
-<<<<<<< HEAD
-#: ../duplicity-bin:760
-=======
 #: ../duplicity-bin:823
->>>>>>> 0429f57d
 msgid "Deleting backup set at time:"
 msgid_plural "Deleting backup sets at times:"
 msgstr[0] "Suppression du jeu de sauvegarde daté du :"
 msgstr[1] "Suppression des jeux de sauvegarde datés du :"
 
-<<<<<<< HEAD
-#: ../duplicity-bin:772
-=======
 #: ../duplicity-bin:840
->>>>>>> 0429f57d
 msgid "Found old backup set at the following time:"
 msgid_plural "Found old backup sets at the following times:"
 msgstr[0] "Ancien jeu de sauvegarde trouvé à la date du :"
 msgstr[1] "Anciens jeux de sauvegarde trouvés aux dates du :"
 
-<<<<<<< HEAD
-#: ../duplicity-bin:776
-=======
 #: ../duplicity-bin:844
->>>>>>> 0429f57d
 msgid "Rerun command with --force option to actually delete."
 msgstr ""
 "Veuillez relancer la commande avec l'option --force pour forcer la "
 "suppression."
 
-<<<<<<< HEAD
-#: ../duplicity-bin:859
-=======
 #: ../duplicity-bin:922
->>>>>>> 0429f57d
 #, python-format
 msgid "Deleting local %s (not authoritative at backend)."
 msgstr "Supprime le %s local (ne fait pas autorité au niveau du serveur)."
 
-<<<<<<< HEAD
-#: ../duplicity-bin:884 ../duplicity/dup_temp.py:239
-=======
 #: ../duplicity-bin:926
 #, python-format
 msgid "Unable to delete %s: %s"
 msgstr ""
 
 #: ../duplicity-bin:954 ../duplicity/dup_temp.py:260
->>>>>>> 0429f57d
 #, python-format
 msgid "Failed to read %s: %s"
 msgstr "Impossible de lire %s : %s"
 
-<<<<<<< HEAD
-#: ../duplicity-bin:895
-=======
 #: ../duplicity-bin:965
->>>>>>> 0429f57d
 #, python-format
 msgid "Copying %s to local cache."
 msgstr "Copie de %s vers le cache local."
 
-<<<<<<< HEAD
-#: ../duplicity-bin:936
-=======
 #: ../duplicity-bin:1013
->>>>>>> 0429f57d
 msgid "Local and Remote metadata are synchronized, no sync needed."
 msgstr ""
 "Les métadonnées locales et distantes sont déjà synchronisées. Aucune "
 "synchronisation nécessaire."
 
-<<<<<<< HEAD
-#: ../duplicity-bin:941
-msgid "Synchronizing remote metadata to local cache..."
-msgstr "Synchronisation des métadonnées distantes vers le cache local..."
-
-#: ../duplicity-bin:950
-=======
 #: ../duplicity-bin:1018
 msgid "Synchronizing remote metadata to local cache..."
 msgstr "Synchronisation des métadonnées distantes vers le cache local..."
 
 #: ../duplicity-bin:1031
->>>>>>> 0429f57d
 msgid "Sync would copy the following from remote to local:"
 msgstr ""
 "La synchronisation va copier localement les éléments suivants à partir de "
 "l’hôte distant :"
 
-<<<<<<< HEAD
-#: ../duplicity-bin:953
-msgid "Sync would remove the following spurious local files:"
-msgstr "La synchronisation va supprimer les fichiers parasites suivants :"
-
-#: ../duplicity-bin:996
-msgid "Unable to get free space on temp."
-msgstr "Impossible de déterminer l’espace libre dans le dossier temporaire."
-
-#: ../duplicity-bin:1004
-=======
 #: ../duplicity-bin:1034
 msgid "Sync would remove the following spurious local files:"
 msgstr "La synchronisation va supprimer les fichiers parasites suivants :"
@@ -405,36 +253,23 @@
 msgstr "Impossible de déterminer l’espace libre dans le dossier temporaire."
 
 #: ../duplicity-bin:1085
->>>>>>> 0429f57d
 #, python-format
 msgid "Temp space has %d available, backup needs approx %d."
 msgstr ""
 "Il y a %d d’espace temporaire disponible, la sauvegarde nécessite environ %d."
 
-<<<<<<< HEAD
-#: ../duplicity-bin:1007
-=======
 #: ../duplicity-bin:1088
->>>>>>> 0429f57d
 #, python-format
 msgid "Temp has %d available, backup will use approx %d."
 msgstr ""
 "Il y a %d d’espace temporaire disponible, la sauvegarde va nécessiter "
 "environ %d."
 
-<<<<<<< HEAD
-#: ../duplicity-bin:1015
-msgid "Unable to get max open files."
-msgstr "Impossible d’obtenir le maximum de fichiers ouverts."
-
-#: ../duplicity-bin:1019
-=======
 #: ../duplicity-bin:1096
 msgid "Unable to get max open files."
 msgstr "Impossible d’obtenir le maximum de fichiers ouverts."
 
 #: ../duplicity-bin:1100
->>>>>>> 0429f57d
 #, python-format
 msgid ""
 "Max open files of %s is too low, should be >= 1024.\n"
@@ -444,11 +279,7 @@
 ">= 1024.\n"
 "Utilisez « ulimit -n 1024 » (ou supérieur) pour corriger.\n"
 
-<<<<<<< HEAD
-#: ../duplicity-bin:1065
-=======
 #: ../duplicity-bin:1149
->>>>>>> 0429f57d
 msgid ""
 "RESTART: The first volume failed to upload before termination.\n"
 "         Restart is impossible...starting backup from beginning."
@@ -458,11 +289,7 @@
 "              Le redémarrage est impossible... lancement de la sauvegarde "
 "depuis le début."
 
-<<<<<<< HEAD
-#: ../duplicity-bin:1071
-=======
 #: ../duplicity-bin:1155
->>>>>>> 0429f57d
 #, python-format
 msgid ""
 "RESTART: Volumes %d to %d failed to upload before termination.\n"
@@ -472,11 +299,7 @@
 "fin.\n"
 "              Redémarrage de la sauvegarde au volume %d."
 
-<<<<<<< HEAD
-#: ../duplicity-bin:1079
-=======
 #: ../duplicity-bin:1162
->>>>>>> 0429f57d
 #, python-format
 msgid ""
 "RESTART: Impossible backup state: manifest has %d vols, remote has %d vols.\n"
@@ -490,35 +313,16 @@
 "              sauvegarde partielle puis reprendre la sauvegarde depuis le "
 "début."
 
-<<<<<<< HEAD
-#: ../duplicity-bin:1160
-=======
 #: ../duplicity-bin:1233
->>>>>>> 0429f57d
 #, python-format
 msgid "Last %s backup left a partial set, restarting."
 msgstr "La dernière sauvegarde %s a laissé un jeu partiel, redémarrage."
 
-<<<<<<< HEAD
-#: ../duplicity-bin:1164
-=======
 #: ../duplicity-bin:1237
->>>>>>> 0429f57d
 #, python-format
 msgid "Cleaning up previous partial %s backup set, restarting."
 msgstr "Nettoyage du dernier jeu partiel de sauvegarde %s, redémarrage."
 
-<<<<<<< HEAD
-#: ../duplicity-bin:1175
-msgid "Last full backup date:"
-msgstr "Date de dernière sauvegarde intégrale :"
-
-#: ../duplicity-bin:1177
-msgid "Last full backup date: none"
-msgstr "Date de dernière sauvegarde intégrale : aucune"
-
-#: ../duplicity-bin:1179
-=======
 #: ../duplicity-bin:1248
 msgid "Last full backup date:"
 msgstr "Date de dernière sauvegarde intégrale :"
@@ -528,39 +332,26 @@
 msgstr "Date de dernière sauvegarde intégrale : aucune"
 
 #: ../duplicity-bin:1252
->>>>>>> 0429f57d
 msgid "Last full backup is too old, forcing full backup"
 msgstr ""
 "La dernière sauvegarde intégrale est trop ancienne, forçage d’une nouvelle "
 "sauvegarde intégrale"
 
-<<<<<<< HEAD
-#: ../duplicity-bin:1253
-=======
 #: ../duplicity-bin:1360
 msgid "INT intercepted...exiting."
 msgstr ""
 
 #: ../duplicity-bin:1366
->>>>>>> 0429f57d
 #, python-format
 msgid "GPG error detail: %s"
 msgstr "Détails de l’erreur GPG : %s"
 
-<<<<<<< HEAD
-#: ../duplicity-bin:1262
-=======
 #: ../duplicity-bin:1375
->>>>>>> 0429f57d
 #, python-format
 msgid "User error detail: %s"
 msgstr "Détails de l’erreur utilisateur : %s"
 
-<<<<<<< HEAD
-#: ../duplicity-bin:1271
-=======
 #: ../duplicity-bin:1384
->>>>>>> 0429f57d
 #, python-format
 msgid "Backend error detail: %s"
 msgstr "Détails de l’erreur de sauvegarde : %s"
@@ -602,58 +393,33 @@
 msgid "task execution done (success: %s)"
 msgstr "exécution de tâche réalisée (succès : %s)"
 
-<<<<<<< HEAD
-#: ../duplicity/backend.py:370
-=======
 #: ../duplicity/backend.py:485 ../duplicity/backend.py:509
->>>>>>> 0429f57d
-#, python-format
-msgid "Running '%s'"
-msgstr "Exécution de « %s »"
-
-<<<<<<< HEAD
-#: ../duplicity/backend.py:384
-=======
+#, python-format
+msgid "Reading results of '%s'"
+msgstr "Lecture des résultats de « %s »"
+
 #: ../duplicity/backend.py:524
->>>>>>> 0429f57d
-#, python-format
-msgid "Running '%s' (attempt #%d)"
-msgid_plural "Running '%s' (attempt #%d)"
-msgstr[0] "Exécution de « %s » (tentative nº %d)"
-msgstr[1] "Exécution de « %s » (tentative nº %d)"
-
-<<<<<<< HEAD
-#: ../duplicity/backend.py:389 ../duplicity/backend.py:430
-=======
+#, python-format
+msgid "Running '%s' failed with code %d (attempt #%d)"
+msgid_plural "Running '%s' failed with code %d (attempt #%d)"
+msgstr[0] ""
+msgstr[1] ""
+
 #: ../duplicity/backend.py:528
->>>>>>> 0429f57d
-#, python-format
-msgid "Running '%s' failed (attempt #%d)"
-msgid_plural "Running '%s' failed (attempt #%d)"
-msgstr[0] "Échec d’exécution de « %s » (tentative nº %d)"
-msgstr[1] "Échec d’exécution de « %s » (tentative nº %d)"
-
-<<<<<<< HEAD
-#: ../duplicity/backend.py:392 ../duplicity/backend.py:433
-=======
+#, python-format
+msgid ""
+"Error is:\n"
+"%s"
+msgstr ""
+
 #: ../duplicity/backend.py:530
->>>>>>> 0429f57d
 #, python-format
 msgid "Giving up trying to execute '%s' after %d attempt"
 msgid_plural "Giving up trying to execute '%s' after %d attempts"
 msgstr[0] "Abandon des essais d’exécution de « %s » après %d tentative"
 msgstr[1] "Abandon des essais d’exécution de « %s » après %d tentatives"
 
-<<<<<<< HEAD
-#: ../duplicity/backend.py:403 ../duplicity/backend.py:420
-#, python-format
-msgid "Reading results of '%s'"
-msgstr "Lecture des résultats de « %s »"
-
-#: ../duplicity/collections.py:181
-=======
 #: ../duplicity/collections.py:188
->>>>>>> 0429f57d
 msgid "Fatal Error: No manifests found for most recent backup"
 msgstr ""
 "Erreur fatale : aucun manifeste présent pour la sauvegarde la plus récente"
@@ -907,7 +673,7 @@
 "Aucune chaîne de signatures pour la date indiquée. Utilise la chaîne "
 "disponible la plus ancienne, à compter du %s."
 
-#: ../duplicity/commandline.py:66
+#: ../duplicity/commandline.py:67
 #, python-format
 msgid ""
 "Warning: Option %s is pending deprecation and will be removed in a future "
@@ -918,46 +684,27 @@
 "version future.\n"
 "L’utilisation des noms de fichiers par défaut est fortement suggérée."
 
-<<<<<<< HEAD
-#: ../duplicity/commandline.py:181
-msgid "Unable to load gio module"
-msgstr "Impossible de charger le module gio"
-
-#: ../duplicity/commandline.py:203
-=======
 #: ../duplicity/commandline.py:209
 msgid "Unable to load gio module"
 msgstr "Impossible de charger le module gio"
 
 #: ../duplicity/commandline.py:231
->>>>>>> 0429f57d
 #, python-format
 msgid "Error opening file %s"
 msgstr "Erreur lors de l’ouverture du fichier %s"
 
 #. Used in usage help to represent a Unix-style path name. Example:
 #. --archive-dir <path>
-<<<<<<< HEAD
-#: ../duplicity/commandline.py:224 ../duplicity/commandline.py:232
-#: ../duplicity/commandline.py:292 ../duplicity/commandline.py:419
-#: ../duplicity/commandline.py:630
-=======
 #: ../duplicity/commandline.py:252 ../duplicity/commandline.py:260
 #: ../duplicity/commandline.py:277 ../duplicity/commandline.py:331
 #: ../duplicity/commandline.py:484 ../duplicity/commandline.py:699
->>>>>>> 0429f57d
 msgid "path"
 msgstr "chemin"
 
 #. Used in usage help to represent an ID for a GnuPG key. Example:
 #. --encrypt-key <gpg_key_id>
-<<<<<<< HEAD
-#: ../duplicity/commandline.py:244 ../duplicity/commandline.py:408
-#: ../duplicity/commandline.py:603
-=======
 #: ../duplicity/commandline.py:272 ../duplicity/commandline.py:279
 #: ../duplicity/commandline.py:473 ../duplicity/commandline.py:672
->>>>>>> 0429f57d
 msgid "gpg-key-id"
 msgstr "identifiant_clé_gpg"
 
@@ -965,72 +712,42 @@
 #. matching one or more files, as described in the documentation.
 #. Example:
 #. --exclude <shell_pattern>
-<<<<<<< HEAD
-#: ../duplicity/commandline.py:252 ../duplicity/commandline.py:331
-#: ../duplicity/commandline.py:653
-=======
 #: ../duplicity/commandline.py:287 ../duplicity/commandline.py:371
 #: ../duplicity/commandline.py:722
->>>>>>> 0429f57d
 msgid "shell_pattern"
 msgstr "motif_shell"
 
 #. Used in usage help to represent the name of a file. Example:
 #. --log-file <filename>
-<<<<<<< HEAD
-#: ../duplicity/commandline.py:258 ../duplicity/commandline.py:265
-#: ../duplicity/commandline.py:270 ../duplicity/commandline.py:333
-#: ../duplicity/commandline.py:335 ../duplicity/commandline.py:346
-#: ../duplicity/commandline.py:599
-=======
 #: ../duplicity/commandline.py:293 ../duplicity/commandline.py:300
 #: ../duplicity/commandline.py:305 ../duplicity/commandline.py:373
 #: ../duplicity/commandline.py:378 ../duplicity/commandline.py:389
 #: ../duplicity/commandline.py:668
->>>>>>> 0429f57d
 msgid "filename"
 msgstr "nom_de_fichier"
 
 #. Used in usage help to represent a regular expression (regexp).
-<<<<<<< HEAD
-#: ../duplicity/commandline.py:277 ../duplicity/commandline.py:337
-=======
 #: ../duplicity/commandline.py:312 ../duplicity/commandline.py:380
->>>>>>> 0429f57d
 msgid "regular_expression"
 msgstr "expression_régulière"
 
 #. Used in usage help to represent a time spec for a previous
 #. point in time, as described in the documentation. Example:
 #. duplicity remove-older-than time [options] target_url
-<<<<<<< HEAD
-#: ../duplicity/commandline.py:304 ../duplicity/commandline.py:382
-#: ../duplicity/commandline.py:685
-=======
 #: ../duplicity/commandline.py:343 ../duplicity/commandline.py:433
 #: ../duplicity/commandline.py:754
->>>>>>> 0429f57d
 msgid "time"
 msgstr "temps"
 
 #. Used in usage help. (Should be consistent with the "Options:"
 #. header.) Example:
 #. duplicity [full|incremental] [options] source_dir target_url
-<<<<<<< HEAD
-#: ../duplicity/commandline.py:308 ../duplicity/commandline.py:416
-#: ../duplicity/commandline.py:618
-msgid "options"
-msgstr "options"
-
-#: ../duplicity/commandline.py:316
-=======
 #: ../duplicity/commandline.py:347 ../duplicity/commandline.py:481
 #: ../duplicity/commandline.py:687
 msgid "options"
 msgstr "options"
 
 #: ../duplicity/commandline.py:356
->>>>>>> 0429f57d
 #, python-format
 msgid ""
 "Running in 'ignore errors' mode due to %s; please re-consider if this was "
@@ -1040,239 +757,141 @@
 "reconsidérer si ceci n’était pas souhaité"
 
 #. Used in usage help to represent an imap mailbox
-<<<<<<< HEAD
-#: ../duplicity/commandline.py:329
-msgid "imap_mailbox"
-msgstr "boîte_aux_lettres_IMAP"
-
-#: ../duplicity/commandline.py:340
-=======
 #: ../duplicity/commandline.py:369
 msgid "imap_mailbox"
 msgstr "boîte_aux_lettres_IMAP"
 
 #: ../duplicity/commandline.py:383
->>>>>>> 0429f57d
 msgid "file_descriptor"
 msgstr "descripteur_fichier"
 
 #. Used in usage help (noun)
-<<<<<<< HEAD
-#: ../duplicity/commandline.py:351
-=======
 #: ../duplicity/commandline.py:394
->>>>>>> 0429f57d
 msgid "backup name"
 msgstr "nom_sauvegarde"
 
 #. Used in usage help to represent a desired number of
 #. something. Example:
 #. --num-retries <number>
-<<<<<<< HEAD
-#: ../duplicity/commandline.py:367 ../duplicity/commandline.py:449
-#: ../duplicity/commandline.py:613
-=======
 #: ../duplicity/commandline.py:410 ../duplicity/commandline.py:454
 #: ../duplicity/commandline.py:514 ../duplicity/commandline.py:682
->>>>>>> 0429f57d
 msgid "number"
 msgstr "nombre"
 
 #. noun
-<<<<<<< HEAD
-#: ../duplicity/commandline.py:395 ../duplicity/commandline.py:399
-#: ../duplicity/commandline.py:584
-=======
 #: ../duplicity/commandline.py:459 ../duplicity/commandline.py:463
 #: ../duplicity/commandline.py:653
->>>>>>> 0429f57d
 msgid "command"
 msgstr "commande"
 
 #. Used in usage help. Example:
 #. --timeout <seconds>
-<<<<<<< HEAD
-#: ../duplicity/commandline.py:424 ../duplicity/commandline.py:647
-=======
 #: ../duplicity/commandline.py:489 ../duplicity/commandline.py:716
->>>>>>> 0429f57d
 msgid "seconds"
 msgstr "secondes"
 
 #. abbreviation for "character" (noun)
-<<<<<<< HEAD
-#: ../duplicity/commandline.py:430 ../duplicity/commandline.py:581
-msgid "char"
-msgstr "caract."
-
-#: ../duplicity/commandline.py:547
-=======
 #: ../duplicity/commandline.py:495 ../duplicity/commandline.py:650
 msgid "char"
 msgstr "caract."
 
 #: ../duplicity/commandline.py:616
->>>>>>> 0429f57d
 #, python-format
 msgid "Using archive dir: %s"
 msgstr "Utilisation du répertoire d’archive : %s"
 
-<<<<<<< HEAD
-#: ../duplicity/commandline.py:548
-=======
 #: ../duplicity/commandline.py:617
->>>>>>> 0429f57d
 #, python-format
 msgid "Using backup name: %s"
 msgstr "Utilisation du nom de sauvegarde : %s"
 
-<<<<<<< HEAD
-#: ../duplicity/commandline.py:555
-=======
 #: ../duplicity/commandline.py:624
->>>>>>> 0429f57d
 #, python-format
 msgid "Command line error: %s"
 msgstr "Erreur de ligne de commande : %s"
 
-<<<<<<< HEAD
-#: ../duplicity/commandline.py:556
-=======
 #: ../duplicity/commandline.py:625
->>>>>>> 0429f57d
 msgid "Enter 'duplicity --help' for help screen."
 msgstr "Entrez « duplicity --help » pour afficher l’écran d’aide."
 
 #. Used in usage help to represent a Unix-style path name. Example:
 #. rsync://user[:password]@other_host[:port]//absolute_path
-<<<<<<< HEAD
-#: ../duplicity/commandline.py:569
-=======
 #: ../duplicity/commandline.py:638
->>>>>>> 0429f57d
 msgid "absolute_path"
 msgstr "chemin_absolu"
 
 #. Used in usage help. Example:
 #. tahoe://alias/some_dir
-<<<<<<< HEAD
-#: ../duplicity/commandline.py:573
-=======
 #: ../duplicity/commandline.py:642
->>>>>>> 0429f57d
 msgid "alias"
 msgstr "alias"
 
 #. Used in help to represent a "bucket name" for Amazon Web
 #. Services' Simple Storage Service (S3). Example:
 #. s3://other.host/bucket_name[/prefix]
-<<<<<<< HEAD
-#: ../duplicity/commandline.py:578
-=======
 #: ../duplicity/commandline.py:647
->>>>>>> 0429f57d
 msgid "bucket_name"
 msgstr ""
 
 #. Used in usage help to represent the name of a container in
 #. Amazon Web Services' Cloudfront. Example:
 #. cf+http://container_name
-<<<<<<< HEAD
-#: ../duplicity/commandline.py:589
-=======
 #: ../duplicity/commandline.py:658
->>>>>>> 0429f57d
 msgid "container_name"
 msgstr ""
 
 #. noun
-<<<<<<< HEAD
-#: ../duplicity/commandline.py:592
-=======
 #: ../duplicity/commandline.py:661
->>>>>>> 0429f57d
 msgid "count"
 msgstr ""
 
 #. Used in usage help to represent the name of a file directory
-<<<<<<< HEAD
-#: ../duplicity/commandline.py:595
-=======
 #: ../duplicity/commandline.py:664
->>>>>>> 0429f57d
 msgid "directory"
 msgstr ""
 
 #. Used in usage help, e.g. to represent the name of a code
 #. module. Example:
 #. rsync://user[:password]@other.host[:port]::/module/some_dir
-<<<<<<< HEAD
-#: ../duplicity/commandline.py:608
-=======
 #: ../duplicity/commandline.py:677
->>>>>>> 0429f57d
 msgid "module"
 msgstr ""
 
 #. Used in usage help to represent an internet hostname. Example:
 #. ftp://user[:password]@other.host[:port]/some_dir
-<<<<<<< HEAD
-#: ../duplicity/commandline.py:622
-=======
 #: ../duplicity/commandline.py:691
->>>>>>> 0429f57d
 msgid "other.host"
 msgstr ""
 
 #. Used in usage help. Example:
 #. ftp://user[:password]@other.host[:port]/some_dir
-<<<<<<< HEAD
-#: ../duplicity/commandline.py:626
-=======
 #: ../duplicity/commandline.py:695
->>>>>>> 0429f57d
 msgid "password"
 msgstr ""
 
 #. Used in usage help to represent a TCP port number. Example:
 #. ftp://user[:password]@other.host[:port]/some_dir
-<<<<<<< HEAD
-#: ../duplicity/commandline.py:634
-=======
 #: ../duplicity/commandline.py:703
->>>>>>> 0429f57d
 msgid "port"
 msgstr ""
 
 #. Used in usage help. This represents a string to be used as a
 #. prefix to names for backup files created by Duplicity. Example:
 #. s3://other.host/bucket_name[/prefix]
-<<<<<<< HEAD
-#: ../duplicity/commandline.py:639
-=======
 #: ../duplicity/commandline.py:708
->>>>>>> 0429f57d
 msgid "prefix"
 msgstr ""
 
 #. Used in usage help to represent a Unix-style path name. Example:
 #. rsync://user[:password]@other.host[:port]/relative_path
-<<<<<<< HEAD
-#: ../duplicity/commandline.py:643
-=======
 #: ../duplicity/commandline.py:712
->>>>>>> 0429f57d
 msgid "relative_path"
 msgstr ""
 
 #. Used in usage help to represent the name of a single file
 #. directory or a Unix-style path to a directory. Example:
 #. file:///some_dir
-<<<<<<< HEAD
-#: ../duplicity/commandline.py:658
-=======
 #: ../duplicity/commandline.py:727
->>>>>>> 0429f57d
 msgid "some_dir"
 msgstr ""
 
@@ -1280,22 +899,14 @@
 #. directory or a Unix-style path to a directory where files will be
 #. coming FROM. Example:
 #. duplicity [full|incremental] [options] source_dir target_url
-<<<<<<< HEAD
-#: ../duplicity/commandline.py:664
-=======
 #: ../duplicity/commandline.py:733
->>>>>>> 0429f57d
 msgid "source_dir"
 msgstr ""
 
 #. Used in usage help to represent a URL files will be coming
 #. FROM. Example:
 #. duplicity [restore] [options] source_url target_dir
-<<<<<<< HEAD
-#: ../duplicity/commandline.py:669
-=======
 #: ../duplicity/commandline.py:738
->>>>>>> 0429f57d
 msgid "source_url"
 msgstr ""
 
@@ -1303,107 +914,64 @@
 #. directory or a Unix-style path to a directory. where files will be
 #. going TO. Example:
 #. duplicity [restore] [options] source_url target_dir
-<<<<<<< HEAD
-#: ../duplicity/commandline.py:675
-=======
 #: ../duplicity/commandline.py:744
->>>>>>> 0429f57d
 msgid "target_dir"
 msgstr ""
 
 #. Used in usage help to represent a URL files will be going TO.
 #. Example:
 #. duplicity [full|incremental] [options] source_dir target_url
-<<<<<<< HEAD
-#: ../duplicity/commandline.py:680
-=======
 #: ../duplicity/commandline.py:749
->>>>>>> 0429f57d
 msgid "target_url"
 msgstr ""
 
 #. Used in usage help to represent a user name (i.e. login).
 #. Example:
 #. ftp://user[:password]@other.host[:port]/some_dir
-<<<<<<< HEAD
-#: ../duplicity/commandline.py:690
-=======
 #: ../duplicity/commandline.py:759
->>>>>>> 0429f57d
 msgid "user"
 msgstr ""
 
 #. Header in usage help
-<<<<<<< HEAD
-#: ../duplicity/commandline.py:706
-=======
 #: ../duplicity/commandline.py:776
->>>>>>> 0429f57d
 msgid "Backends and their URL formats:"
 msgstr ""
 
 #. Header in usage help
-<<<<<<< HEAD
-#: ../duplicity/commandline.py:726
-msgid "Commands:"
-msgstr ""
-
-#: ../duplicity/commandline.py:749
-=======
 #: ../duplicity/commandline.py:798
 msgid "Commands:"
 msgstr ""
 
 #: ../duplicity/commandline.py:822
->>>>>>> 0429f57d
 #, python-format
 msgid ""
 "Specified archive directory '%s' does not exist, or is not a directory"
 msgstr ""
 
-<<<<<<< HEAD
-#: ../duplicity/commandline.py:758
-=======
 #: ../duplicity/commandline.py:831
->>>>>>> 0429f57d
 #, python-format
 msgid ""
 "Sign key should be an 8 character hex string, like 'AA0E73D2'.\n"
 "Received '%s' instead."
 msgstr ""
 
-<<<<<<< HEAD
-#: ../duplicity/commandline.py:816
-=======
 #: ../duplicity/commandline.py:889
->>>>>>> 0429f57d
 #, python-format
 msgid ""
 "Restore destination directory %s already exists.\n"
 "Will not overwrite."
 msgstr ""
 
-<<<<<<< HEAD
-#: ../duplicity/commandline.py:821
-=======
 #: ../duplicity/commandline.py:894
->>>>>>> 0429f57d
 #, python-format
 msgid "Verify directory %s does not exist"
 msgstr ""
 
-<<<<<<< HEAD
-#: ../duplicity/commandline.py:827
-=======
 #: ../duplicity/commandline.py:900
->>>>>>> 0429f57d
 #, python-format
 msgid "Backup source directory %s does not exist."
 msgstr ""
 
-<<<<<<< HEAD
-#: ../duplicity/commandline.py:902
-=======
 #: ../duplicity/commandline.py:929
 #, python-format
 msgid "Command line warning: %s"
@@ -1416,7 +984,6 @@
 msgstr ""
 
 #: ../duplicity/commandline.py:977
->>>>>>> 0429f57d
 #, python-format
 msgid ""
 "Bad URL '%s'.\n"
@@ -1424,11 +991,7 @@
 "\"file:///usr/local\".  See the man page for more information."
 msgstr ""
 
-<<<<<<< HEAD
-#: ../duplicity/commandline.py:927
-=======
 #: ../duplicity/commandline.py:1002
->>>>>>> 0429f57d
 msgid "Main action: "
 msgstr ""
 
@@ -1572,16 +1135,12 @@
 "Renaming %s to %s"
 msgstr ""
 
-#: ../duplicity/patchdir.py:73 ../duplicity/patchdir.py:78
+#: ../duplicity/patchdir.py:74 ../duplicity/patchdir.py:79
 #, python-format
 msgid "Patching %s"
 msgstr ""
 
-<<<<<<< HEAD
-#: ../duplicity/patchdir.py:566
-=======
 #: ../duplicity/patchdir.py:568
->>>>>>> 0429f57d
 #, python-format
 msgid "Writing %s of type %s"
 msgstr ""
@@ -1635,38 +1194,22 @@
 msgid "Device file %%s has numbers %s, expected %s"
 msgstr ""
 
-<<<<<<< HEAD
-#: ../duplicity/path.py:543
-=======
 #: ../duplicity/path.py:553
->>>>>>> 0429f57d
 #, python-format
 msgid "Making directory %s"
 msgstr ""
 
-<<<<<<< HEAD
-#: ../duplicity/path.py:553
-=======
 #: ../duplicity/path.py:563
->>>>>>> 0429f57d
 #, python-format
 msgid "Deleting %s"
 msgstr ""
 
-<<<<<<< HEAD
-#: ../duplicity/path.py:562
-=======
 #: ../duplicity/path.py:572
->>>>>>> 0429f57d
 #, python-format
 msgid "Touching %s"
 msgstr ""
 
-<<<<<<< HEAD
-#: ../duplicity/path.py:569
-=======
 #: ../duplicity/path.py:579
->>>>>>> 0429f57d
 #, python-format
 msgid "Deleting tree %s"
 msgstr ""
@@ -1817,30 +1360,17 @@
 msgid "IGNORED_ERROR: Warning: ignoring error as requested: %s: %s"
 msgstr ""
 
-<<<<<<< HEAD
-#: ../duplicity/backends/giobackend.py:87
-=======
 #: ../duplicity/backends/giobackend.py:89
->>>>>>> 0429f57d
 #, python-format
 msgid "Connection failed, please check your password: %s"
 msgstr ""
 
-<<<<<<< HEAD
-#: ../duplicity/backends/giobackend.py:96
-=======
 #: ../duplicity/backends/giobackend.py:113
->>>>>>> 0429f57d
 #, python-format
 msgid "Writing %s"
 msgstr ""
 
-#: ../duplicity/backends/giobackend.py:106
-#, python-format
-<<<<<<< HEAD
-msgid "Could not copy %s to %s"
-msgstr ""
-=======
+#, python-format
 #~ msgid ""
 #~ "Unable to locate last file %s and block %d in backup set.\n"
 #~ "There are no more files to be backed up."
@@ -1876,5 +1406,4 @@
 #~ msgid "Running '%s' failed (attempt #%d)"
 #~ msgid_plural "Running '%s' failed (attempt #%d)"
 #~ msgstr[0] "Échec d’exécution de « %s » (tentative nº %d)"
-#~ msgstr[1] "Échec d’exécution de « %s » (tentative nº %d)"
->>>>>>> 0429f57d
+#~ msgstr[1] "Échec d’exécution de « %s » (tentative nº %d)"