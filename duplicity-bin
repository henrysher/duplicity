--- conflicted
+++ resolved
@@ -1111,14 +1111,11 @@
         os.setuid(os.geteuid())
         os.setgid(os.getegid())
 
-<<<<<<< HEAD
+    # determine what action we're performing and process command line
+    action = commandline.ProcessCommandLine(sys.argv[1:])
+
     # set the current time strings
     dup_time.setcurtime()
-
-=======
->>>>>>> 6ff00012
-    # determine what action we're performing and process command line
-    action = commandline.ProcessCommandLine(sys.argv[1:])
 
     # get the passphrase if we need to based on action/options
     globals.gpg_profile.passphrase = get_passphrase(1, action)
