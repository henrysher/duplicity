--- conflicted
+++ resolved
@@ -20,12 +20,8 @@
 # Inc., 59 Temple Place, Suite 330, Boston, MA 02111-1307 USA
 
 import config
-<<<<<<< HEAD
-import sys, unittest
+import os, sys, unittest
 sys.path.insert(0, "../")
-=======
-import sys, os, unittest
->>>>>>> 254d560a
 
 from duplicity.path import * #@UnusedWildImport
 from duplicity import diffdir
