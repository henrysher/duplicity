# -*- Mode:Python; indent-tabs-mode:nil; tab-width:4 -*-
#
# Copyright 2002 Ben Escoto <ben@emerose.org>
# Copyright 2007 Kenneth Loafman <kenneth@loafman.com>
# Copyright 2014 Aaron Whitehouse <aaron@whitehouse.kiwi.nz>
#
# This file is part of duplicity.
#
# Duplicity is free software; you can redistribute it and/or modify it
# under the terms of the GNU General Public License as published by the
# Free Software Foundation; either version 2 of the License, or (at your
# option) any later version.
#
# Duplicity is distributed in the hope that it will be useful, but
# WITHOUT ANY WARRANTY; without even the implied warranty of
# MERCHANTABILITY or FITNESS FOR A PARTICULAR PURPOSE.  See the GNU
# General Public License for more details.
#
# You should have received a copy of the GNU General Public License
# along with duplicity; if not, write to the Free Software Foundation,
# Inc., 59 Temple Place, Suite 330, Boston, MA 02111-1307 USA

import types
import StringIO
import unittest
import sys

from duplicity.selection import *  # @UnusedWildImport
from duplicity.lazy import *  # @UnusedWildImport
from . import UnitTestCase


class MatchingTest(UnitTestCase):
    """Test matching of file names against various selection functions"""
    def setUp(self):
        super(MatchingTest, self).setUp()
        self.unpack_testfiles()
        self.root = Path("testfiles/select")
        self.Select = Select(self.root)

    def makeext(self, path):
        return self.root.new_index(tuple(path.split("/")))

    def testRegexp(self):
        """Test regular expression selection func"""
        sf1 = self.Select.regexp_get_sf(".*\.py", 1)
        assert sf1(self.makeext("1.py")) == 1
        assert sf1(self.makeext("usr/foo.py")) == 1
        assert sf1(self.root.append("1.doc")) is None

        sf2 = self.Select.regexp_get_sf("hello", 0)
        assert sf2(Path("hello")) == 0
        assert sf2(Path("foohello_there")) == 0
        assert sf2(Path("foo")) is None

    def testTupleInclude(self):
        """Test include selection function made from a regular filename"""
        self.assertRaises(FilePrefixError,
                          self.Select.glob_get_filename_sf, "foo", 1)

        sf2 = self.Select.glob_get_sf("testfiles/select/usr/local/bin/", 1)
        assert sf2(self.makeext("usr")) == 1
        assert sf2(self.makeext("usr/local")) == 1
        assert sf2(self.makeext("usr/local/bin")) == 1
        assert sf2(self.makeext("usr/local/doc")) is None
        assert sf2(self.makeext("usr/local/bin/gzip")) == 1
        assert sf2(self.makeext("usr/local/bingzip")) is None

    def testTupleExclude(self):
        """Test exclude selection function made from a regular filename"""
        self.assertRaises(FilePrefixError,
                          self.Select.glob_get_filename_sf, "foo", 0)

        sf2 = self.Select.glob_get_sf("testfiles/select/usr/local/bin/", 0)
        assert sf2(self.makeext("usr")) is None
        assert sf2(self.makeext("usr/local")) is None
        assert sf2(self.makeext("usr/local/bin")) == 0
        assert sf2(self.makeext("usr/local/doc")) is None
        assert sf2(self.makeext("usr/local/bin/gzip")) == 0
        assert sf2(self.makeext("usr/local/bingzip")) is None

    def testGlobStarInclude(self):
        """Test a few globbing patterns, including **"""
        sf1 = self.Select.glob_get_sf("**", 1)
        assert sf1(self.makeext("foo")) == 1
        assert sf1(self.makeext("")) == 1

        sf2 = self.Select.glob_get_sf("**.py", 1)
        assert sf2(self.makeext("foo")) == 2
        assert sf2(self.makeext("usr/local/bin")) == 2
        assert sf2(self.makeext("what/ever.py")) == 1
        assert sf2(self.makeext("what/ever.py/foo")) == 1

    def testGlobStarExclude(self):
        """Test a few glob excludes, including **"""
        sf1 = self.Select.glob_get_sf("**", 0)
        assert sf1(self.makeext("/usr/local/bin")) == 0

        sf2 = self.Select.glob_get_sf("**.py", 0)
        assert sf2(self.makeext("foo")) is None, sf2(self.makeext("foo"))
        assert sf2(self.makeext("usr/local/bin")) is None
        assert sf2(self.makeext("what/ever.py")) == 0
        assert sf2(self.makeext("what/ever.py/foo")) == 0

<<<<<<< HEAD
=======
    def testFilelistInclude(self):
        """Test included filelist"""
        fp = StringIO.StringIO("""
testfiles/select/1/2
testfiles/select/1
testfiles/select/1/2/3
testfiles/select/3/3/2""")
        sf = self.Select.filelist_get_sf(fp, 1, "test")
        assert sf(self.root) == 1
        assert sf(self.makeext("1")) == 1
        assert sf(self.makeext("1/1")) is None
        assert sf(self.makeext("1/2/3")) == 1
        assert sf(self.makeext("2/2")) is None
        assert sf(self.makeext("3")) == 1
        assert sf(self.makeext("3/3")) == 1
        assert sf(self.makeext("3/3/3")) is None

    def test_filelist_include_1_trailing_white_space(self):
        """Test trailing whitespace is ignored in included filelist (1 space)"""
        fp = StringIO.StringIO("testfiles/select/1/2\n"
                               "testfiles/select/1 \n"
                               "testfiles/select/1/2/3\n"
                               "testfiles/select/3/3/2")
        sf = self.Select.filelist_get_sf(fp, 1, "test")
        assert sf(self.root) == 1
        assert sf(self.makeext("1")) == 1
        assert sf(self.makeext("1/1")) is None
        assert sf(self.makeext("1/2/3")) == 1
        assert sf(self.makeext("2/2")) is None
        assert sf(self.makeext("3")) == 1
        assert sf(self.makeext("3/3")) == 1
        assert sf(self.makeext("3/3/3")) is None

    def test_filelist_include_2_trailing_white_spaces(self):
        """Test trailing whitespace is ignored in included filelist (2 space)"""
        fp = StringIO.StringIO("testfiles/select/1/2\n"
                               "testfiles/select/1\n"
                               "testfiles/select/1/2/3  \n"
                               "testfiles/select/3/3/2")
        sf = self.Select.filelist_get_sf(fp, 1, "test")
        assert sf(self.root) == 1
        assert sf(self.makeext("1")) == 1
        assert sf(self.makeext("1/1")) is None
        assert sf(self.makeext("1/2/3")) == 1
        assert sf(self.makeext("2/2")) is None
        assert sf(self.makeext("3")) == 1
        assert sf(self.makeext("3/3")) == 1
        assert sf(self.makeext("3/3/3")) is None

    def test_filelist_include_1_leading_white_space(self):
        """Test leading whitespace is ignored in included filelist (1 space)"""
        fp = StringIO.StringIO(" testfiles/select/1/2\n"
                               "testfiles/select/1\n"
                               "testfiles/select/1/2/3\n"
                               "testfiles/select/3/3/2")
        sf = self.Select.filelist_get_sf(fp, 1, "test")
        assert sf(self.root) == 1
        assert sf(self.makeext("1")) == 1
        assert sf(self.makeext("1/1")) is None
        assert sf(self.makeext("1/2/3")) == 1
        assert sf(self.makeext("2/2")) is None
        assert sf(self.makeext("3")) == 1
        assert sf(self.makeext("3/3")) == 1
        assert sf(self.makeext("3/3/3")) is None

    def test_filelist_include_2_leading_white_spaces(self):
        """Test leading whitespace is ignored in included filelist (1 space)"""
        fp = StringIO.StringIO("testfiles/select/1/2\n"
                               "testfiles/select/1\n"
                               "testfiles/select/1/2/3\n"
                               "  testfiles/select/3/3/2")
        sf = self.Select.filelist_get_sf(fp, 1, "test")
        assert sf(self.root) == 1
        assert sf(self.makeext("1")) == 1
        assert sf(self.makeext("1/1")) is None
        assert sf(self.makeext("1/2/3")) == 1
        assert sf(self.makeext("2/2")) is None
        assert sf(self.makeext("3")) == 1
        assert sf(self.makeext("3/3")) == 1
        assert sf(self.makeext("3/3/3")) is None

    def testFilelistIncludeNullSep(self):
        """Test included filelist but with null_separator set"""
        fp = StringIO.StringIO("""\0testfiles/select/1/2\0testfiles/select/1\0testfiles/select/1/2/3\0testfiles/select/3/3/2\0testfiles/select/hello\nthere\0""")
        self.set_global('null_separator', 1)
        sf = self.Select.filelist_get_sf(fp, 1, "test")
        assert sf(self.root) == 1
        assert sf(self.makeext("1")) == 1
        assert sf(self.makeext("1/1")) is None
        assert sf(self.makeext("1/2/3")) == 1
        assert sf(self.makeext("2/2")) is None
        assert sf(self.makeext("3")) == 1
        assert sf(self.makeext("3/3")) == 1
        assert sf(self.makeext("3/3/3")) is None
        assert sf(self.makeext("hello\nthere")) == 1

    def testFilelistExclude(self):
        """Test included filelist"""
        fp = StringIO.StringIO("""
testfiles/select/1/2
testfiles/select/1
this is a badly formed line which should be ignored

testfiles/select/1/2/3
testfiles/select/3/3/2""")
        sf = self.Select.filelist_get_sf(fp, 0, "test")
        assert sf(self.root) is None
        assert sf(self.makeext("1")) == 0
        assert sf(self.makeext("1/1")) == 0
        assert sf(self.makeext("1/2/3")) == 0
        assert sf(self.makeext("2/2")) is None
        assert sf(self.makeext("3")) is None
        assert sf(self.makeext("3/3/2")) == 0
        assert sf(self.makeext("3/3/3")) is None

    def testFilelistInclude2(self):
        """testFilelistInclude2 - with modifiers"""
        fp = StringIO.StringIO("""
testfiles/select/1/1
- testfiles/select/1/2
+ testfiles/select/1/3
- testfiles/select/3""")
        sf = self.Select.filelist_get_sf(fp, 1, "test1")
        assert sf(self.makeext("1")) == 1
        assert sf(self.makeext("1/1")) == 1
        assert sf(self.makeext("1/1/2")) is None
        assert sf(self.makeext("1/2")) == 0
        assert sf(self.makeext("1/2/3")) == 0
        assert sf(self.makeext("1/3")) == 1
        assert sf(self.makeext("2")) is None
        assert sf(self.makeext("3")) == 0

    def testFilelistInclude3(self):
        """testFilelistInclude3 - with modifiers to check - works as expected"""
        fp = StringIO.StringIO("""
testfiles/select/1/1
- testfiles/select/1/2
+ testfiles/select/1/3
testfiles/select/1""")
        sf = self.Select.filelist_get_sf(fp, 1, "test1")
        assert sf(self.makeext("1")) == 1
        assert sf(self.makeext("1/1")) == 1
        assert sf(self.makeext("1/1/2")) is None
        assert sf(self.makeext("1/2")) == 0
        assert sf(self.makeext("1/2/3")) == 0
        assert sf(self.makeext("1/3")) == 1
        assert sf(self.makeext("2")) is None
        assert sf(self.makeext("3")) is None

#     def test_filelist_include_excluded_folder_with_included_contents(self):
#         """Check that excluded folder is included if subfolder is included at higher priority. """
#         # ToDo - currently fails. 1/2 should be included (scanned) because 1/2/1 is. Commandline --include/--exclude
#         # ToDo - and globbing filelists work this way
#         fp = StringIO.StringIO("""
# + testfiles/select/1/2/1
# - testfiles/select/1/2
# + testfiles/select/1/3
# testfiles/select/1""")
#         sf = self.Select.filelist_get_sf(fp, 1, "test1")
#         assert sf(self.makeext("1")) == 1
#         assert sf(self.makeext("1/1")) is None
#         assert sf(self.makeext("1/2/1")) == 1
#         assert sf(self.makeext("1/2")) == 0  # ToDo - what should this return?
#         assert sf(self.makeext("1/2/3")) == 0
#         assert sf(self.makeext("1/3")) == 1
#         assert sf(self.makeext("2")) is None
#         assert sf(self.makeext("3")) is None

    def testFilelistExclude2(self):
        """testFilelistExclude2 - with modifiers"""
        fp = StringIO.StringIO("""
testfiles/select/1/1
- testfiles/select/1/2
+ testfiles/select/1/3
- testfiles/select/3""")
        sf = self.Select.filelist_get_sf(fp, 0, "test1")
        sf_val1 = sf(self.root)
        assert sf_val1 == 1 or sf_val1 is None  # either is OK
        sf_val2 = sf(self.makeext("1"))
        assert sf_val2 == 1 or sf_val2 is None
        assert sf(self.makeext("1/1")) == 0
        assert sf(self.makeext("1/1/2")) == 0
        assert sf(self.makeext("1/2")) == 0
        assert sf(self.makeext("1/2/3")) == 0
        assert sf(self.makeext("1/3")) == 1
        assert sf(self.makeext("2")) is None
        assert sf(self.makeext("3")) == 0

    def test_filelist_exclude_2_with_trailing_white_space(self):
        """testFilelistExclude2 with modifiers - test trailing whitespace is ignored (1 and 2 spaces)"""
        fp = StringIO.StringIO("testfiles/select/1/1\n"
                               "- testfiles/select/1/2 \n"
                               "+ testfiles/select/1/3  \n"
                               "- testfiles/select/3")
        sf = self.Select.filelist_get_sf(fp, 0, "test1")
        sf_val1 = sf(self.root)
        assert sf_val1 == 1 or sf_val1 is None  # either is OK
        sf_val2 = sf(self.makeext("1"))
        assert sf_val2 == 1 or sf_val2 is None
        assert sf(self.makeext("1/1")) == 0
        assert sf(self.makeext("1/1/2")) == 0
        assert sf(self.makeext("1/2")) == 0
        assert sf(self.makeext("1/2/3")) == 0
        assert sf(self.makeext("1/3")) == 1
        assert sf(self.makeext("2")) is None
        assert sf(self.makeext("3")) == 0

    def test_filelist_exclude_with_single_quotes(self):
        """testFilelistExclude2 with modifiers - test unnecessary single quotes are ignored"""
        fp = StringIO.StringIO("testfiles/select/1/1\n"
                               "- testfiles/select/1/2\n"
                               "+ 'testfiles/select/1/3'\n"
                               "- testfiles/select/3")
        sf = self.Select.filelist_get_sf(fp, 0, "test1")
        sf_val1 = sf(self.root)
        assert sf_val1 == 1 or sf_val1 is None  # either is OK
        sf_val2 = sf(self.makeext("1"))
        assert sf_val2 == 1 or sf_val2 is None
        assert sf(self.makeext("1/1")) == 0
        assert sf(self.makeext("1/1/2")) == 0
        assert sf(self.makeext("1/2")) == 0
        assert sf(self.makeext("1/2/3")) == 0
        assert sf(self.makeext("1/3")) == 1
        assert sf(self.makeext("2")) is None
        assert sf(self.makeext("3")) == 0

    def test_filelist_exclude_with_full_line_comment(self):
        """testFilelistExclude2 with modifiers - test full-line comment is ignored"""
        fp = StringIO.StringIO("testfiles/select/1/1\n"
                               "- testfiles/select/1/2\n"
                               "# This is a full-line comment\n"
                               "+ testfiles/select/1/3\n"
                               "- testfiles/select/3")
        sf = self.Select.filelist_get_sf(fp, 0, "test1")
        sf_val1 = sf(self.root)
        assert sf_val1 == 1 or sf_val1 is None  # either is OK
        sf_val2 = sf(self.makeext("1"))
        assert sf_val2 == 1 or sf_val2 is None
        assert sf(self.makeext("1/1")) == 0
        assert sf(self.makeext("1/1/2")) == 0
        assert sf(self.makeext("1/2")) == 0
        assert sf(self.makeext("1/2/3")) == 0
        assert sf(self.makeext("1/3")) == 1
        assert sf(self.makeext("2")) is None
        assert sf(self.makeext("3")) == 0

    def test_filelist_exclude_with_blank_line(self):
        """testFilelistExclude2 with modifiers - test blank line is ignored"""
        fp = StringIO.StringIO("testfiles/select/1/1\n"
                               "- testfiles/select/1/2\n"
                               "\n"
                               "+ testfiles/select/1/3\n"
                               "- testfiles/select/3")
        sf = self.Select.filelist_get_sf(fp, 0, "test1")
        sf_val1 = sf(self.root)
        assert sf_val1 == 1 or sf_val1 is None  # either is OK
        sf_val2 = sf(self.makeext("1"))
        assert sf_val2 == 1 or sf_val2 is None
        assert sf(self.makeext("1/1")) == 0
        assert sf(self.makeext("1/1/2")) == 0
        assert sf(self.makeext("1/2")) == 0
        assert sf(self.makeext("1/2/3")) == 0
        assert sf(self.makeext("1/3")) == 1
        assert sf(self.makeext("2")) is None
        assert sf(self.makeext("3")) == 0

    def test_filelist_exclude_with_blank_line_and_whitespace(self):
        """testFilelistExclude2 with modifiers - test blank line with whitespace is ignored"""
        fp = StringIO.StringIO("testfiles/select/1/1\n"
                               "- testfiles/select/1/2\n"
                               " \n"
                               "+ testfiles/select/1/3\n"
                               "- testfiles/select/3")
        sf = self.Select.filelist_get_sf(fp, 0, "test1")
        sf_val1 = sf(self.root)
        assert sf_val1 == 1 or sf_val1 is None  # either is OK
        sf_val2 = sf(self.makeext("1"))
        assert sf_val2 == 1 or sf_val2 is None
        assert sf(self.makeext("1/1")) == 0
        assert sf(self.makeext("1/1/2")) == 0
        assert sf(self.makeext("1/2")) == 0
        assert sf(self.makeext("1/2/3")) == 0
        assert sf(self.makeext("1/3")) == 1
        assert sf(self.makeext("2")) is None
        assert sf(self.makeext("3")) == 0

    def test_filelist_exclude_with_double_quotes(self):
        """testFilelistExclude2 with modifiers - test unnecessary double quotes are ignored"""
        fp = StringIO.StringIO('testfiles/select/1/1\n'
                               '- testfiles/select/1/2\n'
                               '+ "testfiles/select/1/3"\n'
                               '- testfiles/select/3')
        sf = self.Select.filelist_get_sf(fp, 0, "test1")
        sf_val1 = sf(self.root)
        assert sf_val1 == 1 or sf_val1 is None  # either is OK
        sf_val2 = sf(self.makeext("1"))
        assert sf_val2 == 1 or sf_val2 is None
        assert sf(self.makeext("1/1")) == 0
        assert sf(self.makeext("1/1/2")) == 0
        assert sf(self.makeext("1/2")) == 0
        assert sf(self.makeext("1/2/3")) == 0
        assert sf(self.makeext("1/3")) == 1
        assert sf(self.makeext("2")) is None
        assert sf(self.makeext("3")) == 0

>>>>>>> 51ac682d
    def testGlobRE(self):
        """testGlobRE - test translation of shell pattern to regular exp"""
        assert self.Select.glob_to_re("hello") == "hello"
        assert self.Select.glob_to_re(".e?ll**o") == "\\.e[^/]ll.*o"
        r = self.Select.glob_to_re("[abc]el[^de][!fg]h")
        assert r == "[abc]el[^de][^fg]h", r
        r = self.Select.glob_to_re("/usr/*/bin/")
        assert r == "\\/usr\\/[^/]*\\/bin\\/", r
        assert self.Select.glob_to_re("[a.b/c]") == "[a.b/c]"
        r = self.Select.glob_to_re("[a*b-c]e[!]]")
        assert r == "[a*b-c]e[^]]", r

    def testGlobSFException(self):
        """testGlobSFException - see if globbing errors returned"""
        self.assertRaises(GlobbingError, self.Select.glob_get_normal_sf,
                          "testfiles/select/hello//there", 1)
        self.assertRaises(FilePrefixError,
                          self.Select.glob_get_sf, "testfiles/whatever", 1)
        self.assertRaises(FilePrefixError,
                          self.Select.glob_get_sf, "testfiles/?hello", 0)
        assert self.Select.glob_get_normal_sf("**", 1)

    def testIgnoreCase(self):
        """testIgnoreCase - try a few expressions with ignorecase:"""
        sf = self.Select.glob_get_sf("ignorecase:testfiles/SeLect/foo/bar", 1)
        assert sf(self.makeext("FOO/BAR")) == 1
        assert sf(self.makeext("foo/bar")) == 1
        assert sf(self.makeext("fOo/BaR")) == 1
        self.assertRaises(FilePrefixError, self.Select.glob_get_sf,
                          "ignorecase:tesfiles/sect/foo/bar", 1)

    def testRoot(self):
        """testRoot - / may be a counterexample to several of these.."""
        root = Path("/")
        select = Select(root)

        assert select.glob_get_sf("/", 1)(root) == 1
        assert select.glob_get_sf("/foo", 1)(root) == 1
        assert select.glob_get_sf("/foo/bar", 1)(root) == 1
        assert select.glob_get_sf("/", 0)(root) == 0
        assert select.glob_get_sf("/foo", 0)(root) is None

        assert select.glob_get_sf("**.py", 1)(root) == 2
        assert select.glob_get_sf("**", 1)(root) == 1
        assert select.glob_get_sf("ignorecase:/", 1)(root) == 1
        assert select.glob_get_sf("**.py", 0)(root) is None
        assert select.glob_get_sf("**", 0)(root) == 0
        assert select.glob_get_sf("/foo/*", 0)(root) is None

<<<<<<< HEAD
=======
        assert select.filelist_get_sf(StringIO.StringIO("/"), 1, "test")(root) == 1
        assert select.filelist_get_sf(StringIO.StringIO("/foo/bar"), 1, "test")(root) == 1
        assert select.filelist_get_sf(StringIO.StringIO("/"), 0, "test")(root) == 0
        assert select.filelist_get_sf(StringIO.StringIO("/foo/bar"), 0,
                                      "test")(root) is None

>>>>>>> 51ac682d
    def testOtherFilesystems(self):
        """Test to see if --exclude-other-filesystems works correctly"""
        root = Path("/")
        select = Select(root)
        sf = select.other_filesystems_get_sf(0)
        assert sf(root) is None
        if os.path.ismount("/usr/bin"):
            sfval = 0
        else:
            sfval = None
        assert sf(Path("/usr/bin")) == sfval, \
            "Assumption: /usr/bin is on the same filesystem as /"
        if os.path.ismount("/dev"):
            sfval = 0
        else:
            sfval = None
        assert sf(Path("/dev")) == sfval, \
            "Assumption: /dev is on a different filesystem"
        if os.path.ismount("/proc"):
            sfval = 0
        else:
            sfval = None
        assert sf(Path("/proc")) == sfval, \
            "Assumption: /proc is on a different filesystem"


class ParseArgsTest(UnitTestCase):
    """Test argument parsing"""
    def setUp(self):
        super(ParseArgsTest, self).setUp()
        self.unpack_testfiles()
        self.root = None

    def ParseTest(self, tuplelist, indicies, filelists=[]):
        """No error if running select on tuple goes over indicies"""
        if not self.root:
            self.root = Path("testfiles/select")
        self.Select = Select(self.root)
        self.Select.ParseArgs(tuplelist, self.remake_filelists(filelists))
        self.Select.set_iter()
        assert Iter.equal(Iter.map(lambda path: path.index, self.Select),
                          iter(indicies), verbose=1)

    def remake_filelists(self, filelist):
        """Turn strings in filelist into fileobjs"""
        new_filelists = []
        for f in filelist:
            if isinstance(f, types.StringType):
                new_filelists.append(StringIO.StringIO(f))
            else:
                new_filelists.append(f)
        return new_filelists

    def testParse(self):
        """Test just one include, all exclude"""
        self.ParseTest([("--include", "testfiles/select/1/1"),
                        ("--exclude", "**")],
                       [(), ('1',), ("1", "1"), ("1", '1', '1'),
                        ('1', '1', '2'), ('1', '1', '3')])

    def testParse2(self):
        """Test three level include/exclude"""
        self.ParseTest([("--exclude", "testfiles/select/1/1/1"),
                        ("--include", "testfiles/select/1/1"),
                        ("--exclude", "testfiles/select/1"),
                        ("--exclude", "**")],
                       [(), ('1',), ('1', '1'), ('1', '1', '2'),
                        ('1', '1', '3')])

    def test_filelist(self):
        """Filelist glob test similar to above testParse2"""
        self.ParseTest([("--include-filelist", "file")],
                       [(), ('1',), ('1', '1'), ('1', '1', '2'),
                        ('1', '1', '3')],
                       ["- testfiles/select/1/1/1\n"
                        "testfiles/select/1/1\n"
                        "- testfiles/select/1\n"
                        "- **"])

    def test_include_filelist_1_trailing_whitespace(self):
        """Filelist glob test similar to globbing filelist, but with 1 trailing whitespace on include"""
        self.ParseTest([("--include-filelist", "file")],
                       [(), ('1',), ('1', '1'), ('1', '1', '2'),
                        ('1', '1', '3')],
                       ["- testfiles/select/1/1/1\n"
                        "testfiles/select/1/1 \n"
                        "- testfiles/select/1\n"
                        "- **"])

    def test_include_filelist_2_trailing_whitespaces(self):
        """Filelist glob test similar to globbing filelist, but with 2 trailing whitespaces on include"""
        self.ParseTest([("--include-filelist", "file")],
                       [(), ('1',), ('1', '1'), ('1', '1', '2'),
                        ('1', '1', '3')],
                       ["- testfiles/select/1/1/1\n"
                        "testfiles/select/1/1  \n"
                        "- testfiles/select/1\n"
                        "- **"])

    def test_include_filelist_1_leading_whitespace(self):
        """Filelist glob test similar to globbing filelist, but with 1 leading whitespace on include"""
        self.ParseTest([("--include-filelist", "file")],
                       [(), ('1',), ('1', '1'), ('1', '1', '2'),
                        ('1', '1', '3')],
                       ["- testfiles/select/1/1/1\n"
                        " testfiles/select/1/1\n"
                        "- testfiles/select/1\n"
                        "- **"])

    def test_include_filelist_2_leading_whitespaces(self):
        """Filelist glob test similar to globbing filelist, but with 2 leading whitespaces on include"""
        self.ParseTest([("--include-filelist", "file")],
                       [(), ('1',), ('1', '1'), ('1', '1', '2'),
                        ('1', '1', '3')],
                       ["- testfiles/select/1/1/1\n"
                        "  testfiles/select/1/1\n"
                        "- testfiles/select/1\n"
                        "- **"])

    def test_include_filelist_1_trailing_whitespace_exclude(self):
        """Filelist glob test similar to globbing filelist, but with 1 trailing whitespace on exclude"""
        self.ParseTest([("--include-filelist", "file")],
                       [(), ('1',), ('1', '1'), ('1', '1', '2'),
                        ('1', '1', '3')],
                       ["- testfiles/select/1/1/1 \n"
                        "testfiles/select/1/1\n"
                        "- testfiles/select/1\n"
                        "- **"])

    def test_include_filelist_2_trailing_whitespace_exclude(self):
        """Filelist glob test similar to globbing filelist, but with 2 trailing whitespaces on exclude"""
        self.ParseTest([("--include-filelist", "file")],
                       [(), ('1',), ('1', '1'), ('1', '1', '2'),
                        ('1', '1', '3')],
                       ["- testfiles/select/1/1/1  \n"
                        "testfiles/select/1/1\n"
                        "- testfiles/select/1\n"
                        "- **"])

    def test_include_filelist_1_leading_whitespace_exclude(self):
        """Filelist glob test similar to globbing filelist, but with 1 leading whitespace on exclude"""
        self.ParseTest([("--include-filelist", "file")],
                       [(), ('1',), ('1', '1'), ('1', '1', '2'),
                        ('1', '1', '3')],
                       [" - testfiles/select/1/1/1\n"
                        "testfiles/select/1/1\n"
                        "- testfiles/select/1\n"
                        "- **"])

    def test_include_filelist_2_leading_whitespaces_exclude(self):
        """Filelist glob test similar to globbing filelist, but with 2 leading whitespaces on exclude"""
        self.ParseTest([("--include-filelist", "file")],
                       [(), ('1',), ('1', '1'), ('1', '1', '2'),
                        ('1', '1', '3')],
                       ["  - testfiles/select/1/1/1\n"
                        "testfiles/select/1/1\n"
                        "- testfiles/select/1\n"
                        "- **"])

    def test_include_filelist_check_excluded_folder_included_for_contents(self):
        """Filelist glob test to check excluded folder is included if contents are"""
        self.ParseTest([("--include-filelist", "file")],
                       [(), ('1',), ('1', '1'), ('1', '1', '1'), ('1', '1', '2'),
                        ('1', '1', '3'), ('1', '2'), ('1', '2', '1'), ('1', '3'), ('1', '3', '1'), ('1', '3', '2'),
                        ('1', '3', '3')],
                       ["+ testfiles/select/1/2/1\n"
                        "- testfiles/select/1/2\n"
                        "testfiles/select/1\n"
                        "- **"])

    def test_include_filelist_with_unnecessary_quotes(self):
        """Filelist glob test similar to globbing filelist, but with quotes around one of the paths."""
        self.ParseTest([("--include-filelist", "file")],
                       [(), ('1',), ('1', '1'), ('1', '1', '2'),
                        ('1', '1', '3')],
                       ["- 'testfiles/select/1/1/1'\n"
                        "testfiles/select/1/1\n"
                        "- testfiles/select/1\n"
                        "- **"])

    def test_include_filelist_with_unnecessary_double_quotes(self):
        """Filelist glob test similar to globbing filelist, but with double quotes around one of the paths."""
        self.ParseTest([("--include-filelist", "file")],
                       [(), ('1',), ('1', '1'), ('1', '1', '2'),
                        ('1', '1', '3')],
                       ['- "testfiles/select/1/1/1"\n'
                        'testfiles/select/1/1\n'
                        '- testfiles/select/1\n'
                        '- **'])

    def test_include_filelist_with_full_line_comment(self):
        """Filelist glob test similar to globbing filelist, but with a full-line comment."""
        self.ParseTest([("--include-filelist", "file")],
                       [(), ('1',), ('1', '1'), ('1', '1', '2'),
                        ('1', '1', '3')],
                       ['- testfiles/select/1/1/1\n'
                        '# This is a test\n'
                        'testfiles/select/1/1\n'
                        '- testfiles/select/1\n'
                        '- **'])

    def test_include_filelist_with_blank_line(self):
        """Filelist glob test similar to globbing filelist, but with a blank line."""
        self.ParseTest([("--include-filelist", "file")],
                       [(), ('1',), ('1', '1'), ('1', '1', '2'),
                        ('1', '1', '3')],
                       ['- testfiles/select/1/1/1\n'
                        '\n'
                        'testfiles/select/1/1\n'
                        '- testfiles/select/1\n'
                        '- **'])

    def test_include_filelist_with_blank_line_and_whitespace(self):
        """Filelist glob test similar to globbing filelist, but with a blank line and whitespace."""
        self.ParseTest([("--include-filelist", "file")],
                       [(), ('1',), ('1', '1'), ('1', '1', '2'),
                        ('1', '1', '3')],
                       ['- testfiles/select/1/1/1\n'
                        '  \n'
                        'testfiles/select/1/1\n'
                        '- testfiles/select/1\n'
                        '- **'])

    def test_include_filelist_asterisk(self):
        """Filelist glob test with * instead of 'testfiles'"""
        # Thank you to Elifarley Cruz for this test case
        # (https://bugs.launchpad.net/duplicity/+bug/884371).
        self.ParseTest([("--include-filelist", "file")],
                       [(), ('1',), ('1', '1'), ('1', '1', '1'),
                        ('1', '1', '2'), ('1', '1', '3')],
                       ["*/select/1/1\n"
                        "- **"])

    def test_include_filelist_asterisk_2(self):
        """Identical to test_filelist, but with the exclude 'select' replaced with '*'"""
        self.ParseTest([("--include-filelist", "file")],
                       [(), ('1',), ('1', '1'), ('1', '1', '2'),
                        ('1', '1', '3')],
                       ["- testfiles/*/1/1/1\n"
                        "testfiles/select/1/1\n"
                        "- testfiles/select/1\n"
                        "- **"])

    @unittest.expectedFailure
    def test_include_filelist_asterisk_3(self):
        """Identical to test_filelist, but with the auto-include 'select' replaced with '*'"""
        # Todo: Bug #884371 (https://bugs.launchpad.net/duplicity/+bug/884371)
        self.ParseTest([("--include-filelist", "file")],
                       [(), ('1',), ('1', '1'), ('1', '1', '2'),
                        ('1', '1', '3')],
                       ["- testfiles/select/1/1/1\n"
                        "testfiles/*/1/1\n"
                        "- testfiles/select/1\n"
                        "- **"])

    @unittest.expectedFailure
    def test_include_filelist_asterisk_4(self):
        """Identical to test_filelist, but with a specific include 'select' replaced with '*'"""
        # Todo: Bug #884371 (https://bugs.launchpad.net/duplicity/+bug/884371)
        self.ParseTest([("--include-filelist", "file")],
                       [(), ('1',), ('1', '1'), ('1', '1', '2'),
                        ('1', '1', '3')],
                       ["- testfiles/select/1/1/1\n"
                        "+ testfiles/*/1/1\n"
                        "- testfiles/select/1\n"
                        "- **"])

    @unittest.expectedFailure
    def test_include_filelist_asterisk_5(self):
        """Identical to test_filelist, but with all 'select's replaced with '*'"""
        # Todo: Bug #884371 (https://bugs.launchpad.net/duplicity/+bug/884371)
        self.ParseTest([("--include-filelist", "file")],
                       [(), ('1',), ('1', '1'), ('1', '1', '2'),
                        ('1', '1', '3')],
                       ["- testfiles/*/1/1/1\n"
                        "+ testfiles/*/1/1\n"
                        "- testfiles/*/1\n"
                        "- **"])

    def test_include_filelist_asterisk_6(self):
        """Identical to test_filelist, but with numerous excluded folders replaced with '*'"""
        self.ParseTest([("--include-filelist", "file")],
                       [(), ('1',), ('1', '1'), ('1', '1', '2'),
                        ('1', '1', '3')],
                       ["- */*/1/1/1\n"
                        "+ testfiles/select/1/1\n"
                        "- */*/1\n"
                        "- **"])

    @unittest.expectedFailure
    def test_include_filelist_asterisk_7(self):
        """Identical to test_filelist, but with numerous included/excluded folders replaced with '*'"""
        # Todo: Bug #884371 (https://bugs.launchpad.net/duplicity/+bug/884371)
        self.ParseTest([("--include-filelist", "file")],
                       [(), ('1',), ('1', '1'), ('1', '1', '2'),
                        ('1', '1', '3')],
                       ["- */*/1/1/1\n"
                        "+ */*/1/1\n"
                        "- */*/1\n"
                        "- **"])

<<<<<<< HEAD

    def test_include_filelist_double_asterisk_1(self):
        """Identical to test_filelist, but with the exclude 'select' replaced with '**'"""
        self.ParseTest([("--include-filelist", "file")],
=======
    def test_include_globbing_filelist_double_asterisk_1(self):
        """Identical to test_globbing_filelist, but with the exclude 'select' replaced with '**'"""
        self.ParseTest([("--include-globbing-filelist", "file")],
>>>>>>> 51ac682d
                       [(), ('1',), ('1', '1'), ('1', '1', '2'),
                        ('1', '1', '3')],
                       ["- testfiles/**/1/1/1\n"
                        "testfiles/select/1/1\n"
                        "- testfiles/select/1\n"
                        "- **"])

    @unittest.expectedFailure
    def test_include_filelist_double_asterisk_2(self):
        """Identical to test_filelist, but with the include 'select' replaced with '**'"""
        # Todo: Bug #884371 (https://bugs.launchpad.net/duplicity/+bug/884371)
        self.ParseTest([("--include-filelist", "file")],
                       [(), ('1',), ('1', '1'), ('1', '1', '2'),
                        ('1', '1', '3')],
                       ["- testfiles/select/1/1/1\n"
                        "testfiles/**/1/1\n"
                        "- testfiles/select/1\n"
                        "- **"])

    def test_include_filelist_double_asterisk_3(self):
        """Identical to test_filelist, but with the exclude 'testfiles/select' replaced with '**'"""
        self.ParseTest([("--include-filelist", "file")],
                       [(), ('1',), ('1', '1'), ('1', '1', '2'),
                        ('1', '1', '3')],
                       ["- **/1/1/1\n"
                        "testfiles/select/1/1\n"
                        "- testfiles/select/1\n"
                        "- **"])

    @unittest.expectedFailure
    def test_include_filelist_double_asterisk_4(self):
        """Identical to test_filelist, but with the include 'testfiles/select' replaced with '**'"""
        # Todo: Bug #884371 (https://bugs.launchpad.net/duplicity/+bug/884371)
        self.ParseTest([("--include-filelist", "file")],
                       [(), ('1',), ('1', '1'), ('1', '1', '2'),
                        ('1', '1', '3')],
                       ["- testfiles/select/1/1/1\n"
                        "**/1/1\n"
                        "- testfiles/select/1\n"
                        "- **"])

    @unittest.expectedFailure
    def test_include_filelist_double_asterisk_5(self):
        """Identical to test_filelist, but with all 'testfiles/select's replaced with '**'"""
        # Todo: Bug #884371 (https://bugs.launchpad.net/duplicity/+bug/884371)
        self.ParseTest([("--include-filelist", "file")],
                       [(), ('1',), ('1', '1'), ('1', '1', '2'),
                        ('1', '1', '3')],
                       ["- **/1/1/1\n"
                        "**/1/1\n"
                        "- **/1\n"
                        "- **"])

    def test_include_filelist_trailing_slashes(self):
        """Filelist glob test similar to globbing filelist, but with trailing slashes"""
        self.ParseTest([("--include-filelist", "file")],
                       [(), ('1',), ('1', '1'), ('1', '1', '2'),
                        ('1', '1', '3')],
                       ["- testfiles/select/1/1/1/\n"
                        "testfiles/select/1/1/\n"
                        "- testfiles/select/1/\n"
                        "- **"])

    @unittest.expectedFailure
    def test_include_filelist_trailing_slashes_and_single_asterisks(self):
        """Filelist glob test similar to globbing filelist, but with trailing slashes and single asterisks"""
        # Todo: Bug #932482 (https://bugs.launchpad.net/duplicity/+bug/932482)
        self.ParseTest([("--include-filelist", "file")],
                       [(), ('1',), ('1', '1'), ('1', '1', '2'),
                        ('1', '1', '3')],
                       ["- */select/1/1/1/\n"
                        "testfiles/select/1/1/\n"
                        "- testfiles/*/1/\n"
                        "- **"])

    @unittest.expectedFailure
    def test_include_filelist_trailing_slashes_and_double_asterisks(self):
        """Filelist glob test similar to globbing filelist, but with trailing slashes and double asterisks"""
        # Todo: Bug #932482 (https://bugs.launchpad.net/duplicity/+bug/932482)
        self.ParseTest([("--include-filelist", "file")],
                       [(), ('1',), ('1', '1'), ('1', '1', '2'),
                        ('1', '1', '3')],
                       ["- **/1/1/1/\n"
                        "testfiles/select/1/1/\n"
                        "- **/1/\n"
                        "- **"])


    def test_filelist_null_separator(self):
        """test_filelist, but with null_separator set"""
        self.set_global('null_separator', 1)
        self.ParseTest([("--include-filelist", "file")],
                       [(), ('1',), ('1', '1'), ('1', '1', '2'),
                        ('1', '1', '3')],
                       ["\0- testfiles/select/1/1/1\0testfiles/select/1/1\0- testfiles/select/1\0- **\0"])

    def test_exclude_filelist(self):
        """Exclude version of test_filelist"""
        self.ParseTest([("--exclude-filelist", "file")],
                       [(), ('1',), ('1', '1'), ('1', '1', '2'),
                        ('1', '1', '3')],
                       ["testfiles/select/1/1/1\n"
                        "+ testfiles/select/1/1\n"
                        "testfiles/select/1\n"
                        "- **"])

    def test_exclude_filelist_asterisk_1(self):
        """Exclude version of test_include_filelist_asterisk"""
        self.ParseTest([("--exclude-filelist", "file")],
                       [(), ('1',), ('1', '1'), ('1', '1', '1'),
                        ('1', '1', '2'), ('1', '1', '3')],
                       ["+ */select/1/1\n"
                        "- **"])

    def test_exclude_filelist_asterisk_2(self):
        """Identical to test_exclude_filelist, but with the exclude 'select' replaced with '*'"""
        self.ParseTest([("--exclude-filelist", "file")],
                       [(), ('1',), ('1', '1'), ('1', '1', '2'),
                        ('1', '1', '3')],
                       ["testfiles/*/1/1/1\n"
                        "+ testfiles/select/1/1\n"
                        "testfiles/select/1\n"
                        "- **"])

    @unittest.expectedFailure
    def test_exclude_filelist_asterisk_3(self):
        """Identical to test_exclude_filelist, but with the include 'select' replaced with '*'"""
        # Todo: Bug #884371 (https://bugs.launchpad.net/duplicity/+bug/884371)
        self.ParseTest([("--exclude-filelist", "file")],
                       [(), ('1',), ('1', '1'), ('1', '1', '2'),
                        ('1', '1', '3')],
                       ["testfiles/select/1/1/1\n"
                        "+ testfiles/*/1/1\n"
                        "testfiles/select/1\n"
                        "- **"])

    def test_exclude_filelist_asterisk_4(self):
        """Identical to test_exclude_filelist, but with numerous excluded folders replaced with '*'"""
        self.ParseTest([("--exclude-filelist", "file")],
                       [(), ('1',), ('1', '1'), ('1', '1', '2'),
                        ('1', '1', '3')],
                       ["*/select/1/1/1\n"
                        "+ testfiles/select/1/1\n"
                        "*/*/1\n"
                        "- **"])

    @unittest.expectedFailure
    def test_exclude_filelist_asterisk_5(self):
        """Identical to test_exclude_filelist, but with numerous included/excluded folders replaced with '*'"""
        # Todo: Bug #884371 (https://bugs.launchpad.net/duplicity/+bug/884371)
        self.ParseTest([("--exclude-filelist", "file")],
                       [(), ('1',), ('1', '1'), ('1', '1', '2'),
                        ('1', '1', '3')],
                       ["*/select/1/1/1\n"
                        "+ */*/1/1\n"
                        "*/*/1\n"
                        "- **"])

    @unittest.expectedFailure
    def test_exclude_filelist_double_asterisk(self):
        """Identical to test_exclude_filelist, but with all included/excluded folders replaced with '**'"""
        # Todo: Bug #884371 (https://bugs.launchpad.net/duplicity/+bug/884371)
        self.ParseTest([("--exclude-filelist", "file")],
                       [(), ('1',), ('1', '1'), ('1', '1', '2'),
                        ('1', '1', '3')],
                       ["**/1/1/1\n"
                        "+ **/1/1\n"
                        "**/1\n"
                        "- **"])

    def testGlob(self):
        """Test globbing expression"""
        self.ParseTest([("--exclude", "**[3-5]"),
                        ("--include", "testfiles/select/1"),
                        ("--exclude", "**")],
                       [(), ('1',), ('1', '1'),
                        ('1', '1', '1'), ('1', '1', '2'),
                        ('1', '2'), ('1', '2', '1'), ('1', '2', '2')])
        self.ParseTest([("--include", "testfiles/select**/2"),
                        ("--exclude", "**")],
                       [(), ('1',), ('1', '1'),
                        ('1', '1', '2'),
                        ('1', '2'),
                        ('1', '2', '1'), ('1', '2', '2'), ('1', '2', '3'),
                        ('1', '3'),
                        ('1', '3', '2'),
                        ('2',), ('2', '1'),
                        ('2', '1', '1'), ('2', '1', '2'), ('2', '1', '3'),
                        ('2', '2'),
                        ('2', '2', '1'), ('2', '2', '2'), ('2', '2', '3'),
                        ('2', '3'),
                        ('2', '3', '1'), ('2', '3', '2'), ('2', '3', '3'),
                        ('3',), ('3', '1'),
                        ('3', '1', '2'),
                        ('3', '2'),
                        ('3', '2', '1'), ('3', '2', '2'), ('3', '2', '3'),
                        ('3', '3'),
                        ('3', '3', '2')])

    def test_filelist2(self):
        """Filelist glob test similar to above testGlob"""
        self.ParseTest([("--exclude-filelist", "asoeuth")],
                       [(), ('1',), ('1', '1'),
                        ('1', '1', '1'), ('1', '1', '2'),
                        ('1', '2'), ('1', '2', '1'), ('1', '2', '2')],
                       ["""
**[3-5]
+ testfiles/select/1
**
"""])
        self.ParseTest([("--include-filelist", "file")],
                       [(), ('1',), ('1', '1'),
                        ('1', '1', '2'),
                        ('1', '2'),
                        ('1', '2', '1'), ('1', '2', '2'), ('1', '2', '3'),
                        ('1', '3'),
                        ('1', '3', '2'),
                        ('2',), ('2', '1'),
                        ('2', '1', '1'), ('2', '1', '2'), ('2', '1', '3'),
                        ('2', '2'),
                        ('2', '2', '1'), ('2', '2', '2'), ('2', '2', '3'),
                        ('2', '3'),
                        ('2', '3', '1'), ('2', '3', '2'), ('2', '3', '3'),
                        ('3',), ('3', '1'),
                        ('3', '1', '2'),
                        ('3', '2'),
                        ('3', '2', '1'), ('3', '2', '2'), ('3', '2', '3'),
                        ('3', '3'),
                        ('3', '3', '2')],
                       ["""
testfiles/select**/2
- **
"""])

    def testGlob2(self):
        """Test more globbing functions"""
        self.ParseTest([("--include", "testfiles/select/*foo*/p*"),
                        ("--exclude", "**")],
                       [(), ('efools',), ('efools', 'ping'),
                        ('foobar',), ('foobar', 'pong')])
        self.ParseTest([("--exclude", "testfiles/select/1/1/*"),
                        ("--exclude", "testfiles/select/1/2/**"),
                        ("--exclude", "testfiles/select/1/3**"),
                        ("--include", "testfiles/select/1"),
                        ("--exclude", "**")],
                       [(), ('1',), ('1', '1'), ('1', '2')])

    def testGlob3(self):
        """ regression test for bug 25230 """
        self.ParseTest([("--include", "testfiles/select/**1"),
                        ("--include", "testfiles/select/**2"),
                        ("--exclude", "**")],
                       [(), ('1',), ('1', '1'),
                        ('1', '1', '1'), ('1', '1', '2'), ('1', '1', '3'),
                        ('1', '2'),
                        ('1', '2', '1'), ('1', '2', '2'), ('1', '2', '3'),
                        ('1', '3'),
                        ('1', '3', '1'), ('1', '3', '2'), ('1', '3', '3'),
                        ('2',), ('2', '1'),
                        ('2', '1', '1'), ('2', '1', '2'), ('2', '1', '3'),
                        ('2', '2'),
                        ('2', '2', '1'), ('2', '2', '2'), ('2', '2', '3'),
                        ('2', '3'),
                        ('2', '3', '1'), ('2', '3', '2'), ('2', '3', '3'),
                        ('3',), ('3', '1'),
                        ('3', '1', '1'), ('3', '1', '2'), ('3', '1', '3'),
                        ('3', '2'),
                        ('3', '2', '1'), ('3', '2', '2'), ('3', '2', '3'),
                        ('3', '3'),
                        ('3', '3', '1'), ('3', '3', '2')])

    def testAlternateRoot(self):
        """Test select with different root"""
        self.root = Path("testfiles/select/1")
        self.ParseTest([("--exclude", "testfiles/select/1/[23]")],
                       [(), ('1',), ('1', '1'), ('1', '2'), ('1', '3')])

        self.root = Path("/")
        self.ParseTest([("--exclude", "/home/*"),
                        ("--include", "/home"),
                        ("--exclude", "/")],
                       [(), ("home",)])

if __name__ == "__main__":
    unittest.main()<|MERGE_RESOLUTION|>--- conflicted
+++ resolved
@@ -102,314 +102,6 @@
         assert sf2(self.makeext("what/ever.py")) == 0
         assert sf2(self.makeext("what/ever.py/foo")) == 0
 
-<<<<<<< HEAD
-=======
-    def testFilelistInclude(self):
-        """Test included filelist"""
-        fp = StringIO.StringIO("""
-testfiles/select/1/2
-testfiles/select/1
-testfiles/select/1/2/3
-testfiles/select/3/3/2""")
-        sf = self.Select.filelist_get_sf(fp, 1, "test")
-        assert sf(self.root) == 1
-        assert sf(self.makeext("1")) == 1
-        assert sf(self.makeext("1/1")) is None
-        assert sf(self.makeext("1/2/3")) == 1
-        assert sf(self.makeext("2/2")) is None
-        assert sf(self.makeext("3")) == 1
-        assert sf(self.makeext("3/3")) == 1
-        assert sf(self.makeext("3/3/3")) is None
-
-    def test_filelist_include_1_trailing_white_space(self):
-        """Test trailing whitespace is ignored in included filelist (1 space)"""
-        fp = StringIO.StringIO("testfiles/select/1/2\n"
-                               "testfiles/select/1 \n"
-                               "testfiles/select/1/2/3\n"
-                               "testfiles/select/3/3/2")
-        sf = self.Select.filelist_get_sf(fp, 1, "test")
-        assert sf(self.root) == 1
-        assert sf(self.makeext("1")) == 1
-        assert sf(self.makeext("1/1")) is None
-        assert sf(self.makeext("1/2/3")) == 1
-        assert sf(self.makeext("2/2")) is None
-        assert sf(self.makeext("3")) == 1
-        assert sf(self.makeext("3/3")) == 1
-        assert sf(self.makeext("3/3/3")) is None
-
-    def test_filelist_include_2_trailing_white_spaces(self):
-        """Test trailing whitespace is ignored in included filelist (2 space)"""
-        fp = StringIO.StringIO("testfiles/select/1/2\n"
-                               "testfiles/select/1\n"
-                               "testfiles/select/1/2/3  \n"
-                               "testfiles/select/3/3/2")
-        sf = self.Select.filelist_get_sf(fp, 1, "test")
-        assert sf(self.root) == 1
-        assert sf(self.makeext("1")) == 1
-        assert sf(self.makeext("1/1")) is None
-        assert sf(self.makeext("1/2/3")) == 1
-        assert sf(self.makeext("2/2")) is None
-        assert sf(self.makeext("3")) == 1
-        assert sf(self.makeext("3/3")) == 1
-        assert sf(self.makeext("3/3/3")) is None
-
-    def test_filelist_include_1_leading_white_space(self):
-        """Test leading whitespace is ignored in included filelist (1 space)"""
-        fp = StringIO.StringIO(" testfiles/select/1/2\n"
-                               "testfiles/select/1\n"
-                               "testfiles/select/1/2/3\n"
-                               "testfiles/select/3/3/2")
-        sf = self.Select.filelist_get_sf(fp, 1, "test")
-        assert sf(self.root) == 1
-        assert sf(self.makeext("1")) == 1
-        assert sf(self.makeext("1/1")) is None
-        assert sf(self.makeext("1/2/3")) == 1
-        assert sf(self.makeext("2/2")) is None
-        assert sf(self.makeext("3")) == 1
-        assert sf(self.makeext("3/3")) == 1
-        assert sf(self.makeext("3/3/3")) is None
-
-    def test_filelist_include_2_leading_white_spaces(self):
-        """Test leading whitespace is ignored in included filelist (1 space)"""
-        fp = StringIO.StringIO("testfiles/select/1/2\n"
-                               "testfiles/select/1\n"
-                               "testfiles/select/1/2/3\n"
-                               "  testfiles/select/3/3/2")
-        sf = self.Select.filelist_get_sf(fp, 1, "test")
-        assert sf(self.root) == 1
-        assert sf(self.makeext("1")) == 1
-        assert sf(self.makeext("1/1")) is None
-        assert sf(self.makeext("1/2/3")) == 1
-        assert sf(self.makeext("2/2")) is None
-        assert sf(self.makeext("3")) == 1
-        assert sf(self.makeext("3/3")) == 1
-        assert sf(self.makeext("3/3/3")) is None
-
-    def testFilelistIncludeNullSep(self):
-        """Test included filelist but with null_separator set"""
-        fp = StringIO.StringIO("""\0testfiles/select/1/2\0testfiles/select/1\0testfiles/select/1/2/3\0testfiles/select/3/3/2\0testfiles/select/hello\nthere\0""")
-        self.set_global('null_separator', 1)
-        sf = self.Select.filelist_get_sf(fp, 1, "test")
-        assert sf(self.root) == 1
-        assert sf(self.makeext("1")) == 1
-        assert sf(self.makeext("1/1")) is None
-        assert sf(self.makeext("1/2/3")) == 1
-        assert sf(self.makeext("2/2")) is None
-        assert sf(self.makeext("3")) == 1
-        assert sf(self.makeext("3/3")) == 1
-        assert sf(self.makeext("3/3/3")) is None
-        assert sf(self.makeext("hello\nthere")) == 1
-
-    def testFilelistExclude(self):
-        """Test included filelist"""
-        fp = StringIO.StringIO("""
-testfiles/select/1/2
-testfiles/select/1
-this is a badly formed line which should be ignored
-
-testfiles/select/1/2/3
-testfiles/select/3/3/2""")
-        sf = self.Select.filelist_get_sf(fp, 0, "test")
-        assert sf(self.root) is None
-        assert sf(self.makeext("1")) == 0
-        assert sf(self.makeext("1/1")) == 0
-        assert sf(self.makeext("1/2/3")) == 0
-        assert sf(self.makeext("2/2")) is None
-        assert sf(self.makeext("3")) is None
-        assert sf(self.makeext("3/3/2")) == 0
-        assert sf(self.makeext("3/3/3")) is None
-
-    def testFilelistInclude2(self):
-        """testFilelistInclude2 - with modifiers"""
-        fp = StringIO.StringIO("""
-testfiles/select/1/1
-- testfiles/select/1/2
-+ testfiles/select/1/3
-- testfiles/select/3""")
-        sf = self.Select.filelist_get_sf(fp, 1, "test1")
-        assert sf(self.makeext("1")) == 1
-        assert sf(self.makeext("1/1")) == 1
-        assert sf(self.makeext("1/1/2")) is None
-        assert sf(self.makeext("1/2")) == 0
-        assert sf(self.makeext("1/2/3")) == 0
-        assert sf(self.makeext("1/3")) == 1
-        assert sf(self.makeext("2")) is None
-        assert sf(self.makeext("3")) == 0
-
-    def testFilelistInclude3(self):
-        """testFilelistInclude3 - with modifiers to check - works as expected"""
-        fp = StringIO.StringIO("""
-testfiles/select/1/1
-- testfiles/select/1/2
-+ testfiles/select/1/3
-testfiles/select/1""")
-        sf = self.Select.filelist_get_sf(fp, 1, "test1")
-        assert sf(self.makeext("1")) == 1
-        assert sf(self.makeext("1/1")) == 1
-        assert sf(self.makeext("1/1/2")) is None
-        assert sf(self.makeext("1/2")) == 0
-        assert sf(self.makeext("1/2/3")) == 0
-        assert sf(self.makeext("1/3")) == 1
-        assert sf(self.makeext("2")) is None
-        assert sf(self.makeext("3")) is None
-
-#     def test_filelist_include_excluded_folder_with_included_contents(self):
-#         """Check that excluded folder is included if subfolder is included at higher priority. """
-#         # ToDo - currently fails. 1/2 should be included (scanned) because 1/2/1 is. Commandline --include/--exclude
-#         # ToDo - and globbing filelists work this way
-#         fp = StringIO.StringIO("""
-# + testfiles/select/1/2/1
-# - testfiles/select/1/2
-# + testfiles/select/1/3
-# testfiles/select/1""")
-#         sf = self.Select.filelist_get_sf(fp, 1, "test1")
-#         assert sf(self.makeext("1")) == 1
-#         assert sf(self.makeext("1/1")) is None
-#         assert sf(self.makeext("1/2/1")) == 1
-#         assert sf(self.makeext("1/2")) == 0  # ToDo - what should this return?
-#         assert sf(self.makeext("1/2/3")) == 0
-#         assert sf(self.makeext("1/3")) == 1
-#         assert sf(self.makeext("2")) is None
-#         assert sf(self.makeext("3")) is None
-
-    def testFilelistExclude2(self):
-        """testFilelistExclude2 - with modifiers"""
-        fp = StringIO.StringIO("""
-testfiles/select/1/1
-- testfiles/select/1/2
-+ testfiles/select/1/3
-- testfiles/select/3""")
-        sf = self.Select.filelist_get_sf(fp, 0, "test1")
-        sf_val1 = sf(self.root)
-        assert sf_val1 == 1 or sf_val1 is None  # either is OK
-        sf_val2 = sf(self.makeext("1"))
-        assert sf_val2 == 1 or sf_val2 is None
-        assert sf(self.makeext("1/1")) == 0
-        assert sf(self.makeext("1/1/2")) == 0
-        assert sf(self.makeext("1/2")) == 0
-        assert sf(self.makeext("1/2/3")) == 0
-        assert sf(self.makeext("1/3")) == 1
-        assert sf(self.makeext("2")) is None
-        assert sf(self.makeext("3")) == 0
-
-    def test_filelist_exclude_2_with_trailing_white_space(self):
-        """testFilelistExclude2 with modifiers - test trailing whitespace is ignored (1 and 2 spaces)"""
-        fp = StringIO.StringIO("testfiles/select/1/1\n"
-                               "- testfiles/select/1/2 \n"
-                               "+ testfiles/select/1/3  \n"
-                               "- testfiles/select/3")
-        sf = self.Select.filelist_get_sf(fp, 0, "test1")
-        sf_val1 = sf(self.root)
-        assert sf_val1 == 1 or sf_val1 is None  # either is OK
-        sf_val2 = sf(self.makeext("1"))
-        assert sf_val2 == 1 or sf_val2 is None
-        assert sf(self.makeext("1/1")) == 0
-        assert sf(self.makeext("1/1/2")) == 0
-        assert sf(self.makeext("1/2")) == 0
-        assert sf(self.makeext("1/2/3")) == 0
-        assert sf(self.makeext("1/3")) == 1
-        assert sf(self.makeext("2")) is None
-        assert sf(self.makeext("3")) == 0
-
-    def test_filelist_exclude_with_single_quotes(self):
-        """testFilelistExclude2 with modifiers - test unnecessary single quotes are ignored"""
-        fp = StringIO.StringIO("testfiles/select/1/1\n"
-                               "- testfiles/select/1/2\n"
-                               "+ 'testfiles/select/1/3'\n"
-                               "- testfiles/select/3")
-        sf = self.Select.filelist_get_sf(fp, 0, "test1")
-        sf_val1 = sf(self.root)
-        assert sf_val1 == 1 or sf_val1 is None  # either is OK
-        sf_val2 = sf(self.makeext("1"))
-        assert sf_val2 == 1 or sf_val2 is None
-        assert sf(self.makeext("1/1")) == 0
-        assert sf(self.makeext("1/1/2")) == 0
-        assert sf(self.makeext("1/2")) == 0
-        assert sf(self.makeext("1/2/3")) == 0
-        assert sf(self.makeext("1/3")) == 1
-        assert sf(self.makeext("2")) is None
-        assert sf(self.makeext("3")) == 0
-
-    def test_filelist_exclude_with_full_line_comment(self):
-        """testFilelistExclude2 with modifiers - test full-line comment is ignored"""
-        fp = StringIO.StringIO("testfiles/select/1/1\n"
-                               "- testfiles/select/1/2\n"
-                               "# This is a full-line comment\n"
-                               "+ testfiles/select/1/3\n"
-                               "- testfiles/select/3")
-        sf = self.Select.filelist_get_sf(fp, 0, "test1")
-        sf_val1 = sf(self.root)
-        assert sf_val1 == 1 or sf_val1 is None  # either is OK
-        sf_val2 = sf(self.makeext("1"))
-        assert sf_val2 == 1 or sf_val2 is None
-        assert sf(self.makeext("1/1")) == 0
-        assert sf(self.makeext("1/1/2")) == 0
-        assert sf(self.makeext("1/2")) == 0
-        assert sf(self.makeext("1/2/3")) == 0
-        assert sf(self.makeext("1/3")) == 1
-        assert sf(self.makeext("2")) is None
-        assert sf(self.makeext("3")) == 0
-
-    def test_filelist_exclude_with_blank_line(self):
-        """testFilelistExclude2 with modifiers - test blank line is ignored"""
-        fp = StringIO.StringIO("testfiles/select/1/1\n"
-                               "- testfiles/select/1/2\n"
-                               "\n"
-                               "+ testfiles/select/1/3\n"
-                               "- testfiles/select/3")
-        sf = self.Select.filelist_get_sf(fp, 0, "test1")
-        sf_val1 = sf(self.root)
-        assert sf_val1 == 1 or sf_val1 is None  # either is OK
-        sf_val2 = sf(self.makeext("1"))
-        assert sf_val2 == 1 or sf_val2 is None
-        assert sf(self.makeext("1/1")) == 0
-        assert sf(self.makeext("1/1/2")) == 0
-        assert sf(self.makeext("1/2")) == 0
-        assert sf(self.makeext("1/2/3")) == 0
-        assert sf(self.makeext("1/3")) == 1
-        assert sf(self.makeext("2")) is None
-        assert sf(self.makeext("3")) == 0
-
-    def test_filelist_exclude_with_blank_line_and_whitespace(self):
-        """testFilelistExclude2 with modifiers - test blank line with whitespace is ignored"""
-        fp = StringIO.StringIO("testfiles/select/1/1\n"
-                               "- testfiles/select/1/2\n"
-                               " \n"
-                               "+ testfiles/select/1/3\n"
-                               "- testfiles/select/3")
-        sf = self.Select.filelist_get_sf(fp, 0, "test1")
-        sf_val1 = sf(self.root)
-        assert sf_val1 == 1 or sf_val1 is None  # either is OK
-        sf_val2 = sf(self.makeext("1"))
-        assert sf_val2 == 1 or sf_val2 is None
-        assert sf(self.makeext("1/1")) == 0
-        assert sf(self.makeext("1/1/2")) == 0
-        assert sf(self.makeext("1/2")) == 0
-        assert sf(self.makeext("1/2/3")) == 0
-        assert sf(self.makeext("1/3")) == 1
-        assert sf(self.makeext("2")) is None
-        assert sf(self.makeext("3")) == 0
-
-    def test_filelist_exclude_with_double_quotes(self):
-        """testFilelistExclude2 with modifiers - test unnecessary double quotes are ignored"""
-        fp = StringIO.StringIO('testfiles/select/1/1\n'
-                               '- testfiles/select/1/2\n'
-                               '+ "testfiles/select/1/3"\n'
-                               '- testfiles/select/3')
-        sf = self.Select.filelist_get_sf(fp, 0, "test1")
-        sf_val1 = sf(self.root)
-        assert sf_val1 == 1 or sf_val1 is None  # either is OK
-        sf_val2 = sf(self.makeext("1"))
-        assert sf_val2 == 1 or sf_val2 is None
-        assert sf(self.makeext("1/1")) == 0
-        assert sf(self.makeext("1/1/2")) == 0
-        assert sf(self.makeext("1/2")) == 0
-        assert sf(self.makeext("1/2/3")) == 0
-        assert sf(self.makeext("1/3")) == 1
-        assert sf(self.makeext("2")) is None
-        assert sf(self.makeext("3")) == 0
-
->>>>>>> 51ac682d
     def testGlobRE(self):
         """testGlobRE - test translation of shell pattern to regular exp"""
         assert self.Select.glob_to_re("hello") == "hello"
@@ -459,15 +151,6 @@
         assert select.glob_get_sf("**", 0)(root) == 0
         assert select.glob_get_sf("/foo/*", 0)(root) is None
 
-<<<<<<< HEAD
-=======
-        assert select.filelist_get_sf(StringIO.StringIO("/"), 1, "test")(root) == 1
-        assert select.filelist_get_sf(StringIO.StringIO("/foo/bar"), 1, "test")(root) == 1
-        assert select.filelist_get_sf(StringIO.StringIO("/"), 0, "test")(root) == 0
-        assert select.filelist_get_sf(StringIO.StringIO("/foo/bar"), 0,
-                                      "test")(root) is None
-
->>>>>>> 51ac682d
     def testOtherFilesystems(self):
         """Test to see if --exclude-other-filesystems works correctly"""
         root = Path("/")
@@ -769,16 +452,9 @@
                         "- */*/1\n"
                         "- **"])
 
-<<<<<<< HEAD
-
     def test_include_filelist_double_asterisk_1(self):
         """Identical to test_filelist, but with the exclude 'select' replaced with '**'"""
         self.ParseTest([("--include-filelist", "file")],
-=======
-    def test_include_globbing_filelist_double_asterisk_1(self):
-        """Identical to test_globbing_filelist, but with the exclude 'select' replaced with '**'"""
-        self.ParseTest([("--include-globbing-filelist", "file")],
->>>>>>> 51ac682d
                        [(), ('1',), ('1', '1'), ('1', '1', '2'),
                         ('1', '1', '3')],
                        ["- testfiles/**/1/1/1\n"
