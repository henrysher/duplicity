# -*- Mode:Python; indent-tabs-mode:nil; tab-width:4 -*-
#
# Copyright 2002 Ben Escoto <ben@emerose.org>
# Copyright 2007 Kenneth Loafman <kenneth@loafman.com>
#
# This file is part of duplicity.
#
# Duplicity is free software; you can redistribute it and/or modify it
# under the terms of the GNU General Public License as published by the
# Free Software Foundation; either version 2 of the License, or (at your
# option) any later version.
#
# Duplicity is distributed in the hope that it will be useful, but
# WITHOUT ANY WARRANTY; without even the implied warranty of
# MERCHANTABILITY or FITNESS FOR A PARTICULAR PURPOSE.  See the GNU
# General Public License for more details.
#
# You should have received a copy of the GNU General Public License
# along with duplicity; if not, write to the Free Software Foundation,
# Inc., 59 Temple Place, Suite 330, Boston, MA 02111-1307 USA

"""
Provides a common interface to all backends and certain sevices
intended to be used by the backends themselves.
"""

import os
import sys
import socket
import time
import re
import getpass
import gettext
import types
import urllib
import urlparse

from duplicity import dup_temp
from duplicity import file_naming
from duplicity import globals
from duplicity import log
from duplicity import path
from duplicity import progress
from duplicity import util

from duplicity.util import exception_traceback

from duplicity.errors import BackendException
from duplicity.errors import FatalBackendException
from duplicity.errors import TemporaryLoadException
from duplicity.errors import ConflictingScheme
from duplicity.errors import InvalidBackendURL
from duplicity.errors import UnsupportedBackendScheme

import duplicity.backends


# todo: this should really NOT be done here
socket.setdefaulttimeout(globals.timeout)

_backends = {}
_backend_prefixes = {}

# These URL schemes have a backend with a notion of an RFC "network location".
# The 'file' and 's3+http' schemes should not be in this list.
# 'http' and 'https' are not actually used for duplicity backend urls, but are needed
# in order to properly support urls returned from some webdav servers. adding them here
# is a hack. we should instead not stomp on the url parsing module to begin with.
#
# This looks similar to urlparse's 'uses_netloc' list, but urlparse doesn't use
# that list for parsing, only creating urls.  And doesn't include our custom
# schemes anyway.  So we keep our own here for our own use.
uses_netloc = ['ftp',
               'ftps',
               'hsi',
               's3',
               'scp', 'ssh', 'sftp',
               'webdav', 'webdavs',
               'gdocs',
               'http', 'https',
               'imap', 'imaps',
               'mega']


def import_backends():
    """
    Import files in the duplicity/backends directory where
    the filename ends in 'backend.py' and ignore the rest.

    @rtype: void
    @return: void
    """
    path = duplicity.backends.__path__[0]
    assert path.endswith("duplicity/backends"), duplicity.backends.__path__

    files = os.listdir(path)
    files.sort()
    for fn in files:
        if fn.endswith("backend.py"):
            fn = fn[:-3]
            imp = "duplicity.backends.%s" % (fn,)
            try:
                __import__(imp)
                res = "Succeeded"
                level = log.INFO
            except Exception:
                res = "Failed: " + str(sys.exc_info()[1])
                level = log.WARNING
            log.Log(_("Import of %s %s") % (imp, res), level)
        else:
            continue


def register_backend(scheme, backend_factory):
    """
    Register a given backend factory responsible for URL:s with the
    given scheme.

    The backend must be a callable which, when called with a URL as
    the single parameter, returns an object implementing the backend
    protocol (i.e., a subclass of Backend).

    Typically the callable will be the Backend subclass itself.

    This function is not thread-safe and is intended to be called
    during module importation or start-up.
    """
    global _backends

    assert callable(backend_factory), "backend factory must be callable"

    if scheme in _backends:
        raise ConflictingScheme("the scheme %s already has a backend "
                                "associated with it"
                                "" % (scheme,))

    _backends[scheme] = backend_factory


def register_backend_prefix(scheme, backend_factory):
    """
    Register a given backend factory responsible for URL:s with the
    given scheme prefix.

    The backend must be a callable which, when called with a URL as
    the single parameter, returns an object implementing the backend
    protocol (i.e., a subclass of Backend).

    Typically the callable will be the Backend subclass itself.

    This function is not thread-safe and is intended to be called
    during module importation or start-up.
    """
    global _backend_prefixes

    assert callable(backend_factory), "backend factory must be callable"

    if scheme in _backend_prefixes:
        raise ConflictingScheme("the prefix %s already has a backend "
                                "associated with it"
                                "" % (scheme,))

    _backend_prefixes[scheme] = backend_factory


def is_backend_url(url_string):
    """
    @return Whether the given string looks like a backend URL.
    """
    pu = ParsedUrl(url_string)

    # Be verbose to actually return True/False rather than string.
    if pu.scheme:
        return True
    else:
        return False


def get_backend_object(url_string):
    """
    Find the right backend class instance for the given URL, or return None
    if the given string looks like a local path rather than a URL.

    Raise InvalidBackendURL if the URL is not a valid URL.
    """
    if not is_backend_url(url_string):
        return None

    global _backends, _backend_prefixes

    pu = ParsedUrl(url_string)
    assert pu.scheme, "should be a backend url according to is_backend_url"

    factory = None

    for prefix in _backend_prefixes:
        if url_string.startswith(prefix + '+'):
            factory = _backend_prefixes[prefix]
            pu = ParsedUrl(url_string.lstrip(prefix + '+'))
            break

    if factory is None:
        if not pu.scheme in _backends:
            raise UnsupportedBackendScheme(url_string)
        else:
            factory = _backends[pu.scheme]

    try:
        return factory(pu)
    except ImportError:
        raise BackendException(_("Could not initialize backend: %s") % str(sys.exc_info()[1]))


def get_backend(url_string):
    """
    Instantiate a backend suitable for the given URL, or return None
    if the given string looks like a local path rather than a URL.

    Raise InvalidBackendURL if the URL is not a valid URL.
    """
    if globals.use_gio:
        url_string = 'gio+' + url_string
    obj = get_backend_object(url_string)
    if obj:
        obj = BackendWrapper(obj)
    return obj


class ParsedUrl:
    """
    Parse the given URL as a duplicity backend URL.

    Returns the data of a parsed URL with the same names as that of
    the standard urlparse.urlparse() except that all values have been
    resolved rather than deferred.  There are no get_* members.  This
    makes sure that the URL parsing errors are detected early.

    Raise InvalidBackendURL on invalid URL's
    """
    def __init__(self, url_string):
        self.url_string = url_string

        # While useful in some cases, the fact is that the urlparser makes
        # all the properties in the URL deferred or lazy.  This means that
        # problems don't get detected till called.  We'll try to trap those
        # problems here, so they will be caught early.

        try:
            pu = urlparse.urlparse(url_string)
        except Exception:
            raise InvalidBackendURL("Syntax error in: %s" % url_string)

        try:
            self.scheme = pu.scheme
        except Exception:
            raise InvalidBackendURL("Syntax error (scheme) in: %s" % url_string)

        try:
            self.netloc = pu.netloc
        except Exception:
            raise InvalidBackendURL("Syntax error (netloc) in: %s" % url_string)

        try:
            self.path = pu.path
        except Exception:
            raise InvalidBackendURL("Syntax error (path) in: %s" % url_string)

        try:
            self.username = pu.username
        except Exception:
            raise InvalidBackendURL("Syntax error (username) in: %s" % url_string)
        if self.username:
            self.username = urllib.unquote(pu.username)
        else:
            self.username = None

        try:
            self.password = pu.password
        except Exception:
            raise InvalidBackendURL("Syntax error (password) in: %s" % url_string)
        if self.password:
            self.password = urllib.unquote(self.password)
        else:
            self.password = None

        try:
            self.hostname = pu.hostname
        except Exception:
            raise InvalidBackendURL("Syntax error (hostname) in: %s" % url_string)

        # init to None, overwrite with actual value on success
        self.port = None
        try:
            self.port = pu.port
        except Exception: # not raised in python2.7+, just returns None
            # old style rsync://host::[/]dest, are still valid, though they contain no port
            if not ( self.scheme in ['rsync'] and re.search('::[^:]*$', self.url_string)):
                raise InvalidBackendURL("Syntax error (port) in: %s A%s B%s C%s" % (url_string, (self.scheme in ['rsync']), re.search('::[^:]+$', self.netloc), self.netloc ) )

        # Our URL system uses two slashes more than urlparse's does when using
        # non-netloc URLs.  And we want to make sure that if urlparse assuming
        # a netloc where we don't want one, that we correct it.
        if self.scheme not in uses_netloc:
            if self.netloc:
                self.path = '//' + self.netloc + self.path
                self.netloc = ''
                self.hostname = None
            elif self.path.startswith('/'):
                self.path = '//' + self.path

        # This happens for implicit local paths.
        if not self.scheme:
            return

        # Our backends do not handle implicit hosts.
        if self.scheme in uses_netloc and not self.hostname:
            raise InvalidBackendURL("Missing hostname in a backend URL which "
                                    "requires an explicit hostname: %s"
                                    "" % (url_string))

        # Our backends do not handle implicit relative paths.
        if self.scheme not in uses_netloc and not self.path.startswith('//'):
            raise InvalidBackendURL("missing // - relative paths not supported "
                                    "for scheme %s: %s"
                                    "" % (self.scheme, url_string))

    def geturl(self):
        return self.url_string


def strip_auth_from_url(parsed_url):
    """Return a URL from a urlparse object without a username or password."""

    # Get a copy of the network location without the username or password.
    straight_netloc = parsed_url.netloc.split('@')[-1]

    # Replace the full network location with the stripped copy.
    return parsed_url.geturl().replace(parsed_url.netloc, straight_netloc, 1)

def _get_code_from_exception(backend, e):
    if isinstance(e, BackendException) and e.code != log.ErrorCode.backend_error:
        return e.code
    elif hasattr(backend, '_error_code'):
        return backend._error_code(e) or log.ErrorCode.backend_error
    else:
        return log.ErrorCode.backend_error

def retry(fatal=True):
    # Decorators with arguments introduce a new level of indirection.  So we
    # have to return a decorator function (which itself returns a function!)
    def outer_retry(fn):
        def inner_retry(self, *args):
            for n in range(1, globals.num_retries + 1):
                try:
                    return fn(self, *args)
                except FatalBackendException as e:
                    # die on fatal errors
                    raise e
                except Exception as e:
                    # retry on anything else
                    log.Debug(_("Backtrace of previous error: %s")
                              % exception_traceback())
                    at_end = n == globals.num_retries
                    if _get_code_from_exception(self.backend, e) == log.ErrorCode.backend_not_found:
                        # If we tried to do something, but the file just isn't there,
                        # no need to retry.
                        at_end = True
                    if at_end and fatal:
                        code = _get_code_from_exception(self.backend, e)
                        def make_filename(f):
                            if isinstance(f, path.ROPath):
                                return util.escape(f.name)
                            else:
                                return util.escape(f)
                        extra = ' '.join([fn.__name__] + [make_filename(x) for x in args if x])
                        log.FatalError(_("Giving up after %s attempts. %s: %s")
                                       % (n, e.__class__.__name__,
                                          str(e)), code=code, extra=extra)
                    else:
                        log.Warn(_("Attempt %s failed. %s: %s")
                                 % (n, e.__class__.__name__, str(e)))
                    if not at_end:
                        if isinstance(e, TemporaryLoadException):
                            time.sleep(90) # wait longer before trying again
                        else:
                            time.sleep(30) # wait a bit before trying again
                        if hasattr(self.backend, '_retry_cleanup'):
                            self.backend._retry_cleanup()

        return inner_retry
    return outer_retry


class Backend(object):
    """
    See README in backends directory for information on how to write a backend.
    """
    def __init__(self, parsed_url):
        self.parsed_url = parsed_url

    """ use getpass by default, inherited backends may overwrite this behaviour """
    use_getpass = True

    def get_password(self):
        """
        Return a password for authentication purposes. The password
        will be obtained from the backend URL, the environment, by
        asking the user, or by some other method. When applicable, the
        result will be cached for future invocations.
        """
        if self.parsed_url.password:
            return self.parsed_url.password

        try:
            password = os.environ['FTP_PASSWORD']
        except KeyError:
            if self.use_getpass:
                password = getpass.getpass("Password for '%s@%s': " %
                                           (self.parsed_url.username,self.parsed_url.hostname) )
                os.environ['FTP_PASSWORD'] = password
            else:
                password = None
        return password

    def munge_password(self, commandline):
        """
        Remove password from commandline by substituting the password
        found in the URL, if any, with a generic place-holder.

        This is intended for display purposes only, and it is not
        guaranteed that the results are correct (i.e., more than just
        the ':password@' may be substituted.
        """
        if self.parsed_url.password:
            return re.sub( r'(:([^\s:/@]+)@([^\s@]+))', r':*****@\3', commandline )
        else:
            return commandline

    def __subprocess_popen(self, commandline):
        """
        For internal use.
        Execute the given command line, interpreted as a shell command.
        Returns int Exitcode, string StdOut, string StdErr
        """
        from subprocess import Popen, PIPE
        p = Popen(commandline, shell=True, stdout=PIPE, stderr=PIPE)
        stdout, stderr = p.communicate()

        return p.returncode, stdout, stderr

    """ a dictionary for breaking exceptions, syntax is
        { 'command' : [ code1, code2 ], ... } see ftpbackend for an example """
    popen_breaks = {}

    def subprocess_popen(self, commandline):
        """
        Execute the given command line with error check.
        Returns int Exitcode, string StdOut, string StdErr

        Raise a BackendException on failure.
        """
        private = self.munge_password(commandline)
        log.Info(_("Reading results of '%s'") % private)
        result, stdout, stderr = self.__subprocess_popen(commandline)
        if result != 0:
            try:
                m = re.search("^\s*([\S]+)", commandline)
                cmd = m.group(1)
                ignores = self.popen_breaks[ cmd ]
                ignores.index(result)
                """ ignore a predefined set of error codes """
                return 0, '', ''
            except (KeyError, ValueError):
                raise BackendException("Error running '%s'" % private)
        return result, stdout, stderr


class BackendWrapper(object):
    """
    Represents a generic duplicity backend, capable of storing and
    retrieving files.
    """
    
    def __init__(self, backend):
        self.backend = backend

    def __do_put(self, source_path, remote_filename):
        if hasattr(self.backend, '_put'):
            log.Info(_("Writing %s") % remote_filename)
            self.backend._put(source_path, remote_filename)
        else:
            raise NotImplementedError()

    @retry(fatal=True)
    def put(self, source_path, remote_filename=None):
        """
        Transfer source_path (Path object) to remote_filename (string)

        If remote_filename is None, get the filename from the last
        path component of pathname.
        """
        if not remote_filename:
            remote_filename = source_path.get_filename()
        self.__do_put(source_path, remote_filename)

    @retry(fatal=True)
    def move(self, source_path, remote_filename=None):
        """
        Move source_path (Path object) to remote_filename (string)

        Same as put(), but unlinks source_path in the process.  This allows the
        local backend to do this more efficiently using rename.
        """
        if not remote_filename:
            remote_filename = source_path.get_filename()
        if hasattr(self.backend, '_move'):
            if self.backend._move(source_path, remote_filename) != False:
                source_path.setdata()
                return
        self.__do_put(source_path, remote_filename)
        source_path.delete()

    @retry(fatal=True)
    def get(self, remote_filename, local_path):
        """Retrieve remote_filename and place in local_path"""
        if hasattr(self.backend, '_get'):
            self.backend._get(remote_filename, local_path)
            if not local_path.exists():
                raise BackendException(_("File %s not found locally after get "
                                         "from backend") % util.ufn(local_path.name))
            local_path.setdata()
        else:
            raise NotImplementedError()

    @retry(fatal=True)
    def list(self):
        """
        Return list of filenames (byte strings) present in backend
        """
        def tobytes(filename):
            "Convert a (maybe unicode) filename to bytes"
            if isinstance(filename, unicode):
                # There shouldn't be any encoding errors for files we care
                # about, since duplicity filenames are ascii.  But user files
                # may be in the same directory.  So just replace characters.
                # We don't know what encoding the remote backend may have given
                # us, but utf8 is a pretty good guess.
                return filename.encode('utf8', 'replace')
            else:
                return filename

        if hasattr(self.backend, '_list'):
            # Make sure that duplicity internals only ever see byte strings
            # for filenames, no matter what the backend thinks it is talking.
<<<<<<< HEAD
            return map(tobytes, self.backend._list())
=======
            return [tobytes(x) for x in self._list()]
>>>>>>> 1072545f
        else:
            raise NotImplementedError()

    def delete(self, filename_list):
        """
        Delete each filename in filename_list, in order if possible.
        """
        assert type(filename_list) is not types.StringType
        if hasattr(self.backend, '_delete_list'):
            self._do_delete_list(filename_list)
        elif hasattr(self.backend, '_delete'):
            for filename in filename_list:
                self._do_delete(filename)
        else:
            raise NotImplementedError()

    @retry(fatal=False)
    def _do_delete_list(self, filename_list):
        self.backend._delete_list(filename_list)

    @retry(fatal=False)
    def _do_delete(self, filename):
        self.backend._delete(filename)

    # Should never cause FatalError.
    # Returns a dictionary of dictionaries.  The outer dictionary maps
    # filenames to metadata dictionaries.  Supported metadata are:
    #
    # 'size': if >= 0, size of file
    #         if -1, file is not found
    #         if None, error querying file
    #
    # Returned dictionary is guaranteed to contain a metadata dictionary for
    # each filename, and all metadata are guaranteed to be present.
    def query_info(self, filename_list):
        """
        Return metadata about each filename in filename_list
        """
        info = {}
        if hasattr(self.backend, '_query_list'):
            info = self._do_query_list(filename_list)
            if info is None:
                info = {}
        elif hasattr(self.backend, '_query'):
            for filename in filename_list:
                info[filename] = self._do_query(filename)

        # Fill out any missing entries (may happen if backend has no support
        # or its query_list support is lazy)
        for filename in filename_list:
            if filename not in info or info[filename] is None:
                info[filename] = {}
            for metadata in ['size']:
                info[filename].setdefault(metadata, None)

        return info

    @retry(fatal=False)
    def _do_query_list(self, filename_list):
        info = self.backend._query_list(filename_list)
        if info is None:
            info = {}
        return info

    @retry(fatal=False)
    def _do_query(self, filename):
        try:
            return self.backend._query(filename)
        except Exception as e:
            code = _get_code_from_exception(self.backend, e)
            if code == log.ErrorCode.backend_not_found:
                return {'size': -1}
            else:
                raise e

    def close(self):
        """
        Close the backend, releasing any resources held and
        invalidating any file objects obtained from the backend.
        """
        if hasattr(self.backend, '_close'):
            self.backend._close()

    def get_fileobj_read(self, filename, parseresults = None):
        """
        Return fileobject opened for reading of filename on backend

        The file will be downloaded first into a temp file.  When the
        returned fileobj is closed, the temp file will be deleted.
        """
        if not parseresults:
            parseresults = file_naming.parse(filename)
            assert parseresults, "Filename not correctly parsed"
        tdp = dup_temp.new_tempduppath(parseresults)
        self.get(filename, tdp)
        tdp.setdata()
        return tdp.filtered_open_with_delete("rb")

    def get_data(self, filename, parseresults = None):
        """
        Retrieve a file from backend, process it, return contents.
        """
        fin = self.get_fileobj_read(filename, parseresults)
        buf = fin.read()
        assert not fin.close()
        return buf<|MERGE_RESOLUTION|>--- conflicted
+++ resolved
@@ -514,7 +514,7 @@
         if not remote_filename:
             remote_filename = source_path.get_filename()
         if hasattr(self.backend, '_move'):
-            if self.backend._move(source_path, remote_filename) != False:
+            if self.backend._move(source_path, remote_filename) is not False:
                 source_path.setdata()
                 return
         self.__do_put(source_path, remote_filename)
@@ -543,20 +543,14 @@
                 # There shouldn't be any encoding errors for files we care
                 # about, since duplicity filenames are ascii.  But user files
                 # may be in the same directory.  So just replace characters.
-                # We don't know what encoding the remote backend may have given
-                # us, but utf8 is a pretty good guess.
-                return filename.encode('utf8', 'replace')
+                return filename.encode(sys.getfilesystemencoding(), 'replace')
             else:
                 return filename
 
         if hasattr(self.backend, '_list'):
             # Make sure that duplicity internals only ever see byte strings
             # for filenames, no matter what the backend thinks it is talking.
-<<<<<<< HEAD
-            return map(tobytes, self.backend._list())
-=======
-            return [tobytes(x) for x in self._list()]
->>>>>>> 1072545f
+            return [tobytes(x) for x in self.backend._list()]
         else:
             raise NotImplementedError()
 
