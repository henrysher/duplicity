--- conflicted
+++ resolved
@@ -50,13 +50,10 @@
 _forced_backend = None
 _backends = {}
 
-<<<<<<< HEAD
-=======
 def force_backend(backend):
     """Forces the use of a particular backend, regardless of schema"""
     global _forced_backend
     _forced_backend = backend
->>>>>>> 4c344dea
 
 def register_backend(scheme, backend_factory):
     """
