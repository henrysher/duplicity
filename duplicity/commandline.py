# -*- Mode:Python; indent-tabs-mode:nil; tab-width:4 -*-
#
# Copyright 2002 Ben Escoto <ben@emerose.org>
# Copyright 2007 Kenneth Loafman <kenneth@loafman.com>
#
# This file is part of duplicity.
#
# Duplicity is free software; you can redistribute it and/or modify it
# under the terms of the GNU General Public License as published by the
# Free Software Foundation; either version 2 of the License, or (at your
# option) any later version.
#
# Duplicity is distributed in the hope that it will be useful, but
# WITHOUT ANY WARRANTY; without even the implied warranty of
# MERCHANTABILITY or FITNESS FOR A PARTICULAR PURPOSE.  See the GNU
# General Public License for more details.
#
# You should have received a copy of the GNU General Public License
# along with duplicity; if not, write to the Free Software Foundation,
# Inc., 59 Temple Place, Suite 330, Boston, MA 02111-1307 USA

"""Parse command line, check for consistency, and set globals"""

import getopt
import os
import re
import sys

try:
    from hashlib import md5
except ImportError:
    from md5 import new as md5

import duplicity.backends

from duplicity import backend
from duplicity import dup_time
from duplicity import globals
from duplicity import gpg
from duplicity import log
from duplicity import path
from duplicity import selection


select_opts = []            # Will hold all the selection options
select_files = []           # Will hold file objects when filelist given

full_backup = None          # Will be set to true if full command given
list_current = None         # Will be set to true if list-current command given
collection_status = None    # Will be set to true if collection-status command given
cleanup = None              # Set to true if cleanup command given
verify = None               # Set to true if verify command given

commands = ["cleanup",
            "collection-status",
            "full",
            "incremental",
            "list-current-files",
            "remove-older-than",
            "remove-all-but-n-full",
            "restore",
            "verify",
            ]

options = ["allow-source-mismatch",
           "archive-dir=",
           "asynchronous-upload",
           "current-time=",
           "dry-run",
           "encrypt-key=",
           "exclude=",
           "exclude-if-present=",
           "exclude-device-files",
           "exclude-filelist=",
           "exclude-globbing-filelist=",
           "exclude-filelist-stdin",
           "exclude-other-filesystems",
           "exclude-regexp=",
           "extra-clean",
           "fail-on-volume=",
           "file-to-restore=",
           "force",
           "ftp-passive",
           "ftp-regular",
           "full-if-older-than=",
           "gio",
           "gpg-options=",
           "help",
           "ignore-errors",
           "imap-full-address",
           "imap-mailbox=",
           "include=",
           "include-filelist=",
           "include-filelist-stdin",
           "include-globbing-filelist=",
           "include-regexp=",
           "log-fd=",
           "log-file=",
           "name=",
           "no-encryption",
           "no-print-statistics",
           "null-separator",
           "num-retries=",
           "old-filenames",
           "restore-time=",
           "s3-european-buckets",
           "s3-use-new-style",
           "scp-command=",
           "sftp-command=",
           "short-filenames",
           "sign-key=",
           "ssh-askpass",
           "ssh-options=",
           "tempdir=",
           "time=",
           "timeout=",
           "time-separator=",
           "use-agent",
           "use-scp",
           "verbosity=",
           "version",
           "volsize=",
           ]


def old_fn_deprecation(opt):
    print >>sys.stderr, _("Warning: Option %s is pending deprecation "
                          "and will be removed in a future release.\n"
                          "Use of default filenames is strongly suggested.") % opt


def expand_fn(filename):
    return os.path.expanduser(os.path.expandvars(filename))


def expand_archive_dir(archdir, backname):
    """
    Return expanded version of archdir joined with backname.
    """
    assert globals.backup_name is not None, \
        "expand_archive_dir() called prior to globals.backup_name being set"

    return expand_fn(os.path.join(archdir, backname))


def generate_default_backup_name(backend_url):
    """
    @param backend_url: URL to backend.
    @returns A default backup name (string).
    """
    # For default, we hash args to obtain a reasonably safe default.
    # We could be smarter and resolve things like relative paths, but
    # this should actually be a pretty good compromise. Normally only
    # the destination will matter since you typically only restart
    # backups of the same thing to a given destination. The inclusion
    # of the source however, does protect against most changes of
    # source directory (for whatever reason, such as
    # /path/to/different/snapshot). If the user happens to have a case
    # where relative paths are used yet the relative path is the same
    # (but duplicity is run from a different directory or similar),
    # then it is simply up to the user to set --archive-dir properly.
    burlhash = md5()
    burlhash.update(backend_url)
    return burlhash.hexdigest()


def parse_cmdline_options(arglist):
    """Parse argument list"""
    global select_opts, select_files, full_backup
    global list_current, collection_status, cleanup, remove_time, verify

<<<<<<< HEAD

    def sel_fl(filename):
        """Helper function for including/excluding filelists below"""
=======
    def use_gio(*args):
        try:
            import duplicity.backends.giobackend
            backend.force_backend(duplicity.backends.giobackend.GIOBackend)
        except ImportError:
            log.FatalError(_("Unable to load gio module"), log.ErrorCode.gio_not_available)

    def set_log_fd(fd):
        if fd < 1:
            raise optparse.OptionValueError("log-fd must be greater than zero.")
        log.add_fd(fd)

    def set_time_sep(sep, opt):
        if sep == '-':
            raise optparse.OptionValueError("Dash ('-') not valid for time-separator.")
        globals.time_separator = sep
        old_fn_deprecation(opt)

    def add_selection(o, s, v, p):
        select_opts.append((s, v))

    def add_filelist(o, s, v, p):
        filename = v
        select_opts.append((s, filename))
>>>>>>> 6ff00012
        try:
            return open(filename, "r")
        except IOError:
            log.FatalError(_("Error opening file %s") % filename,
                           log.ErrorCode.cant_open_filelist)

<<<<<<< HEAD
=======
    def print_ver(o, s, v, p):
        print "duplicity %s" % (globals.version)
        sys.exit(0)

    parser = optparse.OptionParser(option_class=DupOption, usage=usage())

    # If this is true, only warn and don't raise fatal error when backup
    # source directory doesn't match previous backup source directory.
    parser.add_option("--allow-source-mismatch", action="store_true")

    # Set to the path of the archive directory (the directory which
    # contains the signatures and manifests of the relevent backup
    # collection), and for checkpoint state between volumes.
    # TRANSL: Used in usage help to represent a Unix-style path name. Example:
    # --archive-dir <path>
    parser.add_option("--archive-dir", type="file", metavar=_("path"))

    # Asynchronous put/get concurrency limit
    # (default of 0 disables asynchronicity).
    parser.add_option("--asynchronous-upload", action="store_const", const=1,
                      dest="async_concurrency")

    # config dir for future use
    parser.add_option("--config-dir", type="file", metavar=_("path"),
                      help=optparse.SUPPRESS_HELP)

    parser.add_option("--current-time", action="callback", type="int",
                      dest="", help=optparse.SUPPRESS_HELP,
                      callback=lambda o, s, v, p: dup_time.setcurtime(v))

    # Don't actually do anything, but still report what would be done
    parser.add_option("--dry-run", action="store_true")

    # TRANSL: Used in usage help to represent an ID for a GnuPG key. Example:
    # --encrypt-key <gpg_key_id>
    parser.add_option("--encrypt-key", type="string", metavar=_("gpg-key-id"),
                      dest="", action="callback",
                      callback=lambda o, s, v, p: globals.gpg_profile.recipients.append(v))

    # TRANSL: Used in usage help to represent a "glob" style pattern for
    # matching one or more files, as described in the documentation.
    # Example:
    # --exclude <shell_pattern>
    parser.add_option("--exclude", action="callback", metavar=_("shell_pattern"),
                      dest="", type="string", callback=add_selection)

    parser.add_option("--exclude-device-files", action="callback",
                      dest="", callback=add_selection)

    parser.add_option("--exclude-filelist", type="file", metavar=_("filename"),
                      dest="", action="callback", callback=add_filelist)

    parser.add_option("--exclude-filelist-stdin", action="callback", dest="",
                      callback=lambda o, s, v, p: (select_opts.append(("--exclude-filelist", "standard input")),
                                                   select_files.append(sys.stdin)))

    parser.add_option("--exclude-globbing-filelist", type="file", metavar=_("filename"),
                      dest="", action="callback", callback=add_filelist)

    # TRANSL: Used in usage help to represent the name of a file. Example:
    # --log-file <filename>
    parser.add_option("--exclude-if-present", metavar=_("filename"), dest="",
                      type="file", action="callback", callback=add_selection)

    parser.add_option("--exclude-other-filesystems", action="callback",
                      dest="", callback=add_selection)

    # TRANSL: Used in usage help to represent a regular expression (regexp).
    parser.add_option("--exclude-regexp", metavar=_("regular_expression"),
                      dest="", type="string", action="callback", callback=add_selection)

    # Whether we should be particularly aggressive when cleaning up
    parser.add_option("--extra-clean", action="store_true")

    # used in testing only - raises exception after volume
    parser.add_option("--fail-on-volume", type="int",
                      help=optparse.SUPPRESS_HELP)

    # If set, restore only the subdirectory or file specified, not the
    # whole root.
    # TRANSL: Used in usage help to represent a Unix-style path name. Example:
    # --archive-dir <path>
    parser.add_option("--file-to-restore", "-r", action="callback", type="file",
                      metavar=_("path"), dest="restore_dir",
                      callback=lambda o, s, v, p: setattr(p.values, "restore_dir", v.rstrip('/')))

    # Used to confirm certain destructive operations like deleting old files.
    parser.add_option("--force", action="store_true")

    # FTP data connection type
    parser.add_option("--ftp-passive", action="store_const", const="passive", dest="ftp_connection")
    parser.add_option("--ftp-regular", action="store_const", const="regular", dest="ftp_connection")

    # If set, forces a full backup if the last full backup is older than
    # the time specified
    parser.add_option("--full-if-older-than", type="time", dest="full_force_time", metavar=_("time"))

    parser.add_option("--gio", action="callback", callback=use_gio)

    parser.add_option("--gpg-options", action="extend", metavar=_("options"))

    # ignore (some) errors during operations; supposed to make it more
    # likely that you are able to restore data under problematic
    # circumstances. the default should absolutely always be False unless
    # you know what you are doing.
    parser.add_option("--ignore-errors", action="callback", 
                      callback=lambda o, s, v, p: (log.Warn(
                          _("Running in 'ignore errors' mode due to %s; please "
                            "re-consider if this was not intended") % s),
                          setattr(p.values, o.dest, True)))

    # Whether to use the full email address as the user name when
    # logging into an imap server. If false just the user name
    # part of the email address is used.
    parser.add_option("--imap-full-address", action="store_true",
                      help=optparse.SUPPRESS_HELP)

    # Name of the imap folder where we want to store backups.
    # Can be changed with a command line argument.
    # TRANSL: Used in usage help to represent an imap mailbox
    parser.add_option("--imap-mailbox", metavar=_("imap_mailbox"))

    parser.add_option("--include", action="callback", metavar=_("shell_pattern"),
                      dest="", type="string", callback=add_selection)
    parser.add_option("--include-filelist", type="file", metavar=_("filename"),
                      dest="", action="callback", callback=add_filelist)
    parser.add_option("--include-globbing-filelist", type="file", metavar=_("filename"),
                      dest="", action="callback", callback=add_filelist)
    parser.add_option("--include-regexp", metavar=_("regular_expression"), dest="",
                      type="string", action="callback", callback=add_selection)

    parser.add_option("--log-fd", type="int", metavar=_("file_descriptor"),
                      dest="", action="callback",
                      callback=lambda o, s, v, p: set_log_fd(v))

    # TRANSL: Used in usage help to represent the name of a file. Example:
    # --log-file <filename>
    parser.add_option("--log-file", type="file", metavar=_("filename"),
                      dest="", action="callback",
                      callback=lambda o, s, v, p: log.add_file(v))

    # TRANSL: Used in usage help (noun)
    parser.add_option("--name", dest="backup_name", metavar=_("backup name"))

    # If set to false, then do not encrypt files on remote system
    parser.add_option("--no-encryption", action="store_false", dest="encryption")

    # If set, print the statistics after every backup session
    parser.add_option("--no-print-statistics", action="store_false", dest="print_statistics")

    # If true, filelists and directory statistics will be split on
    # nulls instead of newlines.
    parser.add_option("--null-separator", action="store_true")

    # number of retries on network operations
    # TRANSL: Used in usage help to represent a desired number of
    # something. Example:
    # --num-retries <number>
    parser.add_option("--num-retries", type="int", metavar=_("number"))

    # Whether the old filename format is in effect.
    parser.add_option("--old-filenames", action="callback", 
                      callback=lambda o, s, v, p: (setattr(p.values, o.dest, True),
                                                   old_fn_deprecation(s)))

    # Restores will try to bring back the state as of the following time.
    # If it is None, default to current time.
    # TRANSL: Used in usage help to represent a time spec for a previous
    # point in time, as described in the documentation. Example:
    # duplicity remove-older-than time [options] target_url
    parser.add_option("--restore-time", "--time", "-t", type="time", metavar=_("time"))

    # Whether to create European buckets (sorry, hard-coded to only
    # support european for now).
    parser.add_option("--s3-european-buckets", action="store_true")

    # Whether to use "new-style" subdomain addressing for S3 buckets. Such
    # use is not backwards-compatible with upper-case buckets, or buckets
    # that are otherwise not expressable in a valid hostname.
    parser.add_option("--s3-use-new-style", action="store_true")

    # scp command to use
    # TRANSL: noun
    parser.add_option("--scp-command", metavar=_("command"))

    # sftp command to use
    # TRANSL: noun
    parser.add_option("--sftp-command", metavar=_("command"))

    # If set, use short (< 30 char) filenames for all the remote files.
    parser.add_option("--short-filenames", action="callback", 
                      callback=lambda o, s, v, p: (setattr(p.values, o.dest, True),
                                                   old_fn_deprecation(s)))

    # TRANSL: Used in usage help to represent an ID for a GnuPG key. Example:
    # --encrypt-key <gpg_key_id>
    parser.add_option("--sign-key", type="string", metavar=_("gpg-key-id"),
                      dest="", action="callback",
                      callback=lambda o, s, v, p: set_sign_key(v))

    # default to batch mode using public-key encryption
    parser.add_option("--ssh-askpass", action="store_true")

    # user added ssh options
    parser.add_option("--ssh-options", action="extend", metavar=_("options"))

    # Working directory for the tempfile module. Defaults to /tmp on most systems.
    parser.add_option("--tempdir", dest="temproot", type="file", metavar=_("path"))

    # network timeout value
    # TRANSL: Used in usage help. Example:
    # --timeout <seconds>
    parser.add_option("--timeout", type="int", metavar=_("seconds"))

    # Character used like the ":" in time strings like
    # 2002-08-06T04:22:00-07:00.  The colon isn't good for filenames on
    # windows machines.
    # TRANSL: abbreviation for "character" (noun)
    parser.add_option("--time-separator", type="string", metavar=_("char"),
                      action="callback",
                      callback=lambda o, s, v, p: set_time_sep(v, s))

    # Whether to specify --use-agent in GnuPG options
    parser.add_option("--use-agent", action="store_true")

    parser.add_option("--verbosity", "-v", type="verbosity", metavar="[0-9]",
                      dest="", action="callback",
                      callback=lambda o, s, v, p: log.setverbosity(v))

    parser.add_option("-V", "--version", action="callback", callback=print_ver)

    # volume size
    # TRANSL: Used in usage help to represent a desired number of
    # something. Example:
    # --num-retries <number>
    parser.add_option("--volsize", type="int", action="callback", metavar=_("number"),
                      callback=lambda o, s, v, p: setattr(p.values, "volsize", v*1024*1024))

    (options, args) = parser.parse_args()

    # Copy all arguments and their values to the globals module.  Don't copy
    # attributes that are 'hidden' (start with an underscore) or whose name is
    # the empty string (used for arguments that don't directly store a value
    # by using dest="")
    for f in filter(lambda x: x and not x.startswith("_"), dir(options)):
        v = getattr(options, f)
        # Only set if v is not None because None is the default for all the
        # variables.  If user didn't set it, we'll use defaults in globals.py
        if v is not None:
            setattr(globals, f, v)

    socket.setdefaulttimeout(globals.timeout)

>>>>>>> 6ff00012
    # expect no cmd and two positional args
    cmd = ""
    num_expect = 2

    # process first arg as command
    if arglist and arglist[0][0] != '-':
        cmd = arglist.pop(0)
        possible = [c for c in commands if c.startswith(cmd)]
        # no unique match, that's an error
        if len(possible) > 1:
            command_line_error("command '%s' not unique, could be %s" % (cmd, possible))
        # only one match, that's a keeper
        elif len(possible) == 1:
            cmd = possible[0]
        # no matches, assume no cmd
        elif not possible:
            arglist.insert(0, cmd)

    if cmd == "cleanup":
        cleanup = True
        num_expect = 1
    elif cmd == "collection-status":
        collection_status = True
        num_expect = 1
    elif cmd == "full":
        full_backup = True
        num_expect = 2
    elif cmd == "incremental":
        globals.incremental = True
        num_expect = 2
    elif cmd == "list-current-files":
        list_current = True
        num_expect = 1
    elif cmd == "remove-older-than":
        try:
            arg = arglist.pop(0)
        except:
            command_line_error("Missing time string for remove-older-than")
        globals.remove_time = dup_time.genstrtotime(arg)
        num_expect = 1
    elif cmd == "remove-all-but-n-full":
        try:
            arg = arglist.pop(0)
        except:
            command_line_error("Missing count for remove-all-but-n-full")
        globals.keep_chains = int(arg)
        if not globals.keep_chains > 0:
            command_line_error("remove-all-but-n-full count must be > 0")
        num_expect = 1
    elif cmd == "verify":
        verify = True

<<<<<<< HEAD
    # parse the remaining args
    try:
        optlist, args = getopt.gnu_getopt(arglist, "hrt:v:V", options)
    except getopt.error, e:
        command_line_error("%s" % (str(e),))

    for opt, arg in optlist:
        if opt == "--allow-source-mismatch":
            globals.allow_source_mismatch = 1
        elif opt == "--archive-dir":
            globals.archive_dir = arg
        elif opt == "--asynchronous-upload":
            globals.async_concurrency = 1 # (yes 1, this is not a boolean)
        elif opt == "--current-time":
            dup_time.setcurtime(get_int(arg, opt))
        elif opt == "--dry-run":
            globals.dry_run = True
        elif opt == "--encrypt-key":
            globals.gpg_profile.recipients.append(arg)
        elif opt in ["--exclude",
                     "--exclude-regexp",
                     "--exclude-if-present",
                     "--include",
                     "--include-regexp"]:
            if not opt.endswith("regexp"):
                arg = expand_fn(arg)
            select_opts.append((opt, arg))
        elif opt in ["--exclude-device-files",
                     "--exclude-other-filesystems"]:
            select_opts.append((opt, None))
        elif opt in ["--exclude-filelist",
                     "--include-filelist",
                     "--exclude-globbing-filelist",
                     "--include-globbing-filelist"]:
            arg = expand_fn(arg)
            select_opts.append((opt, arg))
            select_files.append(sel_fl(arg))
        elif opt == "--exclude-filelist-stdin":
            select_opts.append(("--exclude-filelist", "standard input"))
            select_files.append(sys.stdin)
        elif opt == "--extra-clean":
            globals.extra_clean = True
        elif opt == "--fail-on-volume":
            globals.fail_on_volume = get_int(arg, opt)
        elif opt == "--full-if-older-than":
            globals.full_force_time = dup_time.genstrtotime(arg)
        elif opt == "--force":
            globals.force = 1
        elif opt == "--ftp-passive":
            globals.ftp_connection = 'passive'
        elif opt == "--ftp-regular":
            globals.ftp_connection = 'regular'
        elif opt == "--imap-mailbox":
            globals.imap_mailbox = arg.strip()
        elif opt == "--gio":
            try:
                import duplicity.backends.giobackend
                backend.force_backend(duplicity.backends.giobackend.GIOBackend)
            except ImportError:
                log.FatalError(_("Unable to load gio module"), log.ErrorCode.gio_not_available)
        elif opt == "--gpg-options":
            gpg.gpg_options = (gpg.gpg_options + ' ' + arg).strip()
        elif opt in ["-h", "--help"]:
            usage();
            sys.exit(0);
        elif opt == "--include-filelist-stdin":
            select_opts.append(("--include-filelist", "standard input"))
            select_files.append(sys.stdin)
        elif opt == "--log-fd":
            log_fd = get_int(arg, opt)
            if log_fd < 1:
                command_line_error("log-fd must be greater than zero.")
            try:
                log.add_fd(log_fd)
            except:
                command_line_error("Cannot write to log-fd %s." % arg)
        elif opt == "--log-file":
            arg = expand_fn(arg)
            try:
                log.add_file(arg)
            except:
                command_line_error("Cannot write to log-file %s." % arg)
        elif opt == "--name":
            globals.backup_name = arg
        elif opt == "--no-encryption":
            globals.encryption = 0
        elif opt == "--no-print-statistics":
            globals.print_statistics = 0
        elif opt == "--null-separator":
            globals.null_separator = 1
        elif opt == "--num-retries":
            globals.num_retries = get_int(arg, opt)
        elif opt == "--old-filenames":
            globals.old_filenames = True
            old_fn_deprecation(opt)
        elif opt in ["-r", "--file-to-restore"]:
            globals.restore_dir = expand_fn(arg.rstrip('/'))
        elif opt in ["-t", "--time", "--restore-time"]:
            globals.restore_time = dup_time.genstrtotime(arg)
        elif opt == "--s3-european-buckets":
            globals.s3_european_buckets = True
        elif opt == "--s3-use-new-style":
            globals.s3_use_new_style = True
        elif opt == "--scp-command":
            globals.scp_command = arg
        elif opt == "--sftp-command":
            globals.sftp_command = arg
        elif opt == "--short-filenames":
            globals.short_filenames = 1
            old_fn_deprecation(opt)
        elif opt == "--sign-key":
            set_sign_key(arg)
        elif opt == "--ssh-askpass":
            globals.ssh_askpass = True
        elif opt == "--ssh-options":
            globals.ssh_options = (globals.ssh_options + ' ' + arg).strip()
        elif opt == "--tempdir":
            globals.temproot = arg
        elif opt == "--timeout":
            globals.timeout = get_int(arg, opt)
        elif opt == "--time-separator":
            if arg == '-':
                command_line_error("Dash ('-') not valid for time-separator.")
            globals.time_separator = arg
            dup_time.curtimestr = dup_time.timetostring(dup_time.curtime)
            old_fn_deprecation(opt)
        elif opt == "--use-agent":
            globals.use_agent = True
        elif opt == "--use-scp":
            globals.use_scp = True
        elif opt in ["-V", "--version"]:
            print "duplicity", str(globals.version)
            sys.exit(0)
        elif opt in ["-v", "--verbosity"]:
            arg = arg.lower()
            if arg in ['e', 'error']:
                verb = log.ERROR
            elif arg in ['w', 'warning']:
                verb = log.WARNING
            elif arg in ['n', 'notice']:
                verb = log.NOTICE
            elif arg in ['i', 'info']:
                verb = log.INFO
            elif arg in ['d', 'debug']:
                verb = log.DEBUG
            elif arg.isdigit() and (len(arg) == 1):
                verb = get_int(arg, opt)
            else:
                command_line_error("\nVerbosity must be one of: digit [0-9], character [ewnid],\n"
                                   "or word ['error', 'warning', 'notice', 'info', 'debug'].\n"
                                   "The default is 4 (Notice).  It is strongly recommended\n"
                                   "that verbosity level is set at 2 (Warning) or higher.")
            log.setverbosity(verb)
        elif opt == "--volsize":
            globals.volsize = get_int(arg, opt)*1024*1024
        elif opt == "--ignore-errors":
            log.Warn(_("running in 'ignore errors' mode due to --ignore-errors; please "
                       "re-consider if this was not intended"))
            globals.ignore_errors = True
        elif opt == "--imap-full-address":
            globals.imap_full_address = True
        else:
            command_line_error("Unknown option %s" % opt)

    # if we change the time format then we need a new curtime
    if globals.old_filenames:
        dup_time.curtimestr = dup_time.timetostring(dup_time.curtime)

=======
>>>>>>> 6ff00012
    if len(args) != num_expect:
        command_line_error("Expected %d args, got %d" % (num_expect, len(args)))

    # expand pathname args, but not URL
    for loc in range(len(args)):
        if not '://' in args[loc]:
            args[loc] = expand_fn(args[loc])

    # Note that ProcessCommandLine depends on us verifying the arg
    # count here; do not remove without fixing it. We must make the
    # checks here in order to make enough sense of args to identify
    # the backend URL/lpath for args_to_path_backend().
    if len(args) < 1:
        command_line_error("Too few arguments")
    elif len(args) == 1:
        backend_url = args[0]
    elif len(args) == 2:
        lpath, backend_url = args_to_path_backend(args[0], args[1])
    else:
        command_line_error("Too many arguments")

    if globals.backup_name is None:
        globals.backup_name = generate_default_backup_name(backend_url)

    # set and expand archive dir
    set_archive_dir(expand_archive_dir(globals.archive_dir,
                                       globals.backup_name))

    log.Info(_("Using archive dir: %s") % (globals.archive_dir.name,))
    log.Info(_("Using backup name: %s") % (globals.backup_name,))

    return args


def command_line_error(message):
    """Indicate a command line error and exit"""
    log.FatalError(_("Command line error: %s") % (message,) + "\n" +
                   _("Enter 'duplicity --help' for help screen."),
                   log.ErrorCode.command_line)


def usage():
    """Print terse usage info. The code is broken down into pieces for ease of
    translation maintenance. Any comments that look extraneous or redundant should
    be assumed to be for the benefit of translators, since they can get each string
    (paired with its preceding comment, if any) independently of the others."""

    dict = {
        # TRANSL: Used in usage help to represent a Unix-style path name. Example:
        # rsync://user[:password]@other_host[:port]//absolute_path
        'absolute_path'  : _("absolute_path"),

        # TRANSL: Used in usage help. Example:
        # tahoe://alias/some_dir
        'alias'          : _("alias"),

        # TRANSL: Used in usage help (noun)
        'backup_name'    : _("backup name"),

        # TRANSL: Used in help to represent a "bucket name" for Amazon Web
        # Services' Simple Storage Service (S3). Example:
        # s3://other.host/bucket_name[/prefix]
        'bucket_name'    : _("bucket_name"),

        # TRANSL: abbreviation for "character" (noun)
        'char'           : _("char"),

        # TRANSL: noun
        'command'        : _("command"),

        # TRANSL: Used in usage help to represent the name of a container in
        # Amazon Web Services' Cloudfront. Example:
        # cf+http://container_name
        'container_name' : _("container_name"),

        # TRANSL: noun
        'count'          : _("count"),

        # TRANSL: Used in usage help to represent the name of a file directory
        'directory'      : _("directory"),

        # TRANSL: Used in usage help to represent the name of a file. Example:
        # --log-file <filename>
        'filename'       : _("filename"),

        # TRANSL: Used in usage help to represent an ID for a GnuPG key. Example:
        # --encrypt-key <gpg_key_id>
        'gpg_key_id'     : _("gpg-key-id"),

        # TRANSL: Used in usage help, e.g. to represent the name of a code
        # module. Example:
        # rsync://user[:password]@other.host[:port]::/module/some_dir
        'module'         : _("module"),

        # TRANSL: Used in usage help to represent a desired number of
        # something. Example:
        # --num-retries <number>
        'number'         : _("number"),

        # TRANSL: Used in usage help. (Should be consistent with the "Options:"
        # header.) Example:
        # duplicity [full|incremental] [options] source_dir target_url
        'options'        : _("options"),

        # TRANSL: Used in usage help to represent an internet hostname. Example:
        # ftp://user[:password]@other.host[:port]/some_dir
        'other_host'     : _("other.host"),

        # TRANSL: Used in usage help. Example:
        # ftp://user[:password]@other.host[:port]/some_dir
        'password'       : _("password"),

        # TRANSL: Used in usage help to represent a Unix-style path name. Example:
        # --archive-dir <path>
        'path'           : _("path"),

        # TRANSL: Used in usage help to represent a TCP port number. Example:
        # ftp://user[:password]@other.host[:port]/some_dir
        'port'           : _("port"),

        # TRANSL: Used in usage help. This represents a string to be used as a
        # prefix to names for backup files created by Duplicity. Example:
        # s3://other.host/bucket_name[/prefix]
        'prefix'         : _("prefix"),

        # TRANSL: Used in usage help to represent a Unix-style path name. Example:
        # rsync://user[:password]@other.host[:port]/relative_path
        'relative_path'  : _("relative_path"),

        # TRANSL: Used in usage help. Example:
        # --timeout <seconds>
        'seconds'        : _("seconds"),

        # TRANSL: Used in usage help to represent a "glob" style pattern for
        # matching one or more files, as described in the documentation.
        # Example:
        # --exclude <shell_pattern>
        'shell_pattern'  : _("shell_pattern"),

        # TRANSL: Used in usage help to represent the name of a single file
        # directory or a Unix-style path to a directory. Example:
        # file:///some_dir
        'some_dir'       : _("some_dir"),

        # TRANSL: Used in usage help to represent the name of a single file
        # directory or a Unix-style path to a directory where files will be
        # coming FROM. Example:
        # duplicity [full|incremental] [options] source_dir target_url
        'source_dir'     : _("source_dir"),

        # TRANSL: Used in usage help to represent a URL files will be coming
        # FROM. Example:
        # duplicity [restore] [options] source_url target_dir
        'source_url'     : _("source_url"),

        # TRANSL: Used in usage help to represent the name of a single file
        # directory or a Unix-style path to a directory. where files will be
        # going TO. Example:
        # duplicity [restore] [options] source_url target_dir
        'target_dir'     : _("target_dir"),

        # TRANSL: Used in usage help to represent a URL files will be going TO.
        # Example:
        # duplicity [full|incremental] [options] source_dir target_url
        'target_url'     : _("target_url"),

        # TRANSL: Used in usage help to represent a time spec for a previous
        # point in time, as described in the documentation. Example:
        # duplicity remove-older-than time [options] target_url
        'time'           : _("time"),

        # TRANSL: Used in usage help to represent a user name (i.e. login).
        # Example:
        # ftp://user[:password]@other.host[:port]/some_dir
        'user'           : _("user") }

    msg = _("duplicity version %s running on %s.") % (globals.version, sys.platform)
    msg = "\n" + msg + "\n"

    # TRANSL: Header in usage help
    msg = msg + _("Usage:") + """
    duplicity [full|incremental] [%(options)s] %(source_dir)s %(target_url)s
    duplicity [restore] [%(options)s] %(source_url)s %(target_dir)s
    duplicity verify [%(options)s] %(source_url)s %(target_dir)s
    duplicity collection-status [%(options)s] %(target_url)s
    duplicity list-current-files [%(options)s] %(target_url)s
    duplicity cleanup [%(options)s] %(target_url)s
    duplicity remove-older-than %(time)s [%(options)s] %(target_url)s
    duplicity remove-all-but-n-full %(count)s [%(options)s] %(target_url)s

""" % dict

    # TRANSL: Header in usage help
    msg = msg + _("Backends and their URL formats:") + """
    cf+http://%(container_name)s
    file:///%(some_dir)s
    ftp://%(user)s[:%(password)s]@%(other_host)s[:%(port)s]/%(some_dir)s
    hsi://%(user)s[:%(password)s]@%(other_host)s[:%(port)s]/%(some_dir)s
    imap://%(user)s[:%(password)s]@%(other_host)s[:%(port)s]/%(some_dir)s
    rsync://%(user)s[:%(password)s]@%(other_host)s[:%(port)s]::/%(module)s/%(some_dir)s
    rsync://%(user)s[:%(password)s]@%(other_host)s[:%(port)s]/%(relative_path)s
    rsync://%(user)s[:%(password)s]@%(other_host)s[:%(port)s]//%(absolute_path)s
    s3://%(other_host)s/%(bucket_name)s[/%(prefix)s]
    s3+http://%(bucket_name)s[/%(prefix)s]
    scp://%(user)s[:%(password)s]@%(other_host)s[:%(port)s]/%(some_dir)s
    ssh://%(user)s[:%(password)s]@%(other_host)s[:%(port)s]/%(some_dir)s
    tahoe://%(alias)s/%(directory)s
    webdav://%(user)s[:%(password)s]@%(other_host)s/%(some_dir)s
    webdavs://%(user)s[:%(password)s]@%(other_host)s/%(some_dir)s

""" % dict

    # TRANSL: Header in usage help
    msg = msg + _("Commands:") + """
    cleanup <%(target_url)s>
    collection-status <%(target_url)s>
    full <%(source_dir)s> <%(target_url)s>
    incr <%(source_dir)s> <%(target_url)s>
    list-current-files <%(target_url)s>
    restore <%(target_url)s> <%(source_dir)s>
    remove-older-than <%(time)s> <%(target_url)s>
    remove-all-but-n-full <%(count)s> <%(target_url)s>
    verify <%(target_url)s> <%(source_dir)s>

""" % dict

    # TRANSL: Header in usage help
    msg = msg + _("Options:") + """
    --allow-source-mismatch
    --archive-dir <%(path)s>
    --asynchronous-upload
    --dry-run
    --encrypt-key <%(gpg_key_id)s>
    --exclude <%(shell_pattern)s>
    --exclude-device-files
    --exclude-filelist <%(filename)s>
    --exclude-filelist-stdin
    --exclude-globbing-filelist <%(filename)s>
    --exclude-other-filesystems
    --exclude-regexp <regexp>
    --extra-clean
    --file-to-restore <%(path)s>
    --full-if-older-than <%(time)s>
    --force
    --ftp-passive
    --ftp-regular
    --gio
    --gpg-options
    --include <%(shell_pattern)s>
    --include-filelist <%(filename)s>
    --include-filelist-stdin
    --include-globbing-filelist <%(filename)s>
    --include-regexp <regexp>
    --log-fd <fd>
    --log-file <%(filename)s>
    --name <%(backup_name)s>
    --no-encryption
    --no-print-statistics
    --null-separator
    --num-retries <%(number)s>
    --old-filenames
    --s3-european-buckets
    --s3-use-new-style
    --scp-command <%(command)s>
    --sftp-command <%(command)s>
    --sign-key <%(gpg_key_id)s>
    --ssh-askpass
    --ssh-options
    --short-filenames
    --tempdir <%(directory)s>
    --timeout <%(seconds)s>
    -t<%(time)s>, --time <%(time)s>, --restore-time <%(time)s>
    --time-separator <%(char)s>
    --use-agent
    --use-scp
    --version
    --volsize <%(number)s>
    -v[0-9], --verbosity [0-9]
""" % dict

    # TRANSL: In this portion of the usage instructions, "[ewnid]" indicates which
    # characters are permitted (e, w, n, i, or d); the brackets imply their own
    # meaning in regex; i.e., only one of the characters is allowed in an instance.
    msg = msg + _("""    Verbosity must be one of: digit [0-9], character [ewnid],
    or word ['error', 'warning', 'notice', 'info', 'debug'].
    The default is 4 (Notice).  It is strongly recommended
    that verbosity level is set at 2 (Warning) or higher.
""")

    sys.stdout.write(msg)


def get_int(int_string, description):
    """Require that int_string be an integer, return int value"""
    try:
        return int(int_string)
    except ValueError:
        command_line_error("Received '%s' for %s, need integer" %
                                          (int_string, description.lstrip('-')))

def set_archive_dir(dirstring):
    """Check archive dir and set global"""
    if not os.path.exists(dirstring):
        try:
            os.makedirs(dirstring)
        except:
            pass
    archive_dir = path.Path(dirstring)
    if not archive_dir.isdir():
        log.FatalError(_("Specified archive directory '%s' does not exist, "
                         "or is not a directory") % (archive_dir.name,),
                       log.ErrorCode.bad_archive_dir)
    globals.archive_dir = archive_dir


def set_sign_key(sign_key):
    """Set globals.sign_key assuming proper key given"""
    if not len(sign_key) == 8 or not re.search("^[0-9A-F]*$", sign_key):
        log.FatalError(_("Sign key should be an 8 character hex string, like "
                         "'AA0E73D2'.\nReceived '%s' instead.") % (sign_key,),
                       log.ErrorCode.bad_sign_key)
    globals.gpg_profile.sign_key = sign_key


def set_selection():
    """Return selection iter starting at filename with arguments applied"""
    global select_opts, select_files
    sel = selection.Select(globals.local_path)
    sel.ParseArgs(select_opts, select_files)
    globals.select = sel.set_iter()

def args_to_path_backend(arg1, arg2):
    """
    Given exactly two arguments, arg1 and arg2, figure out which one
    is the backend URL and which one is a local path, and return
    (local, backend).
    """
    arg1_is_backend, arg2_is_backend = backend.is_backend_url(arg1), backend.is_backend_url(arg2)

    if not arg1_is_backend and not arg2_is_backend:
        command_line_error(
"""One of the arguments must be an URL.  Examples of URL strings are
"scp://user@host.net:1234/path" and "file:///usr/local".  See the man
page for more information.""")
    if arg1_is_backend and arg2_is_backend:
        command_line_error("Two URLs specified.  "
                           "One argument should be a path.")
    if arg1_is_backend:
        return (arg2, arg1)
    elif arg2_is_backend:
        return (arg1, arg2)
    else:
        raise AssertionError('should not be reached')

def set_backend(arg1, arg2):
    """Figure out which arg is url, set backend

    Return value is pair (path_first, path) where is_first is true iff
    path made from arg1.

    """
    path, bend = args_to_path_backend(arg1, arg2)

    globals.backend = backend.get_backend(bend)

    if path == arg2:
        return (None, arg2) # False?
    else:
        return (1, arg1) # True?


def process_local_dir(action, local_pathname):
    """Check local directory, set globals.local_path"""
    local_path = path.Path(path.Path(local_pathname).get_canonical())
    if action == "restore":
        if (local_path.exists() and not local_path.isemptydir()) and not globals.force:
            log.FatalError(_("Restore destination directory %s already "
                             "exists.\nWill not overwrite.") % (local_pathname,),
                           log.ErrorCode.restore_dir_exists)
    elif action == "verify":
        if not local_path.exists():
            log.FatalError(_("Verify directory %s does not exist") %
                           (local_path.name,),
                           log.ErrorCode.verify_dir_doesnt_exist)
    else:
        assert action == "full" or action == "inc"
        if not local_path.exists():
            log.FatalError(_("Backup source directory %s does not exist.")
                           % (local_path.name,),
                           log.ErrorCode.backup_dir_doesnt_exist)

    globals.local_path = local_path


def check_consistency(action):
    """Final consistency check, see if something wrong with command line"""
    global full_backup, select_opts, list_current
    def assert_only_one(arglist):
        """Raises error if two or more of the elements of arglist are true"""
        n = 0
        for m in arglist:
            if m:
                n+=1
        assert n <= 1, "Invalid syntax, two conflicting modes specified"
    if action in ["list-current", "collection-status",
                  "cleanup", "remove-old", "remove-all-but-n-full"]:
        assert_only_one([list_current, collection_status, cleanup,
                         globals.remove_time is not None])
    elif action == "restore" or action == "verify":
        if full_backup:
            command_line_error("--full option cannot be used when "
                               "restoring or verifying")
        elif globals.incremental:
            command_line_error("--incremental option cannot be used when "
                               "restoring or verifying")
        if select_opts and action == "restore":
            command_line_error("Selection options --exclude/--include\n"
                               "currently work only when backing up, "
                               "not restoring.")
    else:
        assert action == "inc" or action == "full"
        if verify:
            command_line_error("--verify option cannot be used "
                                      "when backing up")
        if globals.restore_dir:
            command_line_error("restore option incompatible with %s backup"
                               % (action,))


def ProcessCommandLine(cmdline_list):
    """Process command line, set globals, return action

    action will be "list-current", "collection-status", "cleanup",
    "remove-old", "restore", "verify", "full", or "inc".

    """
    globals.gpg_profile = gpg.GPGProfile()

    args = parse_cmdline_options(cmdline_list)

    # we can now try to import all the backends
    duplicity.backend.import_backends()

    # parse_cmdline_options already verified that we got exactly 1 or 2
    # non-options arguments
    assert len(args) >= 1 and len(args) <= 2, "arg count should have been checked already"

    if len(args) == 1:
        if list_current:
            action = "list-current"
        elif collection_status:
            action = "collection-status"
        elif cleanup:
            action = "cleanup"
        elif globals.remove_time is not None:
            action = "remove-old"
        elif globals.keep_chains is not None:
            action = "remove-all-but-n-full"
        else:
            command_line_error("Too few arguments")
        globals.backend = backend.get_backend(args[0])
        if not globals.backend:
            log.FatalError(_("""Bad URL '%s'.
Examples of URL strings are "scp://user@host.net:1234/path" and
"file:///usr/local".  See the man page for more information.""") % (args[0],),
                                               log.ErrorCode.bad_url)
    elif len(args) == 2:
        # Figure out whether backup or restore
        backup, local_pathname = set_backend(args[0], args[1])
        if backup:
            if full_backup:
                action = "full"
            else:
                action = "inc"
        else:
            if verify:
                action = "verify"
            else:
                action = "restore"

        process_local_dir(action, local_pathname)
        if action in ['full', 'inc', 'verify']:
            set_selection()
    elif len(args) > 2:
        raise AssertionError("this code should not be reachable")

    check_consistency(action)
    log.Info(_("Main action: ") + action)
    return action<|MERGE_RESOLUTION|>--- conflicted
+++ resolved
@@ -21,10 +21,13 @@
 
 """Parse command line, check for consistency, and set globals"""
 
+from copy import copy
+import optparse
 import getopt
 import os
 import re
 import sys
+import socket
 
 try:
     from hashlib import md5
@@ -61,67 +64,6 @@
             "restore",
             "verify",
             ]
-
-options = ["allow-source-mismatch",
-           "archive-dir=",
-           "asynchronous-upload",
-           "current-time=",
-           "dry-run",
-           "encrypt-key=",
-           "exclude=",
-           "exclude-if-present=",
-           "exclude-device-files",
-           "exclude-filelist=",
-           "exclude-globbing-filelist=",
-           "exclude-filelist-stdin",
-           "exclude-other-filesystems",
-           "exclude-regexp=",
-           "extra-clean",
-           "fail-on-volume=",
-           "file-to-restore=",
-           "force",
-           "ftp-passive",
-           "ftp-regular",
-           "full-if-older-than=",
-           "gio",
-           "gpg-options=",
-           "help",
-           "ignore-errors",
-           "imap-full-address",
-           "imap-mailbox=",
-           "include=",
-           "include-filelist=",
-           "include-filelist-stdin",
-           "include-globbing-filelist=",
-           "include-regexp=",
-           "log-fd=",
-           "log-file=",
-           "name=",
-           "no-encryption",
-           "no-print-statistics",
-           "null-separator",
-           "num-retries=",
-           "old-filenames",
-           "restore-time=",
-           "s3-european-buckets",
-           "s3-use-new-style",
-           "scp-command=",
-           "sftp-command=",
-           "short-filenames",
-           "sign-key=",
-           "ssh-askpass",
-           "ssh-options=",
-           "tempdir=",
-           "time=",
-           "timeout=",
-           "time-separator=",
-           "use-agent",
-           "use-scp",
-           "verbosity=",
-           "version",
-           "volsize=",
-           ]
-
 
 def old_fn_deprecation(opt):
     print >>sys.stderr, _("Warning: Option %s is pending deprecation "
@@ -163,17 +105,75 @@
     burlhash.update(backend_url)
     return burlhash.hexdigest()
 
+def check_file(option, opt, value):
+    return expand_fn(value)
+
+def check_time(option, opt, value):
+    try:
+        return dup_time.genstrtotime(value)
+    except dup_time.TimeException, e:
+        raise optparse.OptionValueError(str(e))
+
+def check_verbosity(option, opt, value):
+    fail = False
+
+    value = value.lower()
+    if value in ['e', 'error']:
+        verb = log.ERROR
+    elif value in ['w', 'warning']:
+        verb = log.WARNING
+    elif value in ['n', 'notice']:
+        verb = log.NOTICE
+    elif value in ['i', 'info']:
+        verb = log.INFO
+    elif value in ['d', 'debug']:
+        verb = log.DEBUG
+    else:
+        try:
+            verb = int(value)
+        except ValueError:
+            fail = True
+        if verb < 0 or verb > 9:
+            fail = True
+
+    if fail:
+        # TRANSL: In this portion of the usage instructions, "[ewnid]" indicates which
+        # characters are permitted (e, w, n, i, or d); the brackets imply their own
+        # meaning in regex; i.e., only one of the characters is allowed in an instance.
+        raise optparse.OptionValueError("Verbosity must be one of: digit [0-9], character [ewnid], "
+                                        "or word ['error', 'warning', 'notice', 'info', 'debug']. "
+                                        "The default is 4 (Notice).  It is strongly recommended "
+                                        "that verbosity level is set at 2 (Warning) or higher.")
+
+    return verb
+
+class DupOption(optparse.Option):
+    TYPES = optparse.Option.TYPES + ("file", "time", "verbosity",)
+    TYPE_CHECKER = copy(optparse.Option.TYPE_CHECKER)
+    TYPE_CHECKER["file"] = check_file
+    TYPE_CHECKER["time"] = check_time
+    TYPE_CHECKER["verbosity"] = check_verbosity
+
+    ACTIONS = optparse.Option.ACTIONS + ("extend",)
+    STORE_ACTIONS = optparse.Option.STORE_ACTIONS + ("extend",)
+    TYPED_ACTIONS = optparse.Option.TYPED_ACTIONS + ("extend",)
+    ALWAYS_TYPED_ACTIONS = optparse.Option.ALWAYS_TYPED_ACTIONS + ("extend",)
+
+    def take_action(self, action, dest, opt, value, values, parser):
+        if action == "extend":
+            if hasattr(values, dest):
+                setattr(values, dest, getattr(values, dest) + ' ' + value)
+            else:
+                setattr(values, dest, value)
+        else:
+            optparse.Option.take_action(
+                self, action, dest, opt, value, values, parser)
 
 def parse_cmdline_options(arglist):
     """Parse argument list"""
     global select_opts, select_files, full_backup
     global list_current, collection_status, cleanup, remove_time, verify
 
-<<<<<<< HEAD
-
-    def sel_fl(filename):
-        """Helper function for including/excluding filelists below"""
-=======
     def use_gio(*args):
         try:
             import duplicity.backends.giobackend
@@ -198,15 +198,12 @@
     def add_filelist(o, s, v, p):
         filename = v
         select_opts.append((s, filename))
->>>>>>> 6ff00012
         try:
-            return open(filename, "r")
+            select_files.append(open(filename, "r"))
         except IOError:
             log.FatalError(_("Error opening file %s") % filename,
                            log.ErrorCode.cant_open_filelist)
 
-<<<<<<< HEAD
-=======
     def print_ver(o, s, v, p):
         print "duplicity %s" % (globals.version)
         sys.exit(0)
@@ -460,14 +457,13 @@
 
     socket.setdefaulttimeout(globals.timeout)
 
->>>>>>> 6ff00012
     # expect no cmd and two positional args
     cmd = ""
     num_expect = 2
 
     # process first arg as command
-    if arglist and arglist[0][0] != '-':
-        cmd = arglist.pop(0)
+    if args:
+        cmd = args.pop(0)
         possible = [c for c in commands if c.startswith(cmd)]
         # no unique match, that's an error
         if len(possible) > 1:
@@ -477,7 +473,7 @@
             cmd = possible[0]
         # no matches, assume no cmd
         elif not possible:
-            arglist.insert(0, cmd)
+            args.insert(0, cmd)
 
     if cmd == "cleanup":
         cleanup = True
@@ -496,14 +492,14 @@
         num_expect = 1
     elif cmd == "remove-older-than":
         try:
-            arg = arglist.pop(0)
+            arg = args.pop(0)
         except:
             command_line_error("Missing time string for remove-older-than")
         globals.remove_time = dup_time.genstrtotime(arg)
         num_expect = 1
     elif cmd == "remove-all-but-n-full":
         try:
-            arg = arglist.pop(0)
+            arg = args.pop(0)
         except:
             command_line_error("Missing count for remove-all-but-n-full")
         globals.keep_chains = int(arg)
@@ -513,177 +509,6 @@
     elif cmd == "verify":
         verify = True
 
-<<<<<<< HEAD
-    # parse the remaining args
-    try:
-        optlist, args = getopt.gnu_getopt(arglist, "hrt:v:V", options)
-    except getopt.error, e:
-        command_line_error("%s" % (str(e),))
-
-    for opt, arg in optlist:
-        if opt == "--allow-source-mismatch":
-            globals.allow_source_mismatch = 1
-        elif opt == "--archive-dir":
-            globals.archive_dir = arg
-        elif opt == "--asynchronous-upload":
-            globals.async_concurrency = 1 # (yes 1, this is not a boolean)
-        elif opt == "--current-time":
-            dup_time.setcurtime(get_int(arg, opt))
-        elif opt == "--dry-run":
-            globals.dry_run = True
-        elif opt == "--encrypt-key":
-            globals.gpg_profile.recipients.append(arg)
-        elif opt in ["--exclude",
-                     "--exclude-regexp",
-                     "--exclude-if-present",
-                     "--include",
-                     "--include-regexp"]:
-            if not opt.endswith("regexp"):
-                arg = expand_fn(arg)
-            select_opts.append((opt, arg))
-        elif opt in ["--exclude-device-files",
-                     "--exclude-other-filesystems"]:
-            select_opts.append((opt, None))
-        elif opt in ["--exclude-filelist",
-                     "--include-filelist",
-                     "--exclude-globbing-filelist",
-                     "--include-globbing-filelist"]:
-            arg = expand_fn(arg)
-            select_opts.append((opt, arg))
-            select_files.append(sel_fl(arg))
-        elif opt == "--exclude-filelist-stdin":
-            select_opts.append(("--exclude-filelist", "standard input"))
-            select_files.append(sys.stdin)
-        elif opt == "--extra-clean":
-            globals.extra_clean = True
-        elif opt == "--fail-on-volume":
-            globals.fail_on_volume = get_int(arg, opt)
-        elif opt == "--full-if-older-than":
-            globals.full_force_time = dup_time.genstrtotime(arg)
-        elif opt == "--force":
-            globals.force = 1
-        elif opt == "--ftp-passive":
-            globals.ftp_connection = 'passive'
-        elif opt == "--ftp-regular":
-            globals.ftp_connection = 'regular'
-        elif opt == "--imap-mailbox":
-            globals.imap_mailbox = arg.strip()
-        elif opt == "--gio":
-            try:
-                import duplicity.backends.giobackend
-                backend.force_backend(duplicity.backends.giobackend.GIOBackend)
-            except ImportError:
-                log.FatalError(_("Unable to load gio module"), log.ErrorCode.gio_not_available)
-        elif opt == "--gpg-options":
-            gpg.gpg_options = (gpg.gpg_options + ' ' + arg).strip()
-        elif opt in ["-h", "--help"]:
-            usage();
-            sys.exit(0);
-        elif opt == "--include-filelist-stdin":
-            select_opts.append(("--include-filelist", "standard input"))
-            select_files.append(sys.stdin)
-        elif opt == "--log-fd":
-            log_fd = get_int(arg, opt)
-            if log_fd < 1:
-                command_line_error("log-fd must be greater than zero.")
-            try:
-                log.add_fd(log_fd)
-            except:
-                command_line_error("Cannot write to log-fd %s." % arg)
-        elif opt == "--log-file":
-            arg = expand_fn(arg)
-            try:
-                log.add_file(arg)
-            except:
-                command_line_error("Cannot write to log-file %s." % arg)
-        elif opt == "--name":
-            globals.backup_name = arg
-        elif opt == "--no-encryption":
-            globals.encryption = 0
-        elif opt == "--no-print-statistics":
-            globals.print_statistics = 0
-        elif opt == "--null-separator":
-            globals.null_separator = 1
-        elif opt == "--num-retries":
-            globals.num_retries = get_int(arg, opt)
-        elif opt == "--old-filenames":
-            globals.old_filenames = True
-            old_fn_deprecation(opt)
-        elif opt in ["-r", "--file-to-restore"]:
-            globals.restore_dir = expand_fn(arg.rstrip('/'))
-        elif opt in ["-t", "--time", "--restore-time"]:
-            globals.restore_time = dup_time.genstrtotime(arg)
-        elif opt == "--s3-european-buckets":
-            globals.s3_european_buckets = True
-        elif opt == "--s3-use-new-style":
-            globals.s3_use_new_style = True
-        elif opt == "--scp-command":
-            globals.scp_command = arg
-        elif opt == "--sftp-command":
-            globals.sftp_command = arg
-        elif opt == "--short-filenames":
-            globals.short_filenames = 1
-            old_fn_deprecation(opt)
-        elif opt == "--sign-key":
-            set_sign_key(arg)
-        elif opt == "--ssh-askpass":
-            globals.ssh_askpass = True
-        elif opt == "--ssh-options":
-            globals.ssh_options = (globals.ssh_options + ' ' + arg).strip()
-        elif opt == "--tempdir":
-            globals.temproot = arg
-        elif opt == "--timeout":
-            globals.timeout = get_int(arg, opt)
-        elif opt == "--time-separator":
-            if arg == '-':
-                command_line_error("Dash ('-') not valid for time-separator.")
-            globals.time_separator = arg
-            dup_time.curtimestr = dup_time.timetostring(dup_time.curtime)
-            old_fn_deprecation(opt)
-        elif opt == "--use-agent":
-            globals.use_agent = True
-        elif opt == "--use-scp":
-            globals.use_scp = True
-        elif opt in ["-V", "--version"]:
-            print "duplicity", str(globals.version)
-            sys.exit(0)
-        elif opt in ["-v", "--verbosity"]:
-            arg = arg.lower()
-            if arg in ['e', 'error']:
-                verb = log.ERROR
-            elif arg in ['w', 'warning']:
-                verb = log.WARNING
-            elif arg in ['n', 'notice']:
-                verb = log.NOTICE
-            elif arg in ['i', 'info']:
-                verb = log.INFO
-            elif arg in ['d', 'debug']:
-                verb = log.DEBUG
-            elif arg.isdigit() and (len(arg) == 1):
-                verb = get_int(arg, opt)
-            else:
-                command_line_error("\nVerbosity must be one of: digit [0-9], character [ewnid],\n"
-                                   "or word ['error', 'warning', 'notice', 'info', 'debug'].\n"
-                                   "The default is 4 (Notice).  It is strongly recommended\n"
-                                   "that verbosity level is set at 2 (Warning) or higher.")
-            log.setverbosity(verb)
-        elif opt == "--volsize":
-            globals.volsize = get_int(arg, opt)*1024*1024
-        elif opt == "--ignore-errors":
-            log.Warn(_("running in 'ignore errors' mode due to --ignore-errors; please "
-                       "re-consider if this was not intended"))
-            globals.ignore_errors = True
-        elif opt == "--imap-full-address":
-            globals.imap_full_address = True
-        else:
-            command_line_error("Unknown option %s" % opt)
-
-    # if we change the time format then we need a new curtime
-    if globals.old_filenames:
-        dup_time.curtimestr = dup_time.timetostring(dup_time.curtime)
-
-=======
->>>>>>> 6ff00012
     if len(args) != num_expect:
         command_line_error("Expected %d args, got %d" % (num_expect, len(args)))
 
@@ -726,7 +551,7 @@
 
 
 def usage():
-    """Print terse usage info. The code is broken down into pieces for ease of
+    """Returns terse usage info. The code is broken down into pieces for ease of
     translation maintenance. Any comments that look extraneous or redundant should
     be assumed to be for the benefit of translators, since they can get each string
     (paired with its preceding comment, if any) independently of the others."""
@@ -740,9 +565,6 @@
         # tahoe://alias/some_dir
         'alias'          : _("alias"),
 
-        # TRANSL: Used in usage help (noun)
-        'backup_name'    : _("backup name"),
-
         # TRANSL: Used in help to represent a "bucket name" for Amazon Web
         # Services' Simple Storage Service (S3). Example:
         # s3://other.host/bucket_name[/prefix]
@@ -753,7 +575,7 @@
 
         # TRANSL: noun
         'command'        : _("command"),
-
+        
         # TRANSL: Used in usage help to represent the name of a container in
         # Amazon Web Services' Cloudfront. Example:
         # cf+http://container_name
@@ -761,14 +583,14 @@
 
         # TRANSL: noun
         'count'          : _("count"),
-
+        
         # TRANSL: Used in usage help to represent the name of a file directory
         'directory'      : _("directory"),
 
         # TRANSL: Used in usage help to represent the name of a file. Example:
         # --log-file <filename>
         'filename'       : _("filename"),
-
+        
         # TRANSL: Used in usage help to represent an ID for a GnuPG key. Example:
         # --encrypt-key <gpg_key_id>
         'gpg_key_id'     : _("gpg-key-id"),
@@ -849,140 +671,64 @@
         # Example:
         # duplicity [full|incremental] [options] source_dir target_url
         'target_url'     : _("target_url"),
-
+        
         # TRANSL: Used in usage help to represent a time spec for a previous
         # point in time, as described in the documentation. Example:
         # duplicity remove-older-than time [options] target_url
         'time'           : _("time"),
-
+        
         # TRANSL: Used in usage help to represent a user name (i.e. login).
         # Example:
         # ftp://user[:password]@other.host[:port]/some_dir
         'user'           : _("user") }
 
-    msg = _("duplicity version %s running on %s.") % (globals.version, sys.platform)
-    msg = "\n" + msg + "\n"
-
     # TRANSL: Header in usage help
-    msg = msg + _("Usage:") + """
-    duplicity [full|incremental] [%(options)s] %(source_dir)s %(target_url)s
-    duplicity [restore] [%(options)s] %(source_url)s %(target_dir)s
-    duplicity verify [%(options)s] %(source_url)s %(target_dir)s
-    duplicity collection-status [%(options)s] %(target_url)s
-    duplicity list-current-files [%(options)s] %(target_url)s
-    duplicity cleanup [%(options)s] %(target_url)s
-    duplicity remove-older-than %(time)s [%(options)s] %(target_url)s
-    duplicity remove-all-but-n-full %(count)s [%(options)s] %(target_url)s
+    msg = """
+  duplicity [full|incremental] [%(options)s] %(source_dir)s %(target_url)s
+  duplicity [restore] [%(options)s] %(source_url)s %(target_dir)s
+  duplicity verify [%(options)s] %(source_url)s %(target_dir)s
+  duplicity collection-status [%(options)s] %(target_url)s
+  duplicity list-current-files [%(options)s] %(target_url)s
+  duplicity cleanup [%(options)s] %(target_url)s
+  duplicity remove-older-than %(time)s [%(options)s] %(target_url)s
+  duplicity remove-all-but-n-full %(count)s [%(options)s] %(target_url)s
 
 """ % dict
 
     # TRANSL: Header in usage help
     msg = msg + _("Backends and their URL formats:") + """
-    cf+http://%(container_name)s
-    file:///%(some_dir)s
-    ftp://%(user)s[:%(password)s]@%(other_host)s[:%(port)s]/%(some_dir)s
-    hsi://%(user)s[:%(password)s]@%(other_host)s[:%(port)s]/%(some_dir)s
-    imap://%(user)s[:%(password)s]@%(other_host)s[:%(port)s]/%(some_dir)s
-    rsync://%(user)s[:%(password)s]@%(other_host)s[:%(port)s]::/%(module)s/%(some_dir)s
-    rsync://%(user)s[:%(password)s]@%(other_host)s[:%(port)s]/%(relative_path)s
-    rsync://%(user)s[:%(password)s]@%(other_host)s[:%(port)s]//%(absolute_path)s
-    s3://%(other_host)s/%(bucket_name)s[/%(prefix)s]
-    s3+http://%(bucket_name)s[/%(prefix)s]
-    scp://%(user)s[:%(password)s]@%(other_host)s[:%(port)s]/%(some_dir)s
-    ssh://%(user)s[:%(password)s]@%(other_host)s[:%(port)s]/%(some_dir)s
-    tahoe://%(alias)s/%(directory)s
-    webdav://%(user)s[:%(password)s]@%(other_host)s/%(some_dir)s
-    webdavs://%(user)s[:%(password)s]@%(other_host)s/%(some_dir)s
+  cf+http://%(container_name)s
+  file:///%(some_dir)s
+  ftp://%(user)s[:%(password)s]@%(other_host)s[:%(port)s]/%(some_dir)s
+  hsi://%(user)s[:%(password)s]@%(other_host)s[:%(port)s]/%(some_dir)s
+  imap://%(user)s[:%(password)s]@%(other_host)s[:%(port)s]/%(some_dir)s
+  rsync://%(user)s[:%(password)s]@%(other_host)s[:%(port)s]::/%(module)s/%(some_dir)s
+  rsync://%(user)s[:%(password)s]@%(other_host)s[:%(port)s]/%(relative_path)s
+  rsync://%(user)s[:%(password)s]@%(other_host)s[:%(port)s]//%(absolute_path)s
+  s3://%(other_host)s/%(bucket_name)s[/%(prefix)s]
+  s3+http://%(bucket_name)s[/%(prefix)s]
+  scp://%(user)s[:%(password)s]@%(other_host)s[:%(port)s]/%(some_dir)s
+  ssh://%(user)s[:%(password)s]@%(other_host)s[:%(port)s]/%(some_dir)s
+  tahoe://%(alias)s/%(directory)s
+  webdav://%(user)s[:%(password)s]@%(other_host)s/%(some_dir)s
+  webdavs://%(user)s[:%(password)s]@%(other_host)s/%(some_dir)s
 
 """ % dict
 
     # TRANSL: Header in usage help
     msg = msg + _("Commands:") + """
-    cleanup <%(target_url)s>
-    collection-status <%(target_url)s>
-    full <%(source_dir)s> <%(target_url)s>
-    incr <%(source_dir)s> <%(target_url)s>
-    list-current-files <%(target_url)s>
-    restore <%(target_url)s> <%(source_dir)s>
-    remove-older-than <%(time)s> <%(target_url)s>
-    remove-all-but-n-full <%(count)s> <%(target_url)s>
-    verify <%(target_url)s> <%(source_dir)s>
-
-""" % dict
-
-    # TRANSL: Header in usage help
-    msg = msg + _("Options:") + """
-    --allow-source-mismatch
-    --archive-dir <%(path)s>
-    --asynchronous-upload
-    --dry-run
-    --encrypt-key <%(gpg_key_id)s>
-    --exclude <%(shell_pattern)s>
-    --exclude-device-files
-    --exclude-filelist <%(filename)s>
-    --exclude-filelist-stdin
-    --exclude-globbing-filelist <%(filename)s>
-    --exclude-other-filesystems
-    --exclude-regexp <regexp>
-    --extra-clean
-    --file-to-restore <%(path)s>
-    --full-if-older-than <%(time)s>
-    --force
-    --ftp-passive
-    --ftp-regular
-    --gio
-    --gpg-options
-    --include <%(shell_pattern)s>
-    --include-filelist <%(filename)s>
-    --include-filelist-stdin
-    --include-globbing-filelist <%(filename)s>
-    --include-regexp <regexp>
-    --log-fd <fd>
-    --log-file <%(filename)s>
-    --name <%(backup_name)s>
-    --no-encryption
-    --no-print-statistics
-    --null-separator
-    --num-retries <%(number)s>
-    --old-filenames
-    --s3-european-buckets
-    --s3-use-new-style
-    --scp-command <%(command)s>
-    --sftp-command <%(command)s>
-    --sign-key <%(gpg_key_id)s>
-    --ssh-askpass
-    --ssh-options
-    --short-filenames
-    --tempdir <%(directory)s>
-    --timeout <%(seconds)s>
-    -t<%(time)s>, --time <%(time)s>, --restore-time <%(time)s>
-    --time-separator <%(char)s>
-    --use-agent
-    --use-scp
-    --version
-    --volsize <%(number)s>
-    -v[0-9], --verbosity [0-9]
-""" % dict
-
-    # TRANSL: In this portion of the usage instructions, "[ewnid]" indicates which
-    # characters are permitted (e, w, n, i, or d); the brackets imply their own
-    # meaning in regex; i.e., only one of the characters is allowed in an instance.
-    msg = msg + _("""    Verbosity must be one of: digit [0-9], character [ewnid],
-    or word ['error', 'warning', 'notice', 'info', 'debug'].
-    The default is 4 (Notice).  It is strongly recommended
-    that verbosity level is set at 2 (Warning) or higher.
-""")
-
-    sys.stdout.write(msg)
-
-
-def get_int(int_string, description):
-    """Require that int_string be an integer, return int value"""
-    try:
-        return int(int_string)
-    except ValueError:
-        command_line_error("Received '%s' for %s, need integer" %
-                                          (int_string, description.lstrip('-')))
+  cleanup <%(target_url)s>
+  collection-status <%(target_url)s>
+  full <%(source_dir)s> <%(target_url)s>
+  incr <%(source_dir)s> <%(target_url)s>
+  list-current-files <%(target_url)s>
+  restore <%(target_url)s> <%(source_dir)s>
+  remove-older-than <%(time)s> <%(target_url)s>
+  remove-all-but-n-full <%(count)s> <%(target_url)s>
+  verify <%(target_url)s> <%(source_dir)s>""" % dict
+
+    return msg
+
 
 def set_archive_dir(dirstring):
     """Check archive dir and set global"""
