# -*- Mode:Python; indent-tabs-mode:nil; tab-width:4 -*-
#
# Copyright 2002 Ben Escoto <ben@emerose.org>
# Copyright 2007 Kenneth Loafman <kenneth@loafman.com>
#
# This file is part of duplicity.
#
# Duplicity is free software; you can redistribute it and/or modify it
# under the terms of the GNU General Public License as published by the
# Free Software Foundation; either version 2 of the License, or (at your
# option) any later version.
#
# Duplicity is distributed in the hope that it will be useful, but
# WITHOUT ANY WARRANTY; without even the implied warranty of
# MERCHANTABILITY or FITNESS FOR A PARTICULAR PURPOSE.  See the GNU
# General Public License for more details.
#
# You should have received a copy of the GNU General Public License
# along with duplicity; if not, write to the Free Software Foundation,
# Inc., 59 Temple Place, Suite 330, Boston, MA 02111-1307 USA

"""Parse command line, check for consistency, and set globals"""

from future_builtins import filter

from copy import copy
import optparse
import os
import re
import sys
import socket

try:
    from hashlib import md5
except ImportError:
    from md5 import new as md5

from duplicity import backend
from duplicity import dup_time
from duplicity import globals
from duplicity import gpg
from duplicity import log
from duplicity import path
from duplicity import selection
from duplicity import util


select_opts = []  # Will hold all the selection options
select_files = []  # Will hold file objects when filelist given

full_backup = None  # Will be set to true if full command given
list_current = None  # Will be set to true if list-current command given
collection_status = None  # Will be set to true if collection-status command given
cleanup = None  # Set to true if cleanup command given
verify = None  # Set to true if verify command given

commands = ["cleanup",
            "collection-status",
            "full",
            "incremental",
            "list-current-files",
            "remove-older-than",
            "remove-all-but-n-full",
            "remove-all-inc-of-but-n-full",
            "restore",
            "verify",
            ]


def old_fn_deprecation(opt):
    log.Log(_("Warning: Option %s is pending deprecation "
              "and will be removed in a future release.\n"
              "Use of default filenames is strongly suggested.") % opt,
            log.ERROR, force_print=True)

<<<<<<< HEAD
def old_globbing_filelist_deprecation(opt):
    log.Log(_("Warning: Option %s is pending deprecation and will be removed in a future release.\n"
              "--include-filelist and --exclude-filelist now accept globbing characters and should "
              "be used instead.") % opt,
            log.ERROR, force_print=True)

def stdin_deprecation(opt):
    # See https://bugs.launchpad.net/duplicity/+bug/1423367
    # In almost all Linux distros stdin is a file represented by /dev/stdin,
    # so --exclude-file=/dev/stdin will work as a substitute.
    log.Log(_("Warning: Option %s is pending deprecation and will be removed in a future release.\n"
              "On many GNU/Linux systems, stdin is represented by /dev/stdin and\n"
              "--include-filelist=/dev/stdin or --exclude-filelist=/dev/stdin could\n"
              "be used as a substitute.") % opt,
            log.ERROR, force_print=True)
=======
>>>>>>> 51ac682d

def expand_fn(filename):
    return os.path.expanduser(os.path.expandvars(filename))


def expand_archive_dir(archdir, backname):
    """
    Return expanded version of archdir joined with backname.
    """
    assert globals.backup_name is not None, \
        "expand_archive_dir() called prior to globals.backup_name being set"

    return expand_fn(os.path.join(archdir, backname))


def generate_default_backup_name(backend_url):
    """
    @param backend_url: URL to backend.
    @returns A default backup name (string).
    """
    # For default, we hash args to obtain a reasonably safe default.
    # We could be smarter and resolve things like relative paths, but
    # this should actually be a pretty good compromise. Normally only
    # the destination will matter since you typically only restart
    # backups of the same thing to a given destination. The inclusion
    # of the source however, does protect against most changes of
    # source directory (for whatever reason, such as
    # /path/to/different/snapshot). If the user happens to have a case
    # where relative paths are used yet the relative path is the same
    # (but duplicity is run from a different directory or similar),
    # then it is simply up to the user to set --archive-dir properly.
    burlhash = md5()
    burlhash.update(backend_url)
    return burlhash.hexdigest()


def check_file(option, opt, value):
    return expand_fn(value)


def check_time(option, opt, value):
    try:
        return dup_time.genstrtotime(value)
    except dup_time.TimeException as e:
        raise optparse.OptionValueError(str(e))


def check_verbosity(option, opt, value):
    fail = False

    value = value.lower()
    if value in ['e', 'error']:
        verb = log.ERROR
    elif value in ['w', 'warning']:
        verb = log.WARNING
    elif value in ['n', 'notice']:
        verb = log.NOTICE
    elif value in ['i', 'info']:
        verb = log.INFO
    elif value in ['d', 'debug']:
        verb = log.DEBUG
    else:
        try:
            verb = int(value)
            if verb < 0 or verb > 9:
                fail = True
        except ValueError:
            fail = True

    if fail:
        # TRANSL: In this portion of the usage instructions, "[ewnid]" indicates which
        # characters are permitted (e, w, n, i, or d); the brackets imply their own
        # meaning in regex; i.e., only one of the characters is allowed in an instance.
        raise optparse.OptionValueError("Verbosity must be one of: digit [0-9], character [ewnid], "
                                        "or word ['error', 'warning', 'notice', 'info', 'debug']. "
                                        "The default is 4 (Notice).  It is strongly recommended "
                                        "that verbosity level is set at 2 (Warning) or higher.")

    return verb


class DupOption(optparse.Option):
    TYPES = optparse.Option.TYPES + ("file", "time", "verbosity",)
    TYPE_CHECKER = copy(optparse.Option.TYPE_CHECKER)
    TYPE_CHECKER["file"] = check_file
    TYPE_CHECKER["time"] = check_time
    TYPE_CHECKER["verbosity"] = check_verbosity

    ACTIONS = optparse.Option.ACTIONS + ("extend",)
    STORE_ACTIONS = optparse.Option.STORE_ACTIONS + ("extend",)
    TYPED_ACTIONS = optparse.Option.TYPED_ACTIONS + ("extend",)
    ALWAYS_TYPED_ACTIONS = optparse.Option.ALWAYS_TYPED_ACTIONS + ("extend",)

    def take_action(self, action, dest, opt, value, values, parser):
        if action == "extend":
            if not value:
                return
            if hasattr(values, dest) and getattr(values, dest):
                setattr(values, dest, getattr(values, dest) + ' ' + value)
            else:
                setattr(values, dest, value)
        else:
            optparse.Option.take_action(
                self, action, dest, opt, value, values, parser)

"""
Fix:
    File "/usr/lib/pythonX.X/optparse.py", line XXXX, in print_help
    file.write(self.format_help().encode(encoding, "replace"))
    UnicodeDecodeError: 'ascii' codec can't decode byte 0xXX in position XXXX:
See:
    http://bugs.python.org/issue2931
    http://mail.python.org/pipermail/python-dev/2006-May/065458.html
"""


class OPHelpFix(optparse.OptionParser):

    def _get_encoding(self, file):
        """
        try to get the encoding or use UTF-8
        which is default encoding in python3 and most recent unixes
        """
        encoding = getattr(file, "encoding", None)
        return encoding or 'utf-8'

    def print_help(self, file=None):
        """
        overwrite method with proper utf-8 decoding
        """
        if file is None:
            file = sys.stdout
        encoding = self._get_encoding(file)
        help = self.format_help()
        # The help is in unicode or bytes depending on the user's locale
        if not isinstance(help, unicode):
            help = self.format_help().decode('utf-8')
        file.write(help.encode(encoding, "replace"))


def parse_cmdline_options(arglist):
    """Parse argument list"""
    global select_opts, select_files, full_backup
    global list_current, collection_status, cleanup, remove_time, verify

    def set_log_fd(fd):
        if fd < 1:
            raise optparse.OptionValueError("log-fd must be greater than zero.")
        log.add_fd(fd)

    def set_time_sep(sep, opt):
        if sep == '-':
            raise optparse.OptionValueError("Dash ('-') not valid for time-separator.")
        globals.time_separator = sep
        old_fn_deprecation(opt)

    def add_selection(o, s, v, p):
        select_opts.append((s, v))

    def add_filelist(o, s, v, p):
        filename = v
        select_opts.append((s, filename))
        try:
            select_files.append(open(filename, "r"))
        except IOError:
            log.FatalError(_("Error opening file %s") % filename,
                           log.ErrorCode.cant_open_filelist)

    def print_ver(o, s, v, p):
        print "duplicity %s" % (globals.version)
        sys.exit(0)

    def add_rename(o, s, v, p):
        globals.rename[os.path.normcase(os.path.normpath(v[0]))] = v[1]

    parser = OPHelpFix(option_class=DupOption, usage=usage())

    # If this is true, only warn and don't raise fatal error when backup
    # source directory doesn't match previous backup source directory.
    parser.add_option("--allow-source-mismatch", action="store_true")

    # Set to the path of the archive directory (the directory which
    # contains the signatures and manifests of the relevent backup
    # collection), and for checkpoint state between volumes.
    # TRANSL: Used in usage help to represent a Unix-style path name. Example:
    # --archive-dir <path>
    parser.add_option("--archive-dir", type="file", metavar=_("path"))

    # Asynchronous put/get concurrency limit
    # (default of 0 disables asynchronicity).
    parser.add_option("--asynchronous-upload", action="store_const", const=1,
                      dest="async_concurrency")

    parser.add_option("--compare-data", action="store_true")

    # config dir for future use
    parser.add_option("--config-dir", type="file", metavar=_("path"),
                      help=optparse.SUPPRESS_HELP)

    # for testing -- set current time
    parser.add_option("--current-time", type="int",
                      dest="current_time", help=optparse.SUPPRESS_HELP)

    # Don't actually do anything, but still report what would be done
    parser.add_option("--dry-run", action="store_true")

    # TRANSL: Used in usage help to represent an ID for a GnuPG key. Example:
    # --encrypt-key <gpg_key_id>
    parser.add_option("--encrypt-key", type="string", metavar=_("gpg-key-id"),
                      dest="", action="callback",
                      callback=lambda o, s, v, p: globals.gpg_profile.recipients.append(v))  # @UndefinedVariable

    # secret keyring in which the private encrypt key can be found
    parser.add_option("--encrypt-secret-keyring", type="string", metavar=_("path"))

    parser.add_option("--encrypt-sign-key", type="string", metavar=_("gpg-key-id"),
                      dest="", action="callback",
                      callback=lambda o, s, v, p: (globals.gpg_profile.recipients.append(v), set_sign_key(v)))

    # TRANSL: Used in usage help to represent a "glob" style pattern for
    # matching one or more files, as described in the documentation.
    # Example:
    # --exclude <shell_pattern>
    parser.add_option("--exclude", action="callback", metavar=_("shell_pattern"),
                      dest="", type="string", callback=add_selection)

    parser.add_option("--exclude-device-files", action="callback",
                      dest="", callback=add_selection)

    parser.add_option("--exclude-filelist", type="file", metavar=_("filename"),
                      dest="", action="callback", callback=add_filelist)

    parser.add_option("--exclude-filelist-stdin", action="callback", dest="",
                      callback=lambda o, s, v, p: (select_opts.append(("--exclude-filelist", "standard input")),
                                                   select_files.append(sys.stdin),
                                                   stdin_deprecation(o)),
                      help=optparse.SUPPRESS_HELP)

    parser.add_option("--exclude-globbing-filelist", type="file", metavar=_("filename"),
                      dest="", action="callback", callback=lambda o, s, v, p: (add_filelist(o, s, v, p),
                                                                               old_globbing_filelist_deprecation(s)),
                      help=optparse.SUPPRESS_HELP)

    # TRANSL: Used in usage help to represent the name of a file. Example:
    # --log-file <filename>
    parser.add_option("--exclude-if-present", metavar=_("filename"), dest="",
                      type="file", action="callback", callback=add_selection)

    parser.add_option("--exclude-other-filesystems", action="callback",
                      dest="", callback=add_selection)

    # TRANSL: Used in usage help to represent a regular expression (regexp).
    parser.add_option("--exclude-regexp", metavar=_("regular_expression"),
                      dest="", type="string", action="callback", callback=add_selection)

    # Exclude any files with modification dates older than this from the backup
    parser.add_option("--exclude-older-than", type="time", metavar=_("time"),
                      dest="", action="callback", callback=add_selection)

    # Whether we should be particularly aggressive when cleaning up
    parser.add_option("--extra-clean", action="store_true")

    # used in testing only - raises exception after volume
    parser.add_option("--fail-on-volume", type="int",
                      help=optparse.SUPPRESS_HELP)

    # used to provide a prefix on top of the defaul tar file name
    parser.add_option("--file-prefix", type="string", dest="file_prefix", action="store")

    # used to provide a suffix for manifest files only
    parser.add_option("--file-prefix-manifest", type="string", dest="file_prefix_manifest", action="store")

    # used to provide a suffix for archive files only
    parser.add_option("--file-prefix-archive", type="string", dest="file_prefix_archive", action="store")

    # used to provide a suffix for sigature files only
    parser.add_option("--file-prefix-signature", type="string", dest="file_prefix_signature", action="store")

    # used in testing only - skips upload for a given volume
    parser.add_option("--skip-volume", type="int",
                      help=optparse.SUPPRESS_HELP)

    # If set, restore only the subdirectory or file specified, not the
    # whole root.
    # TRANSL: Used in usage help to represent a Unix-style path name. Example:
    # --archive-dir <path>
    parser.add_option("--file-to-restore", "-r", action="callback", type="file",
                      metavar=_("path"), dest="restore_dir",
                      callback=lambda o, s, v, p: setattr(p.values, "restore_dir", v.rstrip('/')))

    # Used to confirm certain destructive operations like deleting old files.
    parser.add_option("--force", action="store_true")

    # FTP data connection type
    parser.add_option("--ftp-passive", action="store_const", const="passive", dest="ftp_connection")
    parser.add_option("--ftp-regular", action="store_const", const="regular", dest="ftp_connection")

    # If set, forces a full backup if the last full backup is older than
    # the time specified
    parser.add_option("--full-if-older-than", type="time", dest="full_force_time", metavar=_("time"))

    parser.add_option("--gio", action="callback", dest="use_gio",
                      callback=lambda o, s, v, p: (setattr(p.values, o.dest, True),
                                                   old_fn_deprecation(s)))

    parser.add_option("--gpg-options", action="extend", metavar=_("options"))

    # TRANSL: Used in usage help to represent an ID for a hidden GnuPG key. Example:
    # --hidden-encrypt-key <gpg_key_id>
    parser.add_option("--hidden-encrypt-key", type="string", metavar=_("gpg-key-id"),
                      dest="", action="callback",
                      callback=lambda o, s, v, p: globals.gpg_profile.hidden_recipients.append(v))  # @UndefinedVariable

    # ignore (some) errors during operations; supposed to make it more
    # likely that you are able to restore data under problematic
    # circumstances. the default should absolutely always be False unless
    # you know what you are doing.
    parser.add_option("--ignore-errors", action="callback",
                      dest="ignore_errors",
                      callback=lambda o, s, v, p: (log.Warn(
                          _("Running in 'ignore errors' mode due to %s; please "
                            "re-consider if this was not intended") % s),
                          setattr(p.values, "ignore_errors", True)))

    # Whether to use the full email address as the user name when
    # logging into an imap server. If false just the user name
    # part of the email address is used.
    parser.add_option("--imap-full-address", action="store_true")

    # Name of the imap folder where we want to store backups.
    # Can be changed with a command line argument.
    # TRANSL: Used in usage help to represent an imap mailbox
    parser.add_option("--imap-mailbox", metavar=_("imap_mailbox"))

    parser.add_option("--include", action="callback", metavar=_("shell_pattern"),
                      dest="", type="string", callback=add_selection)
    parser.add_option("--include-filelist", type="file", metavar=_("filename"),
                      dest="", action="callback", callback=add_filelist)
    parser.add_option("--include-filelist-stdin", action="callback", dest="",
                      callback=lambda o, s, v, p: (select_opts.append(("--include-filelist", "standard input")),
                                                   select_files.append(sys.stdin),
                                                   stdin_deprecation(o)),
                      help=optparse.SUPPRESS_HELP)
    parser.add_option("--include-globbing-filelist", type="file", metavar=_("filename"),
                      dest="", action="callback", callback=lambda o, s, v, p: (add_filelist(o, s, v, p),
                                                                               old_globbing_filelist_deprecation(s)),
                      help=optparse.SUPPRESS_HELP)
    parser.add_option("--include-regexp", metavar=_("regular_expression"), dest="",
                      type="string", action="callback", callback=add_selection)

    parser.add_option("--log-fd", type="int", metavar=_("file_descriptor"),
                      dest="", action="callback",
                      callback=lambda o, s, v, p: set_log_fd(v))

    # TRANSL: Used in usage help to represent the name of a file. Example:
    # --log-file <filename>
    parser.add_option("--log-file", type="file", metavar=_("filename"),
                      dest="", action="callback",
                      callback=lambda o, s, v, p: log.add_file(v))

    # Maximum block size for large files
    parser.add_option("--max-blocksize", type="int", metavar=_("number"))

    # TRANSL: Used in usage help (noun)
    parser.add_option("--name", dest="backup_name", metavar=_("backup name"))

    # If set to false, then do not encrypt files on remote system
    parser.add_option("--no-encryption", action="store_false", dest="encryption")

    # If set to false, then do not compress files on remote system
    parser.add_option("--no-compression", action="store_false", dest="compression")

    # If set, print the statistics after every backup session
    parser.add_option("--no-print-statistics", action="store_false", dest="print_statistics")

    # If true, filelists and directory statistics will be split on
    # nulls instead of newlines.
    parser.add_option("--null-separator", action="store_true")

    # number of retries on network operations
    # TRANSL: Used in usage help to represent a desired number of
    # something. Example:
    # --num-retries <number>
    parser.add_option("--num-retries", type="int", metavar=_("number"))

    # File owner uid keeps number from tar file. Like same option in GNU tar.
    parser.add_option("--numeric-owner", action="store_true")

    # Whether the old filename format is in effect.
    parser.add_option("--old-filenames", action="callback",
                      dest="old_filenames",
                      callback=lambda o, s, v, p: (setattr(p.values, o.dest, True),
                                                   old_fn_deprecation(s)))

    # Level of Redundancy in % for Par2 files
    parser.add_option("--par2-redundancy", type="int", metavar=_("number"))

    # Verbatim par2 options
    parser.add_option("--par2-options", action="extend", metavar=_("options"))

    # Used to display the progress for the full and incremental backup operations
    parser.add_option("--progress", action="store_true")

    # Used to control the progress option update rate in seconds. Default: prompts each 3 seconds
    parser.add_option("--progress-rate", type="int", metavar=_("number"))

    # option to trigger Pydev debugger
    parser.add_option("--pydevd", action="store_true")

    # option to rename files during restore
    parser.add_option("--rename", type="file", action="callback", nargs=2,
                      callback=add_rename)

    # Restores will try to bring back the state as of the following time.
    # If it is None, default to current time.
    # TRANSL: Used in usage help to represent a time spec for a previous
    # point in time, as described in the documentation. Example:
    # duplicity remove-older-than time [options] target_url
    parser.add_option("--restore-time", "--time", "-t", type="time", metavar=_("time"))

    # user added rsync options
    parser.add_option("--rsync-options", action="extend", metavar=_("options"))

    # Whether to create European buckets (sorry, hard-coded to only
    # support european for now).
    parser.add_option("--s3-european-buckets", action="store_true")

    # Whether to use S3 Reduced Redudancy Storage
    parser.add_option("--s3-use-rrs", action="store_true")

    # Whether to use "new-style" subdomain addressing for S3 buckets. Such
    # use is not backwards-compatible with upper-case buckets, or buckets
    # that are otherwise not expressable in a valid hostname.
    parser.add_option("--s3-use-new-style", action="store_true")

    # Whether to use plain HTTP (without SSL) to send data to S3
    # See <https://bugs.launchpad.net/duplicity/+bug/433970>.
    parser.add_option("--s3-unencrypted-connection", action="store_true")

    # Chunk size used for S3 multipart uploads.The number of parallel uploads to
    # S3 be given by chunk size / volume size. Use this to maximize the use of
    # your bandwidth. Defaults to 25MB
    parser.add_option("--s3-multipart-chunk-size", type="int", action="callback", metavar=_("number"),
                      callback=lambda o, s, v, p: setattr(p.values, "s3_multipart_chunk_size", v * 1024 * 1024))

    # Number of processes to set the Processor Pool to when uploading multipart
    # uploads to S3. Use this to control the maximum simultaneous uploads to S3.
    parser.add_option("--s3-multipart-max-procs", type="int", metavar=_("number"))

    # Number of seconds to wait for each part of a multipart upload to S3. Use this
    # to prevent hangups when doing a multipart upload to S3.
    parser.add_option("--s3-multipart-max-timeout", type="int", metavar=_("number"))

    # Option to allow the s3/boto backend use the multiprocessing version.
    parser.add_option("--s3-use-multiprocessing", action="store_true")

    # Option to allow use of server side encryption in s3
    parser.add_option("--s3-use-server-side-encryption", action="store_true", dest="s3_use_sse")

    # scp command to use (ssh pexpect backend)
    parser.add_option("--scp-command", metavar=_("command"))

    # sftp command to use (ssh pexpect backend)
    parser.add_option("--sftp-command", metavar=_("command"))

    # allow the user to switch cloudfiles backend
    parser.add_option("--cf-backend", metavar=_("pyrax|cloudfiles"))

    # If set, use short (< 30 char) filenames for all the remote files.
    parser.add_option("--short-filenames", action="callback",
                      dest="short_filenames",
                      callback=lambda o, s, v, p: (setattr(p.values, o.dest, True),
                                                   old_fn_deprecation(s)))

    # TRANSL: Used in usage help to represent an ID for a GnuPG key. Example:
    # --encrypt-key <gpg_key_id>
    parser.add_option("--sign-key", type="string", metavar=_("gpg-key-id"),
                      dest="", action="callback",
                      callback=lambda o, s, v, p: set_sign_key(v))

    # default to batch mode using public-key encryption
    parser.add_option("--ssh-askpass", action="store_true")

    # user added ssh options
    parser.add_option("--ssh-options", action="extend", metavar=_("options"))

    # user added ssl options (webdav backend)
    parser.add_option("--ssl-cacert-file", metavar=_("pem formatted bundle of certificate authorities"))

    parser.add_option("--ssl-no-check-certificate", action="store_true")

    # Working directory for the tempfile module. Defaults to /tmp on most systems.
    parser.add_option("--tempdir", dest="temproot", type="file", metavar=_("path"))

    # network timeout value
    # TRANSL: Used in usage help. Example:
    # --timeout <seconds>
    parser.add_option("--timeout", type="int", metavar=_("seconds"))

    # Character used like the ":" in time strings like
    # 2002-08-06T04:22:00-07:00.  The colon isn't good for filenames on
    # windows machines.
    # TRANSL: abbreviation for "character" (noun)
    parser.add_option("--time-separator", type="string", metavar=_("char"),
                      action="callback",
                      callback=lambda o, s, v, p: set_time_sep(v, s))

    # Whether to specify --use-agent in GnuPG options
    parser.add_option("--use-agent", action="store_true")

    parser.add_option("--verbosity", "-v", type="verbosity", metavar="[0-9]",
                      dest="", action="callback",
                      callback=lambda o, s, v, p: log.setverbosity(v))

    parser.add_option("-V", "--version", action="callback", callback=print_ver)

    # volume size
    # TRANSL: Used in usage help to represent a desired number of
    # something. Example:
    # --num-retries <number>
    parser.add_option("--volsize", type="int", action="callback", metavar=_("number"),
                      callback=lambda o, s, v, p: setattr(p.values, "volsize", v * 1024 * 1024))

    # parse the options
    (options, args) = parser.parse_args()

    # Copy all arguments and their values to the globals module.  Don't copy
    # attributes that are 'hidden' (start with an underscore) or whose name is
    # the empty string (used for arguments that don't directly store a value
    # by using dest="")
    for f in filter(lambda x: x and not x.startswith("_"), dir(options)):
        v = getattr(options, f)
        # Only set if v is not None because None is the default for all the
        # variables.  If user didn't set it, we'll use defaults in globals.py
        if v is not None:
            setattr(globals, f, v)

    socket.setdefaulttimeout(globals.timeout)

    # expect no cmd and two positional args
    cmd = ""
    num_expect = 2

    # process first arg as command
    if args:
        cmd = args.pop(0)
        possible = [c for c in commands if c.startswith(cmd)]
        # no unique match, that's an error
        if len(possible) > 1:
            command_line_error("command '%s' not unique, could be %s" % (cmd, possible))
        # only one match, that's a keeper
        elif len(possible) == 1:
            cmd = possible[0]
        # no matches, assume no cmd
        elif not possible:
            args.insert(0, cmd)

    if cmd == "cleanup":
        cleanup = True
        num_expect = 1
    elif cmd == "collection-status":
        collection_status = True
        num_expect = 1
    elif cmd == "full":
        full_backup = True
        num_expect = 2
    elif cmd == "incremental":
        globals.incremental = True
        num_expect = 2
    elif cmd == "list-current-files":
        list_current = True
        num_expect = 1
    elif cmd == "remove-older-than":
        try:
            arg = args.pop(0)
        except Exception:
            command_line_error("Missing time string for remove-older-than")
        globals.remove_time = dup_time.genstrtotime(arg)
        num_expect = 1
    elif cmd == "remove-all-but-n-full" or cmd == "remove-all-inc-of-but-n-full":
        if cmd == "remove-all-but-n-full":
            globals.remove_all_but_n_full_mode = True
        if cmd == "remove-all-inc-of-but-n-full":
            globals.remove_all_inc_of_but_n_full_mode = True
        try:
            arg = args.pop(0)
        except Exception:
            command_line_error("Missing count for " + cmd)
        globals.keep_chains = int(arg)
        if not globals.keep_chains > 0:
            command_line_error(cmd + " count must be > 0")
        num_expect = 1
    elif cmd == "verify":
        verify = True

    if len(args) != num_expect:
        command_line_error("Expected %d args, got %d" % (num_expect, len(args)))

    # expand pathname args, but not URL
    for loc in range(len(args)):
        if '://' not in args[loc]:
            args[loc] = expand_fn(args[loc])

    # Note that ProcessCommandLine depends on us verifying the arg
    # count here; do not remove without fixing it. We must make the
    # checks here in order to make enough sense of args to identify
    # the backend URL/lpath for args_to_path_backend().
    if len(args) < 1:
        command_line_error("Too few arguments")
    elif len(args) == 1:
        backend_url = args[0]
    elif len(args) == 2:
        lpath, backend_url = args_to_path_backend(args[0], args[1])  # @UnusedVariable
    else:
        command_line_error("Too many arguments")

    if globals.backup_name is None:
        globals.backup_name = generate_default_backup_name(backend_url)

    # set and expand archive dir
    set_archive_dir(expand_archive_dir(globals.archive_dir,
                                       globals.backup_name))

    log.Info(_("Using archive dir: %s") % (util.ufn(globals.archive_dir.name),))
    log.Info(_("Using backup name: %s") % (globals.backup_name,))

    return args


def command_line_error(message):
    """Indicate a command line error and exit"""
    log.FatalError(_("Command line error: %s") % (message,) + "\n" +
                   _("Enter 'duplicity --help' for help screen."),
                   log.ErrorCode.command_line)


def usage():
    """Returns terse usage info. The code is broken down into pieces for ease of
    translation maintenance. Any comments that look extraneous or redundant should
    be assumed to be for the benefit of translators, since they can get each string
    (paired with its preceding comment, if any) independently of the others."""

    dict = {
        # TRANSL: Used in usage help to represent a Unix-style path name. Example:
        # rsync://user[:password]@other_host[:port]//absolute_path
        'absolute_path': _("absolute_path"),

        # TRANSL: Used in usage help. Example:
        # tahoe://alias/some_dir
        'alias': _("alias"),

        # TRANSL: Used in help to represent a "bucket name" for Amazon Web
        # Services' Simple Storage Service (S3). Example:
        # s3://other.host/bucket_name[/prefix]
        'bucket_name': _("bucket_name"),

        # TRANSL: abbreviation for "character" (noun)
        'char': _("char"),

        # TRANSL: noun
        'command': _("command"),

        # TRANSL: Used in usage help to represent the name of a container in
        # Amazon Web Services' Cloudfront. Example:
        # cf+http://container_name
        'container_name': _("container_name"),

        # TRANSL: noun
        'count': _("count"),

        # TRANSL: Used in usage help to represent the name of a file directory
        'directory': _("directory"),

        # TRANSL: Used in usage help to represent the name of a file. Example:
        # --log-file <filename>
        'filename': _("filename"),

        # TRANSL: Used in usage help to represent an ID for a GnuPG key. Example:
        # --encrypt-key <gpg_key_id>
        'gpg_key_id': _("gpg-key-id"),

        # TRANSL: Used in usage help, e.g. to represent the name of a code
        # module. Example:
        # rsync://user[:password]@other.host[:port]::/module/some_dir
        'module': _("module"),

        # TRANSL: Used in usage help to represent a desired number of
        # something. Example:
        # --num-retries <number>
        'number': _("number"),

        # TRANSL: Used in usage help. (Should be consistent with the "Options:"
        # header.) Example:
        # duplicity [full|incremental] [options] source_dir target_url
        'options': _("options"),

        # TRANSL: Used in usage help to represent an internet hostname. Example:
        # ftp://user[:password]@other.host[:port]/some_dir
        'other_host': _("other.host"),

        # TRANSL: Used in usage help. Example:
        # ftp://user[:password]@other.host[:port]/some_dir
        'password': _("password"),

        # TRANSL: Used in usage help to represent a Unix-style path name. Example:
        # --archive-dir <path>
        'path': _("path"),

        # TRANSL: Used in usage help to represent a TCP port number. Example:
        # ftp://user[:password]@other.host[:port]/some_dir
        'port': _("port"),

        # TRANSL: Used in usage help. This represents a string to be used as a
        # prefix to names for backup files created by Duplicity. Example:
        # s3://other.host/bucket_name[/prefix]
        'prefix': _("prefix"),

        # TRANSL: Used in usage help to represent a Unix-style path name. Example:
        # rsync://user[:password]@other.host[:port]/relative_path
        'relative_path': _("relative_path"),

        # TRANSL: Used in usage help. Example:
        # --timeout <seconds>
        'seconds': _("seconds"),

        # TRANSL: Used in usage help to represent a "glob" style pattern for
        # matching one or more files, as described in the documentation.
        # Example:
        # --exclude <shell_pattern>
        'shell_pattern': _("shell_pattern"),

        # TRANSL: Used in usage help to represent the name of a single file
        # directory or a Unix-style path to a directory. Example:
        # file:///some_dir
        'some_dir': _("some_dir"),

        # TRANSL: Used in usage help to represent the name of a single file
        # directory or a Unix-style path to a directory where files will be
        # coming FROM. Example:
        # duplicity [full|incremental] [options] source_dir target_url
        'source_dir': _("source_dir"),

        # TRANSL: Used in usage help to represent a URL files will be coming
        # FROM. Example:
        # duplicity [restore] [options] source_url target_dir
        'source_url': _("source_url"),

        # TRANSL: Used in usage help to represent the name of a single file
        # directory or a Unix-style path to a directory. where files will be
        # going TO. Example:
        # duplicity [restore] [options] source_url target_dir
        'target_dir': _("target_dir"),

        # TRANSL: Used in usage help to represent a URL files will be going TO.
        # Example:
        # duplicity [full|incremental] [options] source_dir target_url
        'target_url': _("target_url"),

        # TRANSL: Used in usage help to represent a time spec for a previous
        # point in time, as described in the documentation. Example:
        # duplicity remove-older-than time [options] target_url
        'time': _("time"),

        # TRANSL: Used in usage help to represent a user name (i.e. login).
        # Example:
        # ftp://user[:password]@other.host[:port]/some_dir
        'user': _("user")
    }

    # TRANSL: Header in usage help
    msg = """
  duplicity [full|incremental] [%(options)s] %(source_dir)s %(target_url)s
  duplicity [restore] [%(options)s] %(source_url)s %(target_dir)s
  duplicity verify [%(options)s] %(source_url)s %(target_dir)s
  duplicity collection-status [%(options)s] %(target_url)s
  duplicity list-current-files [%(options)s] %(target_url)s
  duplicity cleanup [%(options)s] %(target_url)s
  duplicity remove-older-than %(time)s [%(options)s] %(target_url)s
  duplicity remove-all-but-n-full %(count)s [%(options)s] %(target_url)s
  duplicity remove-all-inc-of-but-n-full %(count)s [%(options)s] %(target_url)s

""" % dict

    # TRANSL: Header in usage help
    msg = msg + _("Backends and their URL formats:") + """
  cf+http://%(container_name)s
  file:///%(some_dir)s
  ftp://%(user)s[:%(password)s]@%(other_host)s[:%(port)s]/%(some_dir)s
  ftps://%(user)s[:%(password)s]@%(other_host)s[:%(port)s]/%(some_dir)s
  hsi://%(user)s[:%(password)s]@%(other_host)s[:%(port)s]/%(some_dir)s
  imap://%(user)s[:%(password)s]@%(other_host)s[:%(port)s]/%(some_dir)s
  rsync://%(user)s[:%(password)s]@%(other_host)s[:%(port)s]::/%(module)s/%(some_dir)s
  rsync://%(user)s[:%(password)s]@%(other_host)s[:%(port)s]/%(relative_path)s
  rsync://%(user)s[:%(password)s]@%(other_host)s[:%(port)s]//%(absolute_path)s
  s3://%(other_host)s/%(bucket_name)s[/%(prefix)s]
  s3+http://%(bucket_name)s[/%(prefix)s]
  scp://%(user)s[:%(password)s]@%(other_host)s[:%(port)s]/%(some_dir)s
  ssh://%(user)s[:%(password)s]@%(other_host)s[:%(port)s]/%(some_dir)s
  swift://%(container_name)s
  tahoe://%(alias)s/%(directory)s
  webdav://%(user)s[:%(password)s]@%(other_host)s/%(some_dir)s
  webdavs://%(user)s[:%(password)s]@%(other_host)s/%(some_dir)s
  gdocs://%(user)s[:%(password)s]@%(other_host)s/%(some_dir)s
  pydrive://%(user)s@%(other_host)s/%(some_dir)s
  mega://%(user)s[:%(password)s]@%(other_host)s/%(some_dir)s
  copy://%(user)s[:%(password)s]@%(other_host)s/%(some_dir)s
  dpbx:///%(some_dir)s
  onedrive://%(some_dir)s
  azure://%(container_name)s

""" % dict

    # TRANSL: Header in usage help
    msg = msg + _("Commands:") + """
  cleanup <%(target_url)s>
  collection-status <%(target_url)s>
  full <%(source_dir)s> <%(target_url)s>
  incr <%(source_dir)s> <%(target_url)s>
  list-current-files <%(target_url)s>
  restore <%(target_url)s> <%(source_dir)s>
  remove-older-than <%(time)s> <%(target_url)s>
  remove-all-but-n-full <%(count)s> <%(target_url)s>
  remove-all-inc-of-but-n-full <%(count)s> <%(target_url)s>
  verify <%(target_url)s> <%(source_dir)s>""" % dict

    return msg


def set_archive_dir(dirstring):
    """Check archive dir and set global"""
    if not os.path.exists(dirstring):
        try:
            os.makedirs(dirstring)
        except Exception:
            pass
    archive_dir = path.Path(dirstring)
    if not archive_dir.isdir():
        log.FatalError(_("Specified archive directory '%s' does not exist, "
                         "or is not a directory") % (util.ufn(archive_dir.name),),
                       log.ErrorCode.bad_archive_dir)
    globals.archive_dir = archive_dir


def set_sign_key(sign_key):
    """Set globals.sign_key assuming proper key given"""
    if not re.search("^(0x)?([0-9A-Fa-f]{8}|[0-9A-Fa-f]{16}|[0-9A-Fa-f]{40})$", sign_key):
        log.FatalError(_("Sign key should be an 8, 16 alt. 40 character hex string, like "
                         "'AA0E73D2'.\nReceived '%s' instead.") % (sign_key,),
                       log.ErrorCode.bad_sign_key)
    globals.gpg_profile.sign_key = sign_key


def set_selection():
    """Return selection iter starting at filename with arguments applied"""
    global select_opts, select_files
    sel = selection.Select(globals.local_path)
    sel.ParseArgs(select_opts, select_files)
    globals.select = sel.set_iter()

def args_to_path_backend(arg1, arg2):
    """
    Given exactly two arguments, arg1 and arg2, figure out which one
    is the backend URL and which one is a local path, and return
    (local, backend).
    """
    arg1_is_backend, arg2_is_backend = backend.is_backend_url(arg1), backend.is_backend_url(arg2)

    if not arg1_is_backend and not arg2_is_backend:
        command_line_error("""\
One of the arguments must be an URL.  Examples of URL strings are
"scp://user@host.net:1234/path" and "file:///usr/local".  See the man
page for more information.""")
    if arg1_is_backend and arg2_is_backend:
        command_line_error("Two URLs specified.  "
                           "One argument should be a path.")
    if arg1_is_backend:
        return (arg2, arg1)
    elif arg2_is_backend:
        return (arg1, arg2)
    else:
        raise AssertionError('should not be reached')


def set_backend(arg1, arg2):
    """Figure out which arg is url, set backend

    Return value is pair (path_first, path) where is_first is true iff
    path made from arg1.

    """
    path, bend = args_to_path_backend(arg1, arg2)

    globals.backend = backend.get_backend(bend)

    if path == arg2:
        return (None, arg2)  # False?
    else:
        return (1, arg1)  # True?


def process_local_dir(action, local_pathname):
    """Check local directory, set globals.local_path"""
    local_path = path.Path(path.Path(local_pathname).get_canonical())
    if action == "restore":
        if (local_path.exists() and not local_path.isemptydir()) and not globals.force:
            log.FatalError(_("Restore destination directory %s already "
                             "exists.\nWill not overwrite.") % (util.ufn(local_path.name),),
                           log.ErrorCode.restore_dir_exists)
    elif action == "verify":
        if not local_path.exists():
            log.FatalError(_("Verify directory %s does not exist") %
                           (util.ufn(local_path.name),),
                           log.ErrorCode.verify_dir_doesnt_exist)
    else:
        assert action == "full" or action == "inc"
        if not local_path.exists():
            log.FatalError(_("Backup source directory %s does not exist.")
                           % (util.ufn(local_path.name),),
                           log.ErrorCode.backup_dir_doesnt_exist)

    globals.local_path = local_path


def check_consistency(action):
    """Final consistency check, see if something wrong with command line"""
    global full_backup, select_opts, list_current

    def assert_only_one(arglist):
        """Raises error if two or more of the elements of arglist are true"""
        n = 0
        for m in arglist:
            if m:
                n += 1
        assert n <= 1, "Invalid syntax, two conflicting modes specified"

    if action in ["list-current", "collection-status",
                  "cleanup", "remove-old", "remove-all-but-n-full", "remove-all-inc-of-but-n-full"]:
        assert_only_one([list_current, collection_status, cleanup,
                         globals.remove_time is not None])
    elif action == "restore" or action == "verify":
        if full_backup:
            command_line_error("--full option cannot be used when "
                               "restoring or verifying")
        elif globals.incremental:
            command_line_error("--incremental option cannot be used when "
                               "restoring or verifying")
        if select_opts and action == "restore":
            log.Warn(_("Command line warning: %s") % _("Selection options --exclude/--include\n"
                                                       "currently work only when backing up,"
                                                       "not restoring."))
    else:
        assert action == "inc" or action == "full"
        if verify:
            command_line_error("--verify option cannot be used "
                               "when backing up")
        if globals.restore_dir:
            command_line_error("restore option incompatible with %s backup"
                               % (action,))


def ProcessCommandLine(cmdline_list):
    """Process command line, set globals, return action

    action will be "list-current", "collection-status", "cleanup",
    "remove-old", "restore", "verify", "full", or "inc".

    """
    globals.gpg_profile = gpg.GPGProfile()

    args = parse_cmdline_options(cmdline_list)

    # we can now try to import all the backends
    backend.import_backends()

    # parse_cmdline_options already verified that we got exactly 1 or 2
    # non-options arguments
    assert len(args) >= 1 and len(args) <= 2, "arg count should have been checked already"

    if len(args) == 1:
        if list_current:
            action = "list-current"
        elif collection_status:
            action = "collection-status"
        elif cleanup:
            action = "cleanup"
        elif globals.remove_time is not None:
            action = "remove-old"
        elif globals.remove_all_but_n_full_mode:
            action = "remove-all-but-n-full"
        elif globals.remove_all_inc_of_but_n_full_mode:
            action = "remove-all-inc-of-but-n-full"
        else:
            command_line_error("Too few arguments")
        globals.backend = backend.get_backend(args[0])
        if not globals.backend:
            log.FatalError(_("""Bad URL '%s'.
Examples of URL strings are "scp://user@host.net:1234/path" and
"file:///usr/local".  See the man page for more information.""") % (args[0],),
                           log.ErrorCode.bad_url)
    elif len(args) == 2:
        # Figure out whether backup or restore
        backup, local_pathname = set_backend(args[0], args[1])
        if backup:
            if full_backup:
                action = "full"
            else:
                action = "inc"
        else:
            if verify:
                action = "verify"
            else:
                action = "restore"

        process_local_dir(action, local_pathname)
        if action in ['full', 'inc', 'verify']:
            set_selection()
    elif len(args) > 2:
        raise AssertionError("this code should not be reachable")

    check_consistency(action)
    log.Info(_("Main action: ") + action)
    return action<|MERGE_RESOLUTION|>--- conflicted
+++ resolved
@@ -73,7 +73,6 @@
               "Use of default filenames is strongly suggested.") % opt,
             log.ERROR, force_print=True)
 
-<<<<<<< HEAD
 def old_globbing_filelist_deprecation(opt):
     log.Log(_("Warning: Option %s is pending deprecation and will be removed in a future release.\n"
               "--include-filelist and --exclude-filelist now accept globbing characters and should "
@@ -89,8 +88,6 @@
               "--include-filelist=/dev/stdin or --exclude-filelist=/dev/stdin could\n"
               "be used as a substitute.") % opt,
             log.ERROR, force_print=True)
-=======
->>>>>>> 51ac682d
 
 def expand_fn(filename):
     return os.path.expanduser(os.path.expandvars(filename))
@@ -950,6 +947,7 @@
     sel.ParseArgs(select_opts, select_files)
     globals.select = sel.set_iter()
 
+
 def args_to_path_backend(arg1, arg2):
     """
     Given exactly two arguments, arg1 and arg2, figure out which one
