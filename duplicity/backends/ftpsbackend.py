# -*- Mode:Python; indent-tabs-mode:nil; tab-width:4 -*-
#
# Copyright 2002 Ben Escoto <ben@emerose.org>
# Copyright 2007 Kenneth Loafman <kenneth@loafman.com>
# Copyright 2010 Marcel Pennewiss <opensource@pennewiss.de>
#
# This file is part of duplicity.
#
# Duplicity is free software; you can redistribute it and/or modify it
# under the terms of the GNU General Public License as published by the
# Free Software Foundation; either version 2 of the License, or (at your
# option) any later version.
#
# Duplicity is distributed in the hope that it will be useful, but
# WITHOUT ANY WARRANTY; without even the implied warranty of
# MERCHANTABILITY or FITNESS FOR A PARTICULAR PURPOSE.  See the GNU
# General Public License for more details.
#
# You should have received a copy of the GNU General Public License
# along with duplicity; if not, write to the Free Software Foundation,
# Inc., 59 Temple Place, Suite 330, Boston, MA 02111-1307 USA

import os
import os.path
import urllib
import re

import duplicity.backend
from duplicity import globals
from duplicity import log
from duplicity import tempdir

class FTPSBackend(duplicity.backend.Backend):
    """Connect to remote store using File Transfer Protocol"""
    def __init__(self, parsed_url):
        duplicity.backend.Backend.__init__(self, parsed_url)

        # we expect an output
        try:
            p = os.popen("lftp --version")
            fout = p.read()
            ret = p.close()
        except Exception:
            pass
        # there is no output if lftp not found
        if not fout:
            log.FatalError("LFTP not found:  Please install LFTP.",
                           log.ErrorCode.ftps_lftp_missing)

        # version is the second word of the second part of the first line
        version = fout.split('\n')[0].split(' | ')[1].split()[1]
        log.Notice("LFTP version is %s" % version)

        self.parsed_url = parsed_url

        self.url_string = duplicity.backend.strip_auth_from_url(self.parsed_url)

        # Use an explicit directory name.
        if self.url_string[-1] != '/':
            self.url_string += '/'

        self.password = self.get_password()

        if globals.ftp_connection == 'regular':
            self.conn_opt = 'off'
        else:
            self.conn_opt = 'on'

        if parsed_url.port != None and parsed_url.port != 21:
            self.portflag = " -p '%s'" % (parsed_url.port)
        else:
            self.portflag = ""

        self.tempfile, self.tempname = tempdir.default().mkstemp()
        os.write(self.tempfile, "set ftp:ssl-allow true\n")
        os.write(self.tempfile, "set ftp:ssl-protect-data true\n")
        os.write(self.tempfile, "set ftp:ssl-protect-list true\n")
        os.write(self.tempfile, "set net:timeout %s\n" % globals.timeout)
        os.write(self.tempfile, "set net:max-retries %s\n" % globals.num_retries)
        os.write(self.tempfile, "set ftp:passive-mode %s\n" % self.conn_opt)
        os.write(self.tempfile, "open %s %s\n" % (self.portflag, self.parsed_url.hostname))
        # allow .netrc auth by only setting user/pass when user was actually given
        if self.parsed_url.username:
            os.write(self.tempfile, "user %s %s\n" % (self.parsed_url.username, self.password))
        os.close(self.tempfile)

    def _put(self, source_path, remote_filename):
        remote_path = os.path.join(urllib.unquote(self.parsed_url.path.lstrip('/')), remote_filename).rstrip()
        commandline = "lftp -c 'source %s;put \'%s\' -o \'%s\''" % \
            (self.tempname, source_path.name, remote_path)
        self.subprocess_popen(commandline)

    def _get(self, remote_filename, local_path):
        remote_path = os.path.join(urllib.unquote(self.parsed_url.path), remote_filename).rstrip()
        commandline = "lftp -c 'source %s;get %s -o %s'" % \
            (self.tempname, remote_path.lstrip('/'), local_path.name)
        self.subprocess_popen(commandline)

    def _list(self):
        # Do a long listing to avoid connection reset
        remote_dir = urllib.unquote(self.parsed_url.path.lstrip('/')).rstrip()
        commandline = "lftp -c 'source %s;ls \'%s\''" % (self.tempname, remote_dir)
<<<<<<< HEAD
        _, l, _ = self.subprocess_popen(commandline)
        l = filter(lambda x: x, l.split('\n'))
=======
        l = self.popen_persist(commandline).split('\n')
>>>>>>> 1072545f
        # Look for our files as the last element of a long list line
        return [x.split()[-1] for x in l if x]

    def _delete_list(self, filename_list):
        filelist = ""
        for filename in filename_list:
            filelist += "\'%s\' " % filename
        if filelist.rstrip():
            remote_dir = urllib.unquote(self.parsed_url.path.lstrip('/')).rstrip()
            commandline = "lftp -c 'source %s;cd \'%s\';rm -f %s'" % (self.tempname, remote_dir, filelist.rstrip())
            self.subprocess_popen(commandline)

duplicity.backend.register_backend("ftps", FTPSBackend)<|MERGE_RESOLUTION|>--- conflicted
+++ resolved
@@ -100,14 +100,9 @@
         # Do a long listing to avoid connection reset
         remote_dir = urllib.unquote(self.parsed_url.path.lstrip('/')).rstrip()
         commandline = "lftp -c 'source %s;ls \'%s\''" % (self.tempname, remote_dir)
-<<<<<<< HEAD
         _, l, _ = self.subprocess_popen(commandline)
-        l = filter(lambda x: x, l.split('\n'))
-=======
-        l = self.popen_persist(commandline).split('\n')
->>>>>>> 1072545f
         # Look for our files as the last element of a long list line
-        return [x.split()[-1] for x in l if x]
+        return [x.split()[-1] for x in l.split('\n') if x]
 
     def _delete_list(self, filename_list):
         filelist = ""
