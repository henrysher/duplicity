--- conflicted
+++ resolved
@@ -46,11 +46,7 @@
         l = os.popen3(commandline)[2].readlines()[3:]
         for i in range(0,len(l)):
             l[i] = l[i].split()[-1]
-<<<<<<< HEAD
-        return filter(lambda x: x, l)
-=======
         return [x for x in l if x]
->>>>>>> 1072545f
 
     def _delete(self, filename):
         commandline = '%s "rm %s%s"' % (hsi_command, self.remote_prefix, filename)
