# -*- Mode:Python; indent-tabs-mode:nil; tab-width:4 -*-
#
# Copyright 2002 Ben Escoto <ben@emerose.org>
# Copyright 2007 Kenneth Loafman <kenneth@loafman.com>
#
# This file is part of duplicity.
#
# Duplicity is free software; you can redistribute it and/or modify it
# under the terms of the GNU General Public License as published by the
# Free Software Foundation; either version 2 of the License, or (at your
# option) any later version.
#
# Duplicity is distributed in the hope that it will be useful, but
# WITHOUT ANY WARRANTY; without even the implied warranty of
# MERCHANTABILITY or FITNESS FOR A PARTICULAR PURPOSE.  See the GNU
# General Public License for more details.
#
# You should have received a copy of the GNU General Public License
# along with duplicity; if not, write to the Free Software Foundation,
# Inc., 59 Temple Place, Suite 330, Boston, MA 02111-1307 USA

import os.path
import urllib

import duplicity.backend
from duplicity import globals
from duplicity import log
from duplicity import tempdir

class FTPBackend(duplicity.backend.Backend):
    """Connect to remote store using File Transfer Protocol"""
    def __init__(self, parsed_url):
        duplicity.backend.Backend.__init__(self, parsed_url)

        # we expect an error return, so go low-level and ignore it
        try:
            p = os.popen("ncftpls -v")
            fout = p.read()
            ret = p.close()
        except Exception:
            pass
        # the expected error is 8 in the high-byte and some output
        if ret != 0x0800 or not fout:
            log.FatalError("NcFTP not found:  Please install NcFTP version 3.1.9 or later",
                           log.ErrorCode.ftp_ncftp_missing)

        # version is the second word of the first line
        version = fout.split('\n')[0].split()[1]
        if version < "3.1.9":
            log.FatalError("NcFTP too old:  Duplicity requires NcFTP version 3.1.9,"
                           "3.2.1 or later.  Version 3.2.0 will not work properly.",
                           log.ErrorCode.ftp_ncftp_too_old)
        elif version == "3.2.0":
            log.Warn("NcFTP (ncftpput) version 3.2.0 may fail with duplicity.\n"
                     "see: http://www.ncftpd.com/ncftp/doc/changelog.html\n"
                     "If you have trouble, please upgrade to 3.2.1 or later",
                     log.WarningCode.ftp_ncftp_v320)
        log.Notice("NcFTP version is %s" % version)

        self.parsed_url = parsed_url

        self.url_string = duplicity.backend.strip_auth_from_url(self.parsed_url)

        # This squelches the "file not found" result from ncftpls when
        # the ftp backend looks for a collection that does not exist.
        # version 3.2.2 has error code 5, 1280 is some legacy value
        self.popen_breaks[ 'ncftpls' ] = [ 5, 1280 ]

        # Use an explicit directory name.
        if self.url_string[-1] != '/':
            self.url_string += '/'

        self.password = self.get_password()

        if globals.ftp_connection == 'regular':
            self.conn_opt = '-E'
        else:
            self.conn_opt = '-F'

        self.tempfile, self.tempname = tempdir.default().mkstemp()
        os.write(self.tempfile, "host %s\n" % self.parsed_url.hostname)
        os.write(self.tempfile, "user %s\n" % self.parsed_url.username)
        os.write(self.tempfile, "pass %s\n" % self.password)
        os.close(self.tempfile)
        self.flags = "-f %s %s -t %s -o useCLNT=0,useHELP_SITE=0 " % \
            (self.tempname, self.conn_opt, globals.timeout)
        if parsed_url.port != None and parsed_url.port != 21:
            self.flags += " -P '%s'" % (parsed_url.port)

    def _put(self, source_path, remote_filename):
        remote_path = os.path.join(urllib.unquote(self.parsed_url.path.lstrip('/')), remote_filename).rstrip()
        commandline = "ncftpput %s -m -V -C '%s' '%s'" % \
            (self.flags, source_path.name, remote_path)
        self.subprocess_popen(commandline)

    def _get(self, remote_filename, local_path):
        remote_path = os.path.join(urllib.unquote(self.parsed_url.path), remote_filename).rstrip()
        commandline = "ncftpget %s -V -C '%s' '%s' '%s'" % \
            (self.flags, self.parsed_url.hostname, remote_path.lstrip('/'), local_path.name)
        self.subprocess_popen(commandline)

    def _list(self):
        # Do a long listing to avoid connection reset
        commandline = "ncftpls %s -l '%s'" % (self.flags, self.url_string)
<<<<<<< HEAD
        _, l, _ = self.subprocess_popen(commandline)
        l = filter(lambda x: x, l.split('\n'))
=======
        l = self.popen_persist(commandline).split('\n')
>>>>>>> 1072545f
        # Look for our files as the last element of a long list line
        return [x.split()[-1] for x in l if x and not x.startswith("total ")]

    def _delete(self, filename):
        commandline = "ncftpls %s -l -X 'DELE %s' '%s'" % \
            (self.flags, filename, self.url_string)
        self.subprocess_popen(commandline)

duplicity.backend.register_backend("ftp", FTPBackend)<|MERGE_RESOLUTION|>--- conflicted
+++ resolved
@@ -102,14 +102,9 @@
     def _list(self):
         # Do a long listing to avoid connection reset
         commandline = "ncftpls %s -l '%s'" % (self.flags, self.url_string)
-<<<<<<< HEAD
         _, l, _ = self.subprocess_popen(commandline)
-        l = filter(lambda x: x, l.split('\n'))
-=======
-        l = self.popen_persist(commandline).split('\n')
->>>>>>> 1072545f
         # Look for our files as the last element of a long list line
-        return [x.split()[-1] for x in l if x and not x.startswith("total ")]
+        return [x.split()[-1] for x in l.split('\n') if x and not x.startswith("total ")]
 
     def _delete(self, filename):
         commandline = "ncftpls %s -l -X 'DELE %s' '%s'" % \
