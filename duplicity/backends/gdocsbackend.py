--- conflicted
+++ resolved
@@ -25,7 +25,7 @@
 import duplicity.backend
 from duplicity.backend import retry
 from duplicity import log
-from duplicity.errors import * #@UnusedWildImport
+from duplicity.errors import *  # @UnusedWildImport
 
 
 class GDocsBackend(duplicity.backend.Backend):
@@ -50,7 +50,7 @@
                                    'Client Library (see http://code.google.com/p/gdata-python-client/).')
 
         # Setup client instance.
-        self.client = gdata.docs.client.DocsClient(source='duplicity $version')
+        self.client = gdata.docs.client.DocsClient(source = 'duplicity $version')
         self.client.ssl = True
         self.client.http_client.debug = False
         self.__authorize(parsed_url.username + '@' + parsed_url.hostname, self.get_password())
@@ -65,8 +65,8 @@
                 if len(entries) == 1:
                     parent_folder = entries[0]
                 elif len(entries) == 0:
-                    folder = gdata.docs.data.Resource(type='folder', title=folder_name)
-                    parent_folder = self.client.create_resource(folder, collection=parent_folder)
+                    folder = gdata.docs.data.Resource(type = 'folder', title = folder_name)
+                    parent_folder = self.client.create_resource(folder, collection = parent_folder)
                 else:
                     parent_folder = None
                 if parent_folder:
@@ -78,7 +78,7 @@
         self.folder = parent_folder
 
     @retry
-    def put(self, source_path, remote_filename=None, raise_errors=False):
+    def put(self, source_path, remote_filename = None, raise_errors = False):
         """Transfer source_path to remote_filename"""
         # Default remote file name.
         if not remote_filename:
@@ -91,7 +91,7 @@
                                            GDocsBackend.BACKUP_DOCUMENT_TYPE,
                                            remote_filename)
             for entry in entries:
-                self.client.delete(entry.get_edit_link().href + '?delete=true', force=True)
+                self.client.delete(entry.get_edit_link().href + '?delete=true', force = True)
 
             # Set uploader instance. Note that resumable uploads are required in order to
             # enable uploads for all file types.
@@ -99,13 +99,13 @@
             file = source_path.open()
             uploader = gdata.client.ResumableUploader(
               self.client, file, GDocsBackend.BACKUP_DOCUMENT_TYPE, os.path.getsize(file.name),
-              chunk_size=gdata.client.ResumableUploader.DEFAULT_CHUNK_SIZE,
-              desired_class=gdata.docs.data.Resource)
+              chunk_size = gdata.client.ResumableUploader.DEFAULT_CHUNK_SIZE,
+              desired_class = gdata.docs.data.Resource)
             if uploader:
                 # Chunked upload.
-                entry = gdata.docs.data.Resource(title=atom.data.Title(text=remote_filename))
+                entry = gdata.docs.data.Resource(title = atom.data.Title(text = remote_filename))
                 uri = self.folder.get_resumable_create_media_link().href + '?convert=false'
-                entry = uploader.UploadFile(uri, entry=entry)
+                entry = uploader.UploadFile(uri, entry = entry)
                 if not entry:
                     self.__handle_error("Failed to upload file '%s' to remote folder '%s'"
                                         % (source_path.get_filename(), self.folder.title.text), raise_errors)
@@ -118,7 +118,7 @@
                                 % (source_path.get_filename(), self.folder.title.text, str(e)), raise_errors)
 
     @retry
-    def get(self, remote_filename, local_path, raise_errors=False):
+    def get(self, remote_filename, local_path, raise_errors = False):
         """Get remote filename, saving it to local_path"""
         try:
             entries = self.__fetch_entries(self.folder.resource_id.text,
@@ -137,7 +137,7 @@
                                  % (remote_filename, self.folder.title.text, str(e)), raise_errors)
 
     @retry
-    def _list(self, raise_errors=False):
+    def _list(self, raise_errors = False):
         """List files in folder"""
         try:
             entries = self.__fetch_entries(self.folder.resource_id.text,
@@ -148,7 +148,7 @@
                                 % (self.folder.title.text, str(e)), raise_errors)
 
     @retry
-    def delete(self, filename_list, raise_errors=False):
+    def delete(self, filename_list, raise_errors = False):
         """Delete files in filename_list"""
         for filename in filename_list:
             try:
@@ -158,7 +158,7 @@
                 if len(entries) > 0:
                     success = True
                     for entry in entries:
-                        if not self.client.delete(entry.get_edit_link().href + '?delete=true', force=True):
+                        if not self.client.delete(entry.get_edit_link().href + '?delete=true', force = True):
                             success = False
                     if not success:
                         self.__handle_error("Failed to remove file '%s' in remote folder '%s'"
@@ -170,20 +170,20 @@
                 self.__handle_error("Failed to remove file '%s' in remote folder '%s': %s"
                                     % (filename, self.folder.title.text, str(e)), raise_errors)
 
-    def __handle_error(self, message, raise_errors=True):
+    def __handle_error(self, message, raise_errors = True):
         if raise_errors:
             raise BackendException(message)
         else:
             log.FatalError(message, log.ErrorCode.backend_error)
 
-    def __authorize(self, email, password, captcha_token=None, captcha_response=None):
+    def __authorize(self, email, password, captcha_token = None, captcha_response = None):
         try:
             self.client.client_login(email,
                                      password,
-                                     source='duplicity $version',
-                                     service='writely',
-                                     captcha_token=captcha_token,
-                                     captcha_response=captcha_response)
+                                     source = 'duplicity $version',
+                                     service = 'writely',
+                                     captcha_token = captcha_token,
+                                     captcha_response = captcha_response)
         except gdata.client.CaptchaChallenge, challenge:
             print('A captcha challenge in required. Please visit ' + challenge.captcha_url)
             answer = None
@@ -199,7 +199,7 @@
         except Exception, e:
             self.__handle_error('Error while authenticating client: %s.' % str(e))
 
-    def __fetch_entries(self, folder_id, type, title=None):
+    def __fetch_entries(self, folder_id, type, title = None):
         # Build URI.
         uri = '/feeds/default/private/full/%s/contents' % folder_id
         if type == 'folder':
@@ -213,7 +213,7 @@
 
         try:
             # Fetch entries.
-            entries = self.client.get_all_resources(uri=uri)
+            entries = self.client.get_all_resources(uri = uri)
 
             # When filtering by entry title, API is returning (don't know why) documents in other
             # folders (apart from folder_id) matching the title, so some extra filtering is required.
@@ -221,20 +221,14 @@
                 result = []
                 for entry in entries:
                     resource_type = entry.get_resource_type()
-<<<<<<< HEAD
-                    entry_type = entry.get_resource_type().split('/')[0]
-
-                    if (not type) or (type.split('/')[0] == entry_type):
-=======
-                    if (not type) \
-                       or (type == 'folder' and resource_type == 'folder') \
-                       or (type == GDocsBackend.BACKUP_DOCUMENT_TYPE and resource_type != 'folder'):
-                        
->>>>>>> 77e17d29
+                    if ((not type)
+                        or (type == 'folder' and resource_type == 'folder')
+                        or (type == GDocsBackend.BACKUP_DOCUMENT_TYPE and resource_type != 'folder')):
                         if folder_id != GDocsBackend.ROOT_FOLDER_ID:
                             for link in entry.in_collections():
-                                folder_entry = self.client.get_entry(link.href, None, None,
-                                                                     desired_class=gdata.docs.data.Resource)
+                                folder_entry = self.client.get_entry(
+                                    link.href, None, None,
+                                    desired_class = gdata.docs.data.Resource)
                                 if folder_entry and (folder_entry.resource_id.text == folder_id):
                                     result.append(entry)
                         elif len(entry.in_collections()) == 0:
