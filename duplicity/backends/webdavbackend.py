# -*- Mode:Python; indent-tabs-mode:nil; tab-width:4 -*-
#
# Copyright 2002 Ben Escoto <ben@emerose.org>
# Copyright 2007 Kenneth Loafman <kenneth@loafman.com>
# Copyright 2013 Edgar Soldin
#                 - ssl cert verification, some robustness enhancements
#
# This file is part of duplicity.
#
# Duplicity is free software; you can redistribute it and/or modify it
# under the terms of the GNU General Public License as published by the
# Free Software Foundation; either version 2 of the License, or (at your
# option) any later version.
#
# Duplicity is distributed in the hope that it will be useful, but
# WITHOUT ANY WARRANTY; without even the implied warranty of
# MERCHANTABILITY or FITNESS FOR A PARTICULAR PURPOSE.  See the GNU
# General Public License for more details.
#
# You should have received a copy of the GNU General Public License
# along with duplicity; if not, write to the Free Software Foundation,
# Inc., 59 Temple Place, Suite 330, Boston, MA 02111-1307 USA

import base64
import httplib, os
import re
import urllib
import urllib2
import urlparse
import xml.dom.minidom

import duplicity.backend
from duplicity import globals
from duplicity import log
from duplicity.errors import BackendException, FatalBackendException

class CustomMethodRequest(urllib2.Request):
    """
    This request subclass allows explicit specification of
    the HTTP request method. Basic urllib2.Request class
    chooses GET or POST depending on self.has_data()
    """
    def __init__(self, method, *args, **kwargs):
        self.method = method
        urllib2.Request.__init__(self, *args, **kwargs)

    def get_method(self):
        return self.method

class VerifiedHTTPSConnection(httplib.HTTPSConnection):
        def __init__(self, *args, **kwargs):
            try:
                global socket, ssl
                import socket, ssl
            except ImportError:
<<<<<<< HEAD
                raise FatalBackendException("Missing socket or ssl libraries.")
            
=======
                raise FatalBackendError("Missing socket or ssl libraries.")

>>>>>>> 1072545f
            httplib.HTTPSConnection.__init__(self, *args, **kwargs)

            self.cacert_file = globals.ssl_cacert_file
            cacert_candidates = [ "~/.duplicity/cacert.pem", \
                             "~/duplicity_cacert.pem", \
                             "/etc/duplicity/cacert.pem" ]
            #
            if not self.cacert_file:
                for path in cacert_candidates :
                    path = os.path.expanduser(path)
                    if (os.path.isfile(path)):
                        self.cacert_file = path
                        break
            # still no cacert file, inform user
            if not self.cacert_file:
<<<<<<< HEAD
                raise FatalBackendException("""For certificate verification a cacert database file is needed in one of these locations: %s
Hints: 
  Consult the man page, chapter 'SSL Certificate Verification'. 
=======
                raise FatalBackendError("""For certificate verification a cacert database file is needed in one of these locations: %s
Hints:
  Consult the man page, chapter 'SSL Certificate Verification'.
>>>>>>> 1072545f
  Consider using the options --ssl-cacert-file, --ssl-no-check-certificate .""" % ", ".join(cacert_candidates) )
            # check if file is accessible (libssl errors are not very detailed)
            if not os.access(self.cacert_file, os.R_OK):
                raise FatalBackendException("Cacert database file '%s' is not readable." % cacert_file)

        def connect(self):
            # create new socket
            sock = socket.create_connection((self.host, self.port),
                                            self.timeout)
            if self._tunnel_host:
                self.sock = sock
                self._tunnel()

            # wrap the socket in ssl using verification
            self.sock = ssl.wrap_socket(sock,
                                        cert_reqs=ssl.CERT_REQUIRED,
                                        ca_certs=self.cacert_file,
                                        )

        def request(self, *args, **kwargs):
            try:
                return httplib.HTTPSConnection.request(self, *args, **kwargs)
            except ssl.SSLError as e:
                # encapsulate ssl errors
                raise BackendException("SSL failed: %s" % str(e),log.ErrorCode.backend_error)


class WebDAVBackend(duplicity.backend.Backend):
    """Backend for accessing a WebDAV repository.

    webdav backend contributed in 2006 by Jesper Zedlitz <jesper@zedlitz.de>
    """

    """
    for better compatibility we send an empty listbody as described in
    http://www.ietf.org/rfc/rfc4918.txt
    "  A client may choose not to submit a request body.  An empty PROPFIND
       request body MUST be treated as if it were an 'allprop' request.  "
    it was retired because e.g. box.net didn't support <D:allprop/>
    """
    listbody =""

    """Connect to remote store using WebDAV Protocol"""
    def __init__(self, parsed_url):
        duplicity.backend.Backend.__init__(self, parsed_url)
        self.headers = {'Connection': 'keep-alive'}
        self.parsed_url = parsed_url
        self.digest_challenge = None
        self.digest_auth_handler = None

        self.username = parsed_url.username
        self.password = self.get_password()
        self.directory = self._sanitize_path(parsed_url.path)

        log.Info("Using WebDAV protocol %s" % (globals.webdav_proto,))
        log.Info("Using WebDAV host %s port %s" % (parsed_url.hostname, parsed_url.port))
        log.Info("Using WebDAV directory %s" % (self.directory,))

        self.conn = None

    def _sanitize_path(self,path):
        if path:
            foldpath = re.compile('/+')
            return foldpath.sub('/', path + '/' )
        else:
            return '/'

    def _getText(self,nodelist):
        rc = ""
        for node in nodelist:
            if node.nodeType == node.TEXT_NODE:
                rc = rc + node.data
        return rc

    def _connect(self, forced=False):
        """
        Connect or re-connect to the server, updates self.conn
        # reconnect on errors as a precaution, there are errors e.g.
        # "[Errno 32] Broken pipe" or SSl errors that render the connection unusable
        """
        if self.retry_count<=1 and self.conn \
            and self.conn.host == self.parsed_url.hostname: return

        log.Info("WebDAV create connection on '%s' (retry %s) " % (self.parsed_url.hostname,self.retry_count) )
        if self.conn: self.conn.close()
        # http schemes needed for redirect urls from servers
        if self.parsed_url.scheme in ['webdav','http']:
            self.conn = httplib.HTTPConnection(self.parsed_url.hostname, self.parsed_url.port)
        elif self.parsed_url.scheme in ['webdavs','https']:
            if globals.ssl_no_check_certificate:
                self.conn = httplib.HTTPSConnection(self.parsed_url.hostname, self.parsed_url.port)
            else:
                self.conn = VerifiedHTTPSConnection(self.parsed_url.hostname, self.parsed_url.port)
        else:
            raise FatalBackendException("WebDAV Unknown URI scheme: %s" % (self.parsed_url.scheme))

    def _close(self):
        self.conn.close()

    def request(self, method, path, data=None, redirected=0):
        """
        Wraps the connection.request method to retry once if authentication is
        required
        """
        self._connect()

        quoted_path = urllib.quote(path,"/:~")

        if self.digest_challenge is not None:
            self.headers['Authorization'] = self.get_digest_authorization(path)

        log.Info("WebDAV %s %s request with headers: %s " % (method,quoted_path,self.headers))
        log.Info("WebDAV data length: %s " % len(str(data)) )
        self.conn.request(method, quoted_path, data, self.headers)
        response = self.conn.getresponse()
        log.Info("WebDAV response status %s with reason '%s'." % (response.status,response.reason))
        # resolve redirects and reset url on listing requests (they usually come before everything else)
        if response.status in [301,302] and method == 'PROPFIND':
            redirect_url = response.getheader('location',None)
            response.close()
            if redirect_url:
                log.Notice("WebDAV redirect to: %s " % urllib.unquote(redirect_url) )
                if redirected > 10:
                    raise FatalBackendException("WebDAV redirected 10 times. Giving up.")
                self.parsed_url = duplicity.backend.ParsedUrl(redirect_url)
                self.directory = self._sanitize_path(self.parsed_url.path)
                return self.request(method,self.directory,data,redirected+1)
            else:
                raise FatalBackendException("WebDAV missing location header in redirect response.")
        elif response.status == 401:
            response.close()
            self.headers['Authorization'] = self.get_authorization(response, quoted_path)
            log.Info("WebDAV retry request with authentification headers.")
            log.Info("WebDAV %s %s request2 with headers: %s " % (method,quoted_path,self.headers))
            log.Info("WebDAV data length: %s " % len(str(data)) )
            self.conn.request(method, quoted_path, data, self.headers)
            response = self.conn.getresponse()
            log.Info("WebDAV response2 status %s with reason '%s'." % (response.status,response.reason))

        return response



    def get_authorization(self, response, path):
        """
        Fetches the auth header based on the requested method (basic or digest)
        """
        try:
            auth_hdr = response.getheader('www-authenticate', '')
            token, challenge = auth_hdr.split(' ', 1)
        except ValueError:
            return None
        if token.lower() == 'basic':
            return self.get_basic_authorization()
        else:
            self.digest_challenge = self.parse_digest_challenge(challenge)
            return self.get_digest_authorization(path)

    def parse_digest_challenge(self, challenge_string):
        return urllib2.parse_keqv_list(urllib2.parse_http_list(challenge_string))

    def get_basic_authorization(self):
        """
        Returns the basic auth header
        """
        auth_string = '%s:%s' % (self.username, self.password)
        return 'Basic %s' % base64.encodestring(auth_string).strip()

    def get_digest_authorization(self, path):
        """
        Returns the digest auth header
        """
        u = self.parsed_url
        if self.digest_auth_handler is None:
            pw_manager = urllib2.HTTPPasswordMgrWithDefaultRealm()
            pw_manager.add_password(None, self.conn.host, self.username, self.password)
            self.digest_auth_handler = urllib2.HTTPDigestAuthHandler(pw_manager)

        # building a dummy request that gets never sent,
        # needed for call to auth_handler.get_authorization
        scheme = u.scheme == 'webdavs' and 'https' or 'http'
        hostname = u.port and "%s:%s" % (u.hostname, u.port) or u.hostname
        dummy_url = "%s://%s%s" % (scheme, hostname, path)
        dummy_req = CustomMethodRequest(self.conn._method, dummy_url)
        auth_string = self.digest_auth_handler.get_authorization(dummy_req, self.digest_challenge)
        return 'Digest %s' % auth_string

    def _list(self):
        response = None
        try:
            self.headers['Depth'] = "1"
            response = self.request("PROPFIND", self.directory, self.listbody)
            del self.headers['Depth']
            # if the target collection does not exist, create it.
            if response.status == 404:
                response.close() # otherwise next request fails with ResponseNotReady
                self.makedir()
                # just created an empty folder, so return empty
                return []
            elif response.status in [200, 207]:
                document = response.read()
                response.close()
            else:
                status = response.status
                reason = response.reason
                response.close()
                raise BackendException("Bad status code %s reason %s." % (status,reason))

            log.Debug("%s" % (document,))
            dom = xml.dom.minidom.parseString(document)
            result = []
            for href in dom.getElementsByTagName('d:href') + dom.getElementsByTagName('D:href'):
                filename = self.__taste_href(href)
                if filename:
                    result.append(filename)
            return result
        except Exception as e:
            raise e
        finally:
            if response: response.close()

    def makedir(self):
        """Make (nested) directories on the server."""
        dirs = self.directory.split("/")
        # url causes directory to start with /, but it might be given
        # with or without trailing / (which is required)
        if dirs[-1] == '':
            dirs=dirs[0:-1]
        for i in range(1,len(dirs)):
            d="/".join(dirs[0:i+1])+"/"

            self.close() # or we get previous request's data or exception
            self.headers['Depth'] = "1"
            response = self.request("PROPFIND", d)
            del self.headers['Depth']

            log.Info("Checking existence dir %s: %d" % (d, response.status))

            if response.status == 404:
                log.Info("Creating missing directory %s" % d)
                self.close() # or we get previous request's data or exception

                res = self.request("MKCOL", d)
                if res.status != 201:
                    raise BackendException("WebDAV MKCOL %s failed: %s %s" % (d,res.status,res.reason))
                self.close()

    def __taste_href(self, href):
        """
        Internal helper to taste the given href node and, if
        it is a duplicity file, collect it as a result file.

        @return: A matching filename, or None if the href did not match.
        """
        raw_filename = self._getText(href.childNodes).strip()
        parsed_url = urlparse.urlparse(urllib.unquote(raw_filename))
        filename = parsed_url.path
        log.Debug("webdav path decoding and translation: "
                  "%s -> %s" % (raw_filename, filename))

        # at least one WebDAV server returns files in the form
        # of full URL:s. this may or may not be
        # according to the standard, but regardless we
        # feel we want to bail out if the hostname
        # does not match until someone has looked into
        # what the WebDAV protocol mandages.
        if not parsed_url.hostname is None \
           and not (parsed_url.hostname == self.parsed_url.hostname):
            m = "Received filename was in the form of a "\
                "full url, but the hostname (%s) did "\
                "not match that of the webdav backend "\
                "url (%s) - aborting as a conservative "\
                "safety measure. If this happens to you, "\
                "please report the problem"\
                "" % (parsed_url.hostname,
                      self.parsed_url.hostname)
            raise BackendException(m)

        if filename.startswith(self.directory):
            filename = filename.replace(self.directory,'',1)
            return filename
        else:
            return None

    def _get(self, remote_filename, local_path):
        url = self.directory + remote_filename
        response = None
        try:
            target_file = local_path.open("wb")
            response = self.request("GET", url)
            if response.status == 200:
                #data=response.read()
                target_file.write(response.read())
                #import hashlib
                #log.Info("WebDAV GOT %s bytes with md5=%s" % (len(data),hashlib.md5(data).hexdigest()) )
                assert not target_file.close()
                response.close()
            else:
                status = response.status
                reason = response.reason
                response.close()
                raise BackendException("Bad status code %s reason %s." % (status,reason))
        except Exception as e:
            raise e
        finally:
            if response: response.close()

    def _put(self, source_path, remote_filename):
        url = self.directory + remote_filename
        response = None
        try:
            source_file = source_path.open("rb")
            response = self.request("PUT", url, source_file.read())
            if response.status in [201, 204]:
                response.read()
                response.close()
            else:
                status = response.status
                reason = response.reason
                response.close()
                raise BackendException("Bad status code %s reason %s." % (status,reason))
        except Exception as e:
            raise e
        finally:
            if response: response.close()

<<<<<<< HEAD
    def _delete(self, filename):
        url = self.directory + filename
        response = None
        try:
            response = self.request("DELETE", url)
            if response.status == 204:
                response.read()
                response.close()
            else:
                status = response.status
                reason = response.reason
                response.close()
                raise BackendException("Bad status code %s reason %s." % (status,reason))
        except Exception as e:
            raise e
        finally:
            if response: response.close()
=======
    @retry_fatal
    def delete(self, filename_list):
        """Delete files in filename_list"""
        for filename in filename_list:
            url = self.directory + filename
            log.Info("Deleting %s from WebDAV server" % (url ,))
            response = None
            try:
                response = self.request("DELETE", url)
                if response.status in [200, 204]:
                    response.read()
                    response.close()
                else:
                    status = response.status
                    reason = response.reason
                    response.close()
                    raise BackendException("Bad status code %s reason %s." % (status,reason))
            except Exception as e:
                raise e
            finally:
                if response: response.close()
>>>>>>> 1072545f

duplicity.backend.register_backend("webdav", WebDAVBackend)
duplicity.backend.register_backend("webdavs", WebDAVBackend)<|MERGE_RESOLUTION|>--- conflicted
+++ resolved
@@ -53,13 +53,8 @@
                 global socket, ssl
                 import socket, ssl
             except ImportError:
-<<<<<<< HEAD
                 raise FatalBackendException("Missing socket or ssl libraries.")
-            
-=======
-                raise FatalBackendError("Missing socket or ssl libraries.")
-
->>>>>>> 1072545f
+
             httplib.HTTPSConnection.__init__(self, *args, **kwargs)
 
             self.cacert_file = globals.ssl_cacert_file
@@ -75,15 +70,9 @@
                         break
             # still no cacert file, inform user
             if not self.cacert_file:
-<<<<<<< HEAD
                 raise FatalBackendException("""For certificate verification a cacert database file is needed in one of these locations: %s
-Hints: 
-  Consult the man page, chapter 'SSL Certificate Verification'. 
-=======
-                raise FatalBackendError("""For certificate verification a cacert database file is needed in one of these locations: %s
 Hints:
   Consult the man page, chapter 'SSL Certificate Verification'.
->>>>>>> 1072545f
   Consider using the options --ssl-cacert-file, --ssl-no-check-certificate .""" % ", ".join(cacert_candidates) )
             # check if file is accessible (libssl errors are not very detailed)
             if not os.access(self.cacert_file, os.R_OK):
@@ -410,13 +399,12 @@
         finally:
             if response: response.close()
 
-<<<<<<< HEAD
     def _delete(self, filename):
         url = self.directory + filename
         response = None
         try:
             response = self.request("DELETE", url)
-            if response.status == 204:
+            if response.status in [200, 204]:
                 response.read()
                 response.close()
             else:
@@ -428,29 +416,6 @@
             raise e
         finally:
             if response: response.close()
-=======
-    @retry_fatal
-    def delete(self, filename_list):
-        """Delete files in filename_list"""
-        for filename in filename_list:
-            url = self.directory + filename
-            log.Info("Deleting %s from WebDAV server" % (url ,))
-            response = None
-            try:
-                response = self.request("DELETE", url)
-                if response.status in [200, 204]:
-                    response.read()
-                    response.close()
-                else:
-                    status = response.status
-                    reason = response.reason
-                    response.close()
-                    raise BackendException("Bad status code %s reason %s." % (status,reason))
-            except Exception as e:
-                raise e
-            finally:
-                if response: response.close()
->>>>>>> 1072545f
 
 duplicity.backend.register_backend("webdav", WebDAVBackend)
 duplicity.backend.register_backend("webdavs", WebDAVBackend)