# -*- Mode:Python; indent-tabs-mode:nil; tab-width:4 -*-
#
# Copyright 2002 Ben Escoto <ben@emerose.org>
# Copyright 2007 Kenneth Loafman <kenneth@loafman.com>
# Copyright 2008 Peter Schuller <peter.schuller@infidyne.com>
#
# This file is part of duplicity.
#
# Duplicity is free software; you can redistribute it and/or modify it
# under the terms of the GNU General Public License as published by the
# Free Software Foundation; either version 2 of the License, or (at your
# option) any later version.
#
# Duplicity is distributed in the hope that it will be useful, but
# WITHOUT ANY WARRANTY; without even the implied warranty of
# MERCHANTABILITY or FITNESS FOR A PARTICULAR PURPOSE.  See the GNU
# General Public License for more details.
#
# You should have received a copy of the GNU General Public License
# along with duplicity; if not, write to the Free Software Foundation,
# Inc., 59 Temple Place, Suite 330, Boston, MA 02111-1307 USA

"""
Asynchronous job scheduler, for concurrent execution with minimalistic
dependency guarantees.
"""

import sys
import gettext

import duplicity
from duplicity import log
from duplicity.dup_threading import require_threading
from duplicity.dup_threading import interruptably_wait
from duplicity.dup_threading import async_split
from duplicity.dup_threading import with_lock

thread    = duplicity.dup_threading.thread_module()
threading = duplicity.dup_threading.threading_module()

class AsyncScheduler:
    """
    Easy-to-use scheduler of function calls to be executed
    concurrently. A very simple dependency mechanism exists in the
    form of barriers (see insert_barrier()).

    Each instance has a concurrency level associated with it. A
    concurrency of 0 implies that all tasks will be executed
    synchronously when scheduled. A concurrency of 1 indicates that a
    task will be executed asynchronously, but never concurrently with
    other tasks. Both 0 and 1 guarantee strict ordering among all
    tasks (i.e., they will be executed in the order scheduled).

    At concurrency levels above 1, the tasks will end up being
    executed in an order undetermined except insofar as is enforced by
    calls to insert_barrier().

    An AsynchScheduler should be created for any independent process;
    the scheduler will assume that if any background job fails (raises
    an exception), it makes further work moot.
    """

    def __init__(self, concurrency):
        """
        Create an asynchronous scheduler that executes jobs with the
        given level of concurrency.
        """
        log.Info("%s: %s" % (self.__class__.__name__,
                             _("instantiating at concurrency %d") %
                               (concurrency)))
        assert concurrency >= 0, "%s concurrency level must be >= 0" % (self.__class__.__name__,)

        self.__failed        = False        # has at least one task failed so far?
        self.__failed_waiter = None         # when __failed, the waiter of the first task that failed
        self.__concurrency   = concurrency
        self.__worker_count  = 0            # number of active workers
        self.__waiter_count  = 0            # number of threads waiting to submit work
        self.__barrier       = False        # barrier currently in effect?
        self.__cv            = threading.Condition() # for simplicity, we use a single cv with its lock
                                                     # for everything, even if the resulting notifyAll():s
                                                     # are not technically efficient.

        if concurrency > 0:
            require_threading("concurrency > 0 (%d)" % (concurrency,))

    def insert_barrier(self):
        """
        Proclaim that any tasks scheduled prior to the call to this
        method MUST be executed prior to any tasks scheduled after the
        call to this method.

        The intended use case is that if task B depends on A, a
        barrier must be inserted in between to guarantee that A
        happens before B.
        """
        log.Debug("%s: %s" % (self.__class__.__name__, _("inserting barrier")))
        # With concurrency 0 it's a NOOP, and due to the special case in
        # task scheduling we do not want to append to the queue (will never
        # be popped).
        if self.__concurrency > 0:
            def _insert_barrier():
                self.__barrier = True

            with_lock(self.__cv, _insert_barrier)

    def schedule_task(self, fn, params):
        """
        Schedule the given task (callable, typically function) for
        execution. Pass the given parameters to the function when
        calling it. Returns a callable which can optionally be used
        to wait for the task to complete, either by returning its
        return value or by propagating any exception raised by said
        task.

        This method may block or return immediately, depending on the
        configuration and state of the scheduler.

        This method may also raise an exception in order to trigger
        failures early, if the task (if run synchronously) or a previous
        task has already failed.

        NOTE: Pay particular attention to the scope in which this is
        called. In particular, since it will execute concurrently in
        the background, assuming fn is a closure, any variables used
        most be properly bound in the closure. This is the reason for
        the convenience feature of being able to give parameters to
        the call, to avoid having to wrap the call itself in a
        function in order to "fixate" variables in, for example, an
        enclosing loop.
        """
        assert fn is not None

        # Note: It is on purpose that we keep track of concurrency in
        # the front end and launch threads for each task, rather than
        # keep a pool of workers. The overhead is not relevant in the
        # situation this will be used, and it removes complexity in
        # terms of ensuring the scheduler is garbage collected/shut
        # down properly when no longer referenced/needed by calling
        # code.

        if self.__concurrency == 0:
            # special case this to not require any platform support for
            # threading at all
            log.Info("%s: %s" % (self.__class__.__name__,
                     _("running task synchronously (asynchronicity disabled)")),
                     log.InfoCode.synchronous_upload_begin)

            return self.__run_synchronously(fn, params)
        else:
            log.Info("%s: %s" % (self.__class__.__name__,
                     _("scheduling task for asynchronous execution")),
                     log.InfoCode.asynchronous_upload_begin)

            return self.__run_asynchronously(fn, params)

    def wait(self):
        """
        Wait for the scheduler to become entirely empty (i.e., all
        tasks having run to completion).

        IMPORTANT: This is only useful with a single caller scheduling
        tasks, such that no call to schedule_task() is currently in
        progress or may happen subsequently to the call to wait().
        """
        def _wait():
            interruptably_wait(self.__cv, lambda: self.__worker_count == 0 and self.__waiter_count == 0)

        with_lock(self.__cv, _wait)

    def __run_synchronously(self, fn, params):
        success = False

        # When running synchronously, we immediately leak any exception raised
        # for immediate failure reporting to calling code.
        ret = fn(*params)

        def _waiter():
            return ret

        log.Info("%s: %s" % (self.__class__.__name__,
                 _("task completed successfully")),
                 log.InfoCode.synchronous_upload_done)

        return _waiter

    def __run_asynchronously(self, fn, params):
        (waiter, caller) = async_split(lambda: fn(*params))

        def check_pending_failure():
            if self.__failed:
                log.Info("%s: %s" % (self.__class__.__name__,
                         _("a previously scheduled task has failed; "
                           "propagating the result immediately")),
                         log.InfoCode.asynchronous_upload_done)
<<<<<<< HEAD
                self.__waiter()
=======
                self.__failed_waiter()
>>>>>>> 5a4c6553
                raise AssertionError("%s: waiter should have raised an exception; "
                                     "this is a bug" % (self.__class__.__name__,))

        def wait_for_and_register_launch():
            check_pending_failure()    # raise on fail
            while self.__worker_count >= self.__concurrency or self.__barrier:
                if self.__worker_count == 0:
                    assert self.__barrier, "barrier should be in effect"
                    self.__barrier = False
                    self.__cv.notifyAll()
                else:
                    self.__waiter_count += 1
                    self.__cv.wait()
                    self.__waiter_count -= 1

                check_pending_failure() # raise on fail

            self.__worker_count += 1
            log.Debug("%s: %s" % (self.__class__.__name__,
                                  _("active workers = %d") % (self.__worker_count,)))
    
        # simply wait for an OK condition to start, then launch our worker. the worker
        # never waits on us, we just wait for them.
        with_lock(self.__cv, wait_for_and_register_launch)

        self.__start_worker(caller)

        return waiter

    def __start_worker(self, caller):
        """
        Start a new worker.
        """
<<<<<<< HEAD
        # Each worker loops around waiting for work. The exception is
        # when there is no work to do right now and there is no work
        # scheduled - when this happens, all workers shut down. This
        # is to remove the need for explicit shutdown by calling code.

        done = [False]       # use list for destructive mod. in closure
        while not done[0]:
            def _prepwork():
                def workorbarrier_pending():
                    return (len(self.__q) > 0)
                def tasks_running():
                    return (self.__curconc > 0)
                def barrier_pending():
                    return (workorbarrier_pending() and self.__q[0] is None)

                while (not workorbarrier_pending()) or \
                      (barrier_pending() and tasks_running()):
                    if (not workorbarrier_pending()) and (not tasks_running()):
                        # no work, and no tasks in progress - quit as per comments above
                        done[0] = True
                        self.__workers -= 1
                        self.__cv.notifyAll()
                        return None
                    self.__cv.wait()

                # there is work to do
                work = self.__q.pop(0)

                log.Debug("%s: %s" % (self.__class__.__name__,
                          gettext.ngettext("tasks queue length post-grab: %d task",
                                           "tasks queue length post-grab: %d tasks",
                                           len(self.__q)) % len(self.__q)))

                if work: # real work, not just barrier
                    self.__curconc += 1
                    self.__cv.notifyAll()

                return work

            work = with_lock(self.__cv, _prepwork)

            if work:
                # the actual work here is going to be the caller half
                # of an async_split() result, which will not propagate
                # errors back to us, but rather propagate it back to
                # the "other half".
                succeeded, waiter = work()
                if not succeeded:
                    def _signal_failed():
                        if not self.__failed:
                            self.__failed = True
                            self.__waiter = waiter
                    with_lock(self.__cv, _signal_failed)

                log.Info("%s: %s" % (self.__class__.__name__,
                         _("task execution done (success: %s)") % succeeded),
                         log.InfoCode.asynchronous_upload_done)

                def _postwork():
                    self.__curconc -= 1
=======
        def trampoline():
            try:
                self.__execute_caller(caller)
            finally:
                def complete_worker():
                    self.__worker_count -= 1
                    log.Debug("%s: %s" % (self.__class__.__name__,
                                          _("active workers = %d") % (self.__worker_count,)))
>>>>>>> 5a4c6553
                    self.__cv.notifyAll()
                with_lock(self.__cv, complete_worker)

        thread.start_new_thread(trampoline, ())

    def __execute_caller(self, caller):
            # The caller half that we get here will not propagate
            # errors back to us, but rather propagate it back to the
            # "other half" of the async split.
            succeeded, waiter = caller()
            if not succeeded:
                def _signal_failed():
                    if not self.__failed:
                        self.__failed = True
                        self.__failed_waiter = waiter
                        self.__cv.notifyAll()
                with_lock(self.__cv, _signal_failed)

            log.Info("%s: %s" % (self.__class__.__name__,
                     _("task execution done (success: %s)") % succeeded),
                     log.InfoCode.asynchronous_upload_done)<|MERGE_RESOLUTION|>--- conflicted
+++ resolved
@@ -192,11 +192,7 @@
                          _("a previously scheduled task has failed; "
                            "propagating the result immediately")),
                          log.InfoCode.asynchronous_upload_done)
-<<<<<<< HEAD
-                self.__waiter()
-=======
                 self.__failed_waiter()
->>>>>>> 5a4c6553
                 raise AssertionError("%s: waiter should have raised an exception; "
                                      "this is a bug" % (self.__class__.__name__,))
 
@@ -230,68 +226,6 @@
         """
         Start a new worker.
         """
-<<<<<<< HEAD
-        # Each worker loops around waiting for work. The exception is
-        # when there is no work to do right now and there is no work
-        # scheduled - when this happens, all workers shut down. This
-        # is to remove the need for explicit shutdown by calling code.
-
-        done = [False]       # use list for destructive mod. in closure
-        while not done[0]:
-            def _prepwork():
-                def workorbarrier_pending():
-                    return (len(self.__q) > 0)
-                def tasks_running():
-                    return (self.__curconc > 0)
-                def barrier_pending():
-                    return (workorbarrier_pending() and self.__q[0] is None)
-
-                while (not workorbarrier_pending()) or \
-                      (barrier_pending() and tasks_running()):
-                    if (not workorbarrier_pending()) and (not tasks_running()):
-                        # no work, and no tasks in progress - quit as per comments above
-                        done[0] = True
-                        self.__workers -= 1
-                        self.__cv.notifyAll()
-                        return None
-                    self.__cv.wait()
-
-                # there is work to do
-                work = self.__q.pop(0)
-
-                log.Debug("%s: %s" % (self.__class__.__name__,
-                          gettext.ngettext("tasks queue length post-grab: %d task",
-                                           "tasks queue length post-grab: %d tasks",
-                                           len(self.__q)) % len(self.__q)))
-
-                if work: # real work, not just barrier
-                    self.__curconc += 1
-                    self.__cv.notifyAll()
-
-                return work
-
-            work = with_lock(self.__cv, _prepwork)
-
-            if work:
-                # the actual work here is going to be the caller half
-                # of an async_split() result, which will not propagate
-                # errors back to us, but rather propagate it back to
-                # the "other half".
-                succeeded, waiter = work()
-                if not succeeded:
-                    def _signal_failed():
-                        if not self.__failed:
-                            self.__failed = True
-                            self.__waiter = waiter
-                    with_lock(self.__cv, _signal_failed)
-
-                log.Info("%s: %s" % (self.__class__.__name__,
-                         _("task execution done (success: %s)") % succeeded),
-                         log.InfoCode.asynchronous_upload_done)
-
-                def _postwork():
-                    self.__curconc -= 1
-=======
         def trampoline():
             try:
                 self.__execute_caller(caller)
@@ -300,7 +234,6 @@
                     self.__worker_count -= 1
                     log.Debug("%s: %s" % (self.__class__.__name__,
                                           _("active workers = %d") % (self.__worker_count,)))
->>>>>>> 5a4c6553
                     self.__cv.notifyAll()
                 with_lock(self.__cv, complete_worker)
 
