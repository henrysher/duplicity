--- conflicted
+++ resolved
@@ -84,22 +84,15 @@
 
 def escape(string):
     "Convert a (bytes) filename to a format suitable for logging (quoted utf8)"
-    if isinstance(string, str) or isinstance(string, unicode):
-        string = string.decode(sys.getfilesystemencoding(), 'replace').encode('unicode-escape', 'replace')
+    string = ufn(string).encode('unicode-escape', 'replace')
     return u"'%s'" % string.decode('utf8', 'replace')
 
 
 def ufn(filename):
-<<<<<<< HEAD
     """Convert a (bytes) filename to unicode for printing"""
     # Note: path.uc_name is preferable for paths and using .decode(sys.getfilesystemencoding)
     # is normally clearer for everything else
-    return filename.decode(sys.getfilesystemencoding(), "replace")
-=======
-    "Convert a (bytes) filename to unicode for printing"
-    assert not isinstance(filename, unicode)
-    return filename.decode(globals.fsencoding, 'replace')
->>>>>>> 2bfa6ec6
+    return filename.decode(globals.fsencoding, "replace")
 
 
 def uindex(index):
