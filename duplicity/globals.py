# -*- Mode:Python; indent-tabs-mode:nil; tab-width:4 -*-
#
# Copyright 2002 Ben Escoto <ben@emerose.org>
# Copyright 2007 Kenneth Loafman <kenneth@loafman.com>
#
# This file is part of duplicity.
#
# Duplicity is free software; you can redistribute it and/or modify it
# under the terms of the GNU General Public License as published by the
# Free Software Foundation; either version 2 of the License, or (at your
# option) any later version.
#
# Duplicity is distributed in the hope that it will be useful, but
# WITHOUT ANY WARRANTY; without even the implied warranty of
# MERCHANTABILITY or FITNESS FOR A PARTICULAR PURPOSE.  See the GNU
# General Public License for more details.
#
# You should have received a copy of the GNU General Public License
# along with duplicity; if not, write to the Free Software Foundation,
# Inc., 59 Temple Place, Suite 330, Boston, MA 02111-1307 USA

"""Store global configuration information"""

import socket, os

# The current version of duplicity
version = "$version"

# Default file_prefix value
file_prefix = ""

# The name of the current host, or None if it cannot be set
hostname = socket.getfqdn()

# The main local path.  For backing up the is the path to be backed
# up.  For restoring, this is the destination of the restored files.
local_path = None

# The symbolic name of the backup being operated upon.
backup_name = None

# For testing -- set current time
current_time = None

# Set to the Path of the archive directory (the directory which
# contains the signatures and manifests of the relevent backup
# collection), and for checkpoint state between volumes.
# NOTE: this gets expanded in duplicity.commandline
os.environ["XDG_CACHE_HOME"] = os.getenv("XDG_CACHE_HOME", os.path.expanduser("~/.cache"))
archive_dir = os.path.expandvars("$XDG_CACHE_HOME/duplicity")

# config dir for future use
os.environ["XDG_CONFIG_HOME"] = os.getenv("XDG_CONFIG_HOME", os.path.expanduser("~/.config"))
config_dir = os.path.expandvars("$XDG_CONFIG_HOME/duplicity")

# Restores will try to bring back the state as of the following time.
# If it is None, default to current time.
restore_time = None

# If set, restore only the subdirectory or file specified, not the
# whole root.
restore_dir = None

# The backend representing the remote side
backend = None

# If set, the Select object which iterates paths in the local
# source directory.
select = None

# Set to GPGProfile that will be used to compress/uncompress encrypted
# files.  Replaces encryption_keys, sign_key, and passphrase settings.
gpg_profile = None

# Options to pass to gpg
gpg_options = ''

# If true, filelists and directory statistics will be split on
# nulls instead of newlines.
null_separator = None

# number of retries on network operations
num_retries = 5

# True if Pydev debugger should be activated
pydevd = False

# Character used like the ":" in time strings like
# 2002-08-06T04:22:00-07:00.  The colon isn't good for filenames on
# windows machines.
time_separator = ":"

# If this is true, only warn and don't raise fatal error when backup
# source directory doesn't match previous backup source directory.
allow_source_mismatch = None

# If set, abort if cannot do an incremental backup.  Otherwise if
# signatures not found, default to full.
incremental = None

# If set, print the statistics after every backup session
print_statistics = True

# If set, use short (< 30 char) filenames for all the remote files.
short_filenames = False

# If set, forces a full backup if the last full backup is older than
# the time specified
full_force_time = None

# Used to confirm certain destructive operations like deleting old files.
force = None

# If set, signifies time in seconds before which backup files should
# be deleted.
remove_time = None

# If set, signifies the number of backups chains to keep when performing
# a remove-all-but-n-full.
keep_chains = None

# If set, signifies that remove-all-but-n-full in progress
remove_all_but_n_full_mode = None

# If set, signifies that remove-all-inc-of-but-n-full in progress (variant of remove-all-but-n-full)
remove_all_inc_of_but_n_full_mode = None

# Don't actually do anything, but still report what would be done
dry_run = False

# If set to false, then do not encrypt files on remote system
encryption = True

# If set to false, then do not compress files on remote system
compression = True

# volume size. default 25M
volsize = 25*1024*1024

# Working directory for the tempfile module. Defaults to /tmp on most systems.
temproot = None

# network timeout value
timeout = 30

# FTP data connection type
ftp_connection = 'passive'

# Protocol for webdav
webdav_proto = 'http'

# Asynchronous put/get concurrency limit
# (default of 0 disables asynchronicity).
async_concurrency = 0

# Whether to use "new-style" subdomain addressing for S3 buckets. Such
# use is not backwards-compatible with upper-case buckets, or buckets
# that are otherwise not expressable in a valid hostname.
s3_use_new_style = False

# Whether to create European buckets (sorry, hard-coded to only
# support european for now).
s3_european_buckets = False

# File owner uid keeps number from tar file. Like same option in GNU tar.
numeric_owner = False

# Whether to use plain HTTP (without SSL) to send data to S3
# See <https://bugs.launchpad.net/duplicity/+bug/433970>.
s3_unencrypted_connection = False

# Whether to use S3 Reduced Redudancy Storage
s3_use_rrs = False

# True if we should use boto multiprocessing version
s3_use_multiprocessing = False

# Chunk size used for S3 multipart uploads.The number of parallel uploads to
# S3 be given by chunk size / volume size. Use this to maximize the use of
# your bandwidth. Defaults to 25MB
s3_multipart_chunk_size = 25*1024*1024

# Minimum chunk size accepted by S3
s3_multipart_minimum_chunk_size = 5*1024*1024

# Whether to use the full email address as the user name when
# logging into an imap server. If false just the user name
# part of the email address is used.
imap_full_address = False

# Name of the imap folder where we want to store backups.
# Can be changed with a command line argument.
imap_mailbox = "INBOX"

# Whether the old filename format is in effect.
old_filenames = False

# Wheter to specify --use-agent in GnuPG options
use_agent = False

# ssh commands to use, used by ssh_pexpect (defaults to sftp, scp)
scp_command = None
sftp_command = None

# default to batch mode using public-key encryption
ssh_askpass = False

# default ssh backend is paramiko
ssh_backend = "paramiko"

# user added ssh options
ssh_options = ""

# whether to use scp for put/get, sftp is default
use_scp = False

# HTTPS ssl optons (currently only webdav)
ssl_cacert_file = None
ssl_no_check_certificate = False

# user added rsync options
rsync_options = ""

# will be a Restart object if restarting
restart = None

# used in testing only - raises exception after volume
fail_on_volume = 0

# used in testing only - skips uploading a particular volume
skip_volume = 0

# ignore (some) errors during operations; supposed to make it more
# likely that you are able to restore data under problematic
# circumstances. the default should absolutely always be True unless
# you know what you are doing.
ignore_errors = False

# If we should be particularly aggressive when cleaning up
extra_clean = False

# Renames (--rename)
rename = {}

<<<<<<< HEAD
# enable data comparison on verify runs
compare_data = False
=======
# When selected, triggers a dry-run before a full or incremental to compute
# changes, then runs the real operation and keeps track of the real progress
progress = False

# Controls the upload progress messages refresh rate. Default: update each 
# 3 seconds
progress_rate = 3 
>>>>>>> 971fe390
<|MERGE_RESOLUTION|>--- conflicted
+++ resolved
@@ -242,15 +242,13 @@
 # Renames (--rename)
 rename = {}
 
-<<<<<<< HEAD
 # enable data comparison on verify runs
 compare_data = False
-=======
+
 # When selected, triggers a dry-run before a full or incremental to compute
 # changes, then runs the real operation and keeps track of the real progress
 progress = False
 
 # Controls the upload progress messages refresh rate. Default: update each 
 # 3 seconds
-progress_rate = 3 
->>>>>>> 971fe390
+progress_rate = 3 